[package]
name = "ippan-consensus"
version.workspace = true
edition.workspace = true
license.workspace = true
authors.workspace = true
description = "IPPAN Proof-of-Authority + AI Reputation Consensus Engine with DAG-Fair emission and deterministic block scheduling."

[features]
default = []
integration-tests = []
# Enables L1 AI for validator reputation and selection
ai_l1 = ["ippan-ai-core", "ippan-ai-registry"]

[dependencies]
ippan-types = { path = "../types" }
ippan-storage = { path = "../storage" }
ippan-crypto = { path = "../crypto" }
ippan-mempool = { path = "../mempool" }
<<<<<<< HEAD
ippan-treasury = { path = "../treasury" }
ippan-governance = { path = "../governance" }
=======
ippan_economics_core = { path = "../economics" }
ippan_treasury = { path = "../treasury" }
>>>>>>> 99ee0301
ippan-ai-core = { path = "../ai_core", optional = true }
ippan-ai-registry = { path = "../ai_registry", optional = true }

anyhow = { workspace = true }
thiserror = { workspace = true }
tokio = { workspace = true }
tracing = { workspace = true }
hex = { workspace = true }
serde = { workspace = true }
serde_json = { workspace = true }
futures = { workspace = true }
parking_lot = { workspace = true }
blake3 = { workspace = true }
rayon = { workspace = true }
rand = "0.8"

[dev-dependencies]
ed25519-dalek = { workspace = true }
tempfile = { workspace = true }
rand = { version = "0.8", features = ["std", "std_rng"] }<|MERGE_RESOLUTION|>--- conflicted
+++ resolved
@@ -17,13 +17,9 @@
 ippan-storage = { path = "../storage" }
 ippan-crypto = { path = "../crypto" }
 ippan-mempool = { path = "../mempool" }
-<<<<<<< HEAD
+ippan-economics = { path = "../economics" }
 ippan-treasury = { path = "../treasury" }
 ippan-governance = { path = "../governance" }
-=======
-ippan_economics_core = { path = "../economics" }
-ippan_treasury = { path = "../treasury" }
->>>>>>> 99ee0301
 ippan-ai-core = { path = "../ai_core", optional = true }
 ippan-ai-registry = { path = "../ai_registry", optional = true }
 
