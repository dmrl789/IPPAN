[package]
name = "ippan-consensus"
version.workspace = true
edition.workspace = true
license.workspace = true
authors.workspace = true

[features]
default = []
integration-tests = []
# Enables L1 AI for validator reputation and selection
ai_l1 = ["ippan-ai-core"]

[dependencies]
ippan-types = { path = "../types" }
ippan-storage = { path = "../storage" }
ippan-crypto = { path = "../crypto" }
ippan-mempool = { path = "../mempool" }
<<<<<<< HEAD
ippan-ai-core = { path = "../ai_core" }
=======
ippan-ai-core = { path = "../ai_core", optional = true }

>>>>>>> 1c902acc
anyhow = { workspace = true }
thiserror = { workspace = true }
tokio = { workspace = true }
tracing = { workspace = true }
hex = { workspace = true }
serde = { workspace = true }
serde_json = { workspace = true }
futures = { workspace = true }
parking_lot = { workspace = true }
blake3 = { workspace = true }
rayon = { workspace = true }
rand = "0.8"

[dev-dependencies]
ed25519-dalek = { workspace = true }
tempfile = { workspace = true }
rand = { version = "0.8", features = ["std", "std_rng"] }<|MERGE_RESOLUTION|>--- conflicted
+++ resolved
@@ -4,6 +4,7 @@
 edition.workspace = true
 license.workspace = true
 authors.workspace = true
+description = "IPPAN Proof-of-Authority + AI Reputation Consensus Engine with DAG-Fair emission and deterministic block scheduling."
 
 [features]
 default = []
@@ -16,12 +17,8 @@
 ippan-storage = { path = "../storage" }
 ippan-crypto = { path = "../crypto" }
 ippan-mempool = { path = "../mempool" }
-<<<<<<< HEAD
-ippan-ai-core = { path = "../ai_core" }
-=======
 ippan-ai-core = { path = "../ai_core", optional = true }
 
->>>>>>> 1c902acc
 anyhow = { workspace = true }
 thiserror = { workspace = true }
 tokio = { workspace = true }
