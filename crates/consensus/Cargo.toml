--- conflicted
+++ resolved
@@ -10,20 +10,16 @@
 default = []
 integration-tests = []
 # Enables L1 AI for validator reputation and selection
-ai_l1 = ["ippan-ai-core"]
+ai_l1 = ["ippan-ai-core", "ippan-ai-registry"]
 
 [dependencies]
 ippan-types = { path = "../types" }
 ippan-storage = { path = "../storage" }
 ippan-crypto = { path = "../crypto" }
 ippan-mempool = { path = "../mempool" }
-<<<<<<< HEAD
-ai_core = { path = "../ai_core" }
-ai_registry = { path = "../ai_registry" }
-=======
 ippan-ai-core = { path = "../ai_core", optional = true }
+ippan-ai-registry = { path = "../ai_registry", optional = true }
 
->>>>>>> dce38f05
 anyhow = { workspace = true }
 thiserror = { workspace = true }
 tokio = { workspace = true }
