--- conflicted
+++ resolved
@@ -1,65 +1,39 @@
 //! L1 AI-Integrated GBDT Consensus System
 //!
 //! This module implements AI-integrated GBDT (Gradient Boosting Decision Trees)
-//! directly into the L1 consensus mechanism. L1 has NO smart contracts - only
-//! pure consensus with AI optimization.
-
-<<<<<<< HEAD
-use crate::reputation::{ValidatorTelemetry, ReputationScore};
-use ippan_ai_core::{GBDTModel, eval_gbdt};
-=======
+//! directly into the L1 consensus mechanism. L1 has NO smart contracts—only
+//! deterministic consensus with AI-driven optimization.
+
 use crate::reputation::{ReputationScore, ValidatorTelemetry};
 use ippan_ai_core::{eval_gbdt, gbdt::GBDTModel};
->>>>>>> 461a35d5
 use serde::{Deserialize, Serialize};
 use std::collections::HashMap;
-use tracing::{debug, info, warn};
+use tracing::{info, warn};
 
 /// L1 AI-Integrated Consensus Engine
 ///
-/// This is the core AI system integrated into L1 consensus.
-/// It uses GBDT models for:
-/// - Validator selection optimization
+/// Uses GBDT models for:
+/// - Validator selection optimization  
 /// - Fee calculation optimization  
-/// - Network health monitoring
+/// - Network health monitoring  
 /// - Block ordering optimization
 #[derive(Debug, Clone)]
 pub struct L1AIConsensus {
-    /// GBDT model for validator selection optimization
     pub validator_selection_model: Option<GBDTModel>,
-
-    /// GBDT model for dynamic fee optimization
     pub fee_optimization_model: Option<GBDTModel>,
-
-    /// GBDT model for network health monitoring
     pub network_health_model: Option<GBDTModel>,
-
-    /// GBDT model for block ordering optimization
     pub block_ordering_model: Option<GBDTModel>,
-
-    /// Configuration for AI consensus
     pub config: L1AIConfig,
 }
 
 /// Configuration for L1 AI consensus
 #[derive(Debug, Clone, Serialize, Deserialize)]
 pub struct L1AIConfig {
-    /// Enable AI-optimized validator selection
     pub enable_validator_ai: bool,
-
-    /// Enable AI-optimized fee calculation
     pub enable_fee_ai: bool,
-
-    /// Enable AI network health monitoring
     pub enable_health_ai: bool,
-
-    /// Enable AI-optimized block ordering
     pub enable_ordering_ai: bool,
-
-    /// Minimum reputation score for AI selection
     pub min_reputation_score: i32,
-
-    /// Maximum fee adjustment factor (e.g., 2.0 = 2x max)
     pub max_fee_adjustment: f64,
 }
 
@@ -79,22 +53,11 @@
 /// Network state for AI optimization
 #[derive(Debug, Clone)]
 pub struct NetworkState {
-    /// Current network congestion level (0.0 to 1.0)
     pub congestion_level: f64,
-
-    /// Average block time in milliseconds
     pub avg_block_time_ms: f64,
-
-    /// Number of active validators
     pub active_validators: usize,
-
-    /// Total stake in the network
     pub total_stake: u64,
-
-    /// Current round number
     pub current_round: u64,
-
-    /// Recent transaction volume
     pub recent_tx_volume: u64,
 }
 
@@ -129,7 +92,6 @@
 }
 
 impl L1AIConsensus {
-    /// Create a new L1 AI consensus engine
     pub fn new(config: L1AIConfig) -> Self {
         Self {
             validator_selection_model: None,
@@ -140,7 +102,6 @@
         }
     }
 
-    /// Load GBDT models for AI consensus
     pub fn load_models(
         &mut self,
         validator_model: Option<GBDTModel>,
@@ -157,14 +118,7 @@
         Ok(())
     }
 
-    /// AI-optimized validator selection
-    ///
-    /// Uses GBDT to select the best validator based on:
-    /// - Reputation score
-    /// - Stake weight
-    /// - Recent performance
-    /// - Network contribution
-    /// - Uptime percentage
+    /// AI-driven validator selection
     pub fn select_validator(
         &self,
         candidates: &[ValidatorCandidate],
@@ -175,14 +129,11 @@
         }
 
         let model = self.validator_selection_model.as_ref().unwrap();
-
-        // Extract features for each candidate
         let mut scored_candidates = Vec::new();
 
         for candidate in candidates {
             let features = self.extract_validator_features(candidate, network_state);
             let score = eval_gbdt(model, &features);
-
             if score >= self.config.min_reputation_score {
                 scored_candidates.push((candidate.clone(), score));
             }
@@ -192,11 +143,9 @@
             return self.fallback_validator_selection(candidates);
         }
 
-        // Select the highest scoring candidate
         scored_candidates.sort_by(|a, b| b.1.cmp(&a.1));
         let (best_candidate, best_score) = &scored_candidates[0];
-
-        let confidence_score = (*best_score as f64) / 10000.0; // Normalize to 0-1
+        let confidence_score = (*best_score as f64) / 10000.0;
 
         Ok(ValidatorSelectionResult {
             selected_validator: best_candidate.id,
@@ -208,22 +157,16 @@
                 best_candidate.uptime_percentage
             ),
             ai_features_used: vec![
-                "reputation_score".to_string(),
-                "stake_weight".to_string(),
-                "recent_performance".to_string(),
-                "uptime_percentage".to_string(),
-                "network_contribution".to_string(),
+                "reputation_score".into(),
+                "stake_weight".into(),
+                "recent_performance".into(),
+                "uptime_percentage".into(),
+                "network_contribution".into(),
             ],
         })
     }
 
-    /// AI-optimized fee calculation
-    ///
-    /// Uses GBDT to dynamically adjust fees based on:
-    /// - Network congestion
-    /// - Transaction volume
-    /// - Validator performance
-    /// - Historical patterns
+    /// AI-based dynamic fee optimization
     pub fn optimize_fee(
         &self,
         base_fee: u64,
@@ -235,21 +178,17 @@
                 base_fee,
                 ai_adjusted_fee: base_fee,
                 adjustment_factor: 1.0,
-                optimization_reason: "AI disabled, using base fee".to_string(),
+                optimization_reason: "AI disabled, using base fee".into(),
                 confidence_score: 0.0,
             });
         }
 
         let model = self.fee_optimization_model.as_ref().unwrap();
-
-        // Extract features for fee optimization
         let features = self.extract_fee_features(base_fee, tx_type, network_state);
         let adjustment_score = eval_gbdt(model, &features);
 
-        // Convert score to adjustment factor (0.5 to 2.0 range)
         let adjustment_factor = (adjustment_score as f64 / 10000.0) * 1.5 + 0.5;
         let clamped_factor = adjustment_factor.clamp(0.5, self.config.max_fee_adjustment);
-
         let ai_adjusted_fee = (base_fee as f64 * clamped_factor) as u64;
         let confidence_score = (adjustment_score as f64) / 10000.0;
 
@@ -267,9 +206,7 @@
         })
     }
 
-    /// AI network health monitoring
-    ///
-    /// Uses GBDT to monitor and predict network health issues
+    /// AI-driven network health monitoring
     pub fn monitor_network_health(
         &self,
         network_state: &NetworkState,
@@ -280,11 +217,8 @@
         }
 
         let model = self.network_health_model.as_ref().unwrap();
-
-        // Extract features for health monitoring
         let features = self.extract_health_features(network_state, validator_telemetry);
         let health_score = eval_gbdt(model, &features);
-
         let health_level = (health_score as f64) / 10000.0;
 
         Ok(NetworkHealthReport {
@@ -296,7 +230,8 @@
         })
     }
 
-    /// Extract features for validator selection
+    /// --- Feature Extraction Helpers ---
+
     fn extract_validator_features(
         &self,
         candidate: &ValidatorCandidate,
@@ -313,7 +248,6 @@
         ]
     }
 
-    /// Extract features for fee optimization
     fn extract_fee_features(
         &self,
         base_fee: u64,
@@ -330,24 +264,22 @@
         };
 
         vec![
-            (base_fee as f64 / 1000.0) as i64, // Normalize base fee
+            (base_fee as f64 / 1000.0) as i64,
             tx_type_encoding,
             (network_state.congestion_level * 10000.0) as i64,
-            (network_state.avg_block_time_ms / 100.0) as i64, // Normalize block time
+            (network_state.avg_block_time_ms / 100.0) as i64,
             network_state.active_validators as i64,
-            (network_state.recent_tx_volume as f64 / 1000.0) as i64, // Normalize volume
+            (network_state.recent_tx_volume as f64 / 1000.0) as i64,
             network_state.current_round as i64,
         ]
     }
 
-    /// Extract features for health monitoring
     fn extract_health_features(
         &self,
         network_state: &NetworkState,
         validator_telemetry: &[ValidatorTelemetry],
     ) -> Vec<i64> {
         let avg_performance = self.calculate_avg_validator_performance(validator_telemetry);
-
         vec![
             (network_state.congestion_level * 10000.0) as i64,
             (network_state.avg_block_time_ms / 100.0) as i64,
@@ -358,85 +290,72 @@
         ]
     }
 
-    /// Calculate average validator performance
     fn calculate_avg_validator_performance(&self, telemetry: &[ValidatorTelemetry]) -> f64 {
         if telemetry.is_empty() {
             return 0.0;
         }
 
-        // Calculate reputation score based on available telemetry fields
         let total_score: i32 = telemetry
             .iter()
-            .map(|t| {
-                // Use a combination of blocks proposed, verified, and age as reputation score
-                (t.blocks_proposed + t.blocks_verified + t.age_rounds) as i32
-            })
+            .map(|t| (t.blocks_proposed + t.blocks_verified + t.age_rounds) as i32)
             .sum();
+
         (total_score as f64) / (telemetry.len() as f64 * 10000.0)
     }
 
-    /// Generate health recommendations
     fn generate_health_recommendations(
         &self,
         health_level: f64,
         network_state: &NetworkState,
     ) -> Vec<String> {
-        let mut recommendations = Vec::new();
+        let mut recs = Vec::new();
 
         if health_level < 0.3 {
-            recommendations.push("Critical: Network health is very low".to_string());
+            recs.push("Critical: Network health is very low".into());
         } else if health_level < 0.6 {
-            recommendations.push("Warning: Network health is below optimal".to_string());
+            recs.push("Warning: Network health below optimal".into());
         }
 
         if network_state.congestion_level > 0.8 {
-            recommendations.push("High congestion detected - consider fee adjustment".to_string());
-        }
-
+            recs.push("High congestion detected – consider fee adjustment".into());
+        }
         if network_state.avg_block_time_ms > 300.0 {
-            recommendations.push("Slow block times - check validator performance".to_string());
-        }
-
+            recs.push("Slow block times – check validator performance".into());
+        }
         if network_state.active_validators < 10 {
-            recommendations
-                .push("Low validator count - consider adding more validators".to_string());
-        }
-
-        if recommendations.is_empty() {
-            recommendations.push("Network health is optimal".to_string());
-        }
-
-        recommendations
-    }
-
-    /// Fallback validator selection when AI is disabled
+            recs.push("Low validator count – add more validators".into());
+        }
+
+        if recs.is_empty() {
+            recs.push("Network health is optimal".into());
+        }
+        recs
+    }
+
     fn fallback_validator_selection(
         &self,
         candidates: &[ValidatorCandidate],
     ) -> Result<ValidatorSelectionResult, String> {
         if candidates.is_empty() {
-            return Err("No validator candidates available".to_string());
-        }
-
-        // Simple stake-weighted selection
+            return Err("No validator candidates available".into());
+        }
+
         let total_stake: u64 = candidates.iter().map(|c| c.stake).sum();
         if total_stake == 0 {
-            return Err("No stake available for selection".to_string());
-        }
-
-        // Select based on highest stake
+            return Err("No stake available for selection".into());
+        }
+
         let best_candidate = candidates.iter().max_by_key(|c| c.stake).unwrap();
-
         Ok(ValidatorSelectionResult {
             selected_validator: best_candidate.id,
-            confidence_score: 0.5, // Lower confidence for fallback
-            selection_reason: "Fallback selection based on highest stake".to_string(),
-            ai_features_used: vec!["stake_weight".to_string()],
+            confidence_score: 0.5,
+            selection_reason: "Fallback selection based on highest stake".into(),
+            ai_features_used: vec!["stake_weight".into()],
         })
     }
 }
 
-/// Network health report from AI monitoring
+/// Network health report structure
 #[derive(Debug, Clone, Default)]
 pub struct NetworkHealthReport {
     pub overall_health: f64,
@@ -474,7 +393,6 @@
     fn test_l1_ai_consensus_creation() {
         let config = L1AIConfig::default();
         let ai_consensus = L1AIConsensus::new(config);
-
         assert!(ai_consensus.validator_selection_model.is_none());
         assert!(ai_consensus.fee_optimization_model.is_none());
         assert!(ai_consensus.network_health_model.is_none());
@@ -505,7 +423,7 @@
             },
         ];
 
-        let network_state = NetworkState {
+        let state = NetworkState {
             congestion_level: 0.3,
             avg_block_time_ms: 200.0,
             active_validators: 2,
@@ -514,10 +432,8 @@
             recent_tx_volume: 1000,
         };
 
-        let result = ai_consensus
-            .select_validator(&candidates, &network_state)
-            .unwrap();
-        assert_eq!(result.selected_validator, [2u8; 32]); // Highest stake
+        let result = ai_consensus.select_validator(&candidates, &state).unwrap();
+        assert_eq!(result.selected_validator, [2u8; 32]);
         assert_eq!(result.ai_features_used, vec!["stake_weight"]);
     }
 
@@ -526,7 +442,7 @@
         let config = L1AIConfig::default();
         let ai_consensus = L1AIConsensus::new(config);
 
-        let network_state = NetworkState {
+        let state = NetworkState {
             congestion_level: 0.5,
             avg_block_time_ms: 250.0,
             active_validators: 5,
@@ -535,9 +451,7 @@
             recent_tx_volume: 5000,
         };
 
-        let result = ai_consensus
-            .optimize_fee(1000, "transfer", &network_state)
-            .unwrap();
+        let result = ai_consensus.optimize_fee(1000, "transfer", &state).unwrap();
         assert_eq!(result.base_fee, 1000);
         assert_eq!(result.ai_adjusted_fee, 1000);
         assert_eq!(result.adjustment_factor, 1.0);
@@ -548,7 +462,7 @@
         let config = L1AIConfig::default();
         let ai_consensus = L1AIConsensus::new(config);
 
-        let network_state = NetworkState {
+        let state = NetworkState {
             congestion_level: 0.2,
             avg_block_time_ms: 200.0,
             active_validators: 10,
@@ -565,9 +479,7 @@
             blocks_verified: 200,
         }];
 
-        let report = ai_consensus
-            .monitor_network_health(&network_state, &telemetry)
-            .unwrap();
+        let report = ai_consensus.monitor_network_health(&state, &telemetry).unwrap();
         assert!(report.overall_health >= 0.0);
         assert!(report.overall_health <= 1.0);
         assert!(!report.recommendations.is_empty());
