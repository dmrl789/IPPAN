use anyhow::Result;
use ippan_storage::{Account, Storage};
<<<<<<< HEAD
use ippan_types::{ippan_time_now, Block, HashTimer, IppanTimeMicros, Transaction};
=======
use ippan_types::{Block, Transaction};
>>>>>>> 0708276c
use parking_lot::RwLock;
use serde::{Deserialize, Serialize};
use std::sync::Arc;
use std::time::{Duration, SystemTime, UNIX_EPOCH};
use tokio::sync::mpsc;
use tokio::time::{interval, sleep};
<<<<<<< HEAD
use tracing::{debug, error, info, warn};
=======
use tracing::{error, info, warn};
>>>>>>> 0708276c

/// Consensus errors
#[derive(thiserror::Error, Debug)]
pub enum ConsensusError {
    #[error("Consensus engine not running")]
    NotRunning,
    #[error("Invalid proposer for current slot")]
    InvalidProposer,
    #[error("Block validation failed")]
    InvalidBlock,
    #[error("Storage error: {0}")]
    Storage(#[from] anyhow::Error),
}

/// Validator configuration
#[derive(Debug, Clone, Serialize, Deserialize)]
pub struct Validator {
    pub id: [u8; 32],
    pub address: [u8; 32],
    pub stake: u64,
    pub is_active: bool,
}

/// PoA consensus configuration
#[derive(Debug, Clone)]
pub struct PoAConfig {
    pub slot_duration_ms: u64,
    pub validators: Vec<Validator>,
    pub max_transactions_per_block: usize,
    pub block_reward: u64,
}

impl Default for PoAConfig {
    fn default() -> Self {
        Self {
            slot_duration_ms: 1000, // 1 second slots
            validators: vec![],
            max_transactions_per_block: 1000,
            block_reward: 10,
        }
    }
}

/// Consensus state
#[derive(Debug, Clone)]
pub struct ConsensusState {
    pub current_slot: u64,
    pub current_proposer: Option<[u8; 32]>,
    pub is_proposing: bool,
    pub validator_count: usize,
    pub latest_block_height: u64,
}

/// PoA consensus engine
pub struct PoAConsensus {
    config: PoAConfig,
    storage: Arc<dyn Storage + Send + Sync>,
    validator_id: [u8; 32],
    is_running: Arc<RwLock<bool>>,
    current_slot: Arc<RwLock<u64>>,
    tx_receiver: Option<mpsc::UnboundedReceiver<Transaction>>,
    tx_sender: mpsc::UnboundedSender<Transaction>,
    mempool: Arc<RwLock<Vec<Transaction>>>,
}

impl PoAConsensus {
    /// Create a new PoA consensus engine
    pub fn new(
        config: PoAConfig,
        storage: Arc<dyn Storage + Send + Sync>,
        validator_id: [u8; 32],
    ) -> Self {
        let (tx_sender, tx_receiver) = mpsc::unbounded_channel();

        Self {
            config,
            storage,
            validator_id,
            is_running: Arc::new(RwLock::new(false)),
            current_slot: Arc::new(RwLock::new(0)),
            tx_receiver: Some(tx_receiver),
            tx_sender,
            mempool: Arc::new(RwLock::new(Vec::new())),
        }
    }

    /// Get the transaction sender for submitting transactions
    pub fn get_tx_sender(&self) -> mpsc::UnboundedSender<Transaction> {
        self.tx_sender.clone()
    }

    /// Start the consensus engine
    pub async fn start(&mut self) -> Result<()> {
        *self.is_running.write() = true;
        info!("Starting PoA consensus engine");

        // Initialize current slot based on time
        let current_time = SystemTime::now()
            .duration_since(UNIX_EPOCH)
            .unwrap()
            .as_millis() as u64;
        let initial_slot = current_time / self.config.slot_duration_ms;
        *self.current_slot.write() = initial_slot;

        // Start the consensus loop
        {
            let is_running = self.is_running.clone();
            let current_slot = self.current_slot.clone();
            let config = self.config.clone();
            let storage = self.storage.clone();
            let validator_id = self.validator_id;
            let mempool = self.mempool.clone();
            let mut tx_receiver = self.tx_receiver.take().unwrap();

            tokio::spawn(async move {
                let mut slot_interval = interval(Duration::from_millis(config.slot_duration_ms));

                loop {
                    if !*is_running.read() {
                        break;
                    }

                    // Process incoming transactions
                    while let Ok(tx) = tx_receiver.try_recv() {
                        mempool.write().push(tx);
                    }

                    // Check if it's our turn to propose
                    let slot_number = *current_slot.read();
                    let proposer = Self::get_proposer_for_slot(&config.validators, slot_number);

                    if let Some(proposer_id) = proposer {
                        if proposer_id == validator_id {
                            // It's our turn to propose a block
                            if let Err(e) = Self::propose_block(
                                &storage,
                                &mempool,
                                &config,
                                slot_number,
                                validator_id,
                            )
                            .await
                            {
                                error!("Failed to propose block: {}", e);
                            }
                        }
                    }

                    // Update current slot
                    *current_slot.write() = slot_number + 1;

                    slot_interval.tick().await;
                }
<<<<<<< HEAD
            })
        };
=======
            });
        }
>>>>>>> 0708276c

        info!("PoA consensus engine started");
        Ok(())
    }

    /// Stop the consensus engine
    pub async fn stop(&mut self) -> Result<()> {
        *self.is_running.write() = false;
        info!("Stopping PoA consensus engine");

        // Wait a bit for the consensus loop to finish
        sleep(Duration::from_millis(100)).await;

        info!("PoA consensus engine stopped");
        Ok(())
    }

    /// Get current consensus state
    pub fn get_state(&self) -> ConsensusState {
        let current_slot = *self.current_slot.read();
        let proposer = Self::get_proposer_for_slot(&self.config.validators, current_slot);
        let is_proposing = proposer.map_or(false, |p| p == self.validator_id);

        ConsensusState {
            current_slot,
            current_proposer: proposer,
            is_proposing,
            validator_count: self.config.validators.len(),
            latest_block_height: self.storage.get_latest_height().unwrap_or(0),
        }
    }

    /// Get the proposer for a given slot
    fn get_proposer_for_slot(validators: &[Validator], slot: u64) -> Option<[u8; 32]> {
        if validators.is_empty() {
            return None;
        }

        let active_validators: Vec<&Validator> =
            validators.iter().filter(|v| v.is_active).collect();

        if active_validators.is_empty() {
            return None;
        }

        let proposer_index = (slot % active_validators.len() as u64) as usize;
        Some(active_validators[proposer_index].id)
    }

    /// Propose a new block
    async fn propose_block(
        storage: &Arc<dyn Storage + Send + Sync>,
        mempool: &Arc<RwLock<Vec<Transaction>>>,
        config: &PoAConfig,
        _slot: u64,
        proposer_id: [u8; 32],
    ) -> Result<()> {
        // Get transactions from mempool
        let block_transactions = {
            let mut transactions = mempool.write();
            let tx_count = transactions.len().min(config.max_transactions_per_block);
            transactions.drain(..tx_count).collect::<Vec<_>>()
        };

        // Get previous block hash
        let latest_height = storage.get_latest_height()?;
        let prev_hash = if latest_height == 0 {
            [0u8; 32] // Genesis block
        } else {
            let prev_block = storage
                .get_block_by_height(latest_height)?
                .ok_or_else(|| anyhow::anyhow!("Previous block not found"))?;
            prev_block.hash()
        };

        // Create new block
        let block = Block::new(
            prev_hash,
            block_transactions,
            latest_height + 1,
            proposer_id,
        );

        // Validate block
        if !block.is_valid() {
            return Err(anyhow::anyhow!("Invalid block"));
        }

        // Store block
        storage.store_block(block.clone())?;

        // Process transactions and update accounts
        Self::process_transactions(
            storage,
            &block.transactions,
            config.block_reward,
            proposer_id,
        )
        .await?;

        info!(
            "Proposed and stored block {} at height {} with {} transactions",
            hex::encode(block.hash()),
            block.header.round_id,
            block.transactions.len()
        );

        Ok(())
    }

    /// Process transactions and update account balances
    async fn process_transactions(
        storage: &Arc<dyn Storage + Send + Sync>,
        transactions: &[Transaction],
        block_reward: u64,
        proposer_id: [u8; 32],
    ) -> Result<()> {
        // Award block reward to proposer
        if let Some(mut proposer_account) = storage.get_account(&proposer_id)? {
            proposer_account.balance += block_reward;
            storage.update_account(proposer_account)?;
        } else {
            // Create new account for proposer
            let proposer_account = Account {
                address: proposer_id,
                balance: block_reward,
                nonce: 0,
            };
            storage.update_account(proposer_account)?;
        }

        // Process each transaction
        for tx in transactions {
            // Get sender account
            if let Some(mut sender_account) = storage.get_account(&tx.from)? {
                // Check balance and nonce
                if sender_account.balance >= tx.amount && sender_account.nonce == tx.nonce {
                    sender_account.balance -= tx.amount;
                    sender_account.nonce += 1;
                    storage.update_account(sender_account)?;

                    // Update receiver account
                    if let Some(mut receiver_account) = storage.get_account(&tx.to)? {
                        receiver_account.balance += tx.amount;
                        storage.update_account(receiver_account)?;
                    } else {
                        // Create new account for receiver
                        let receiver_account = Account {
                            address: tx.to,
                            balance: tx.amount,
                            nonce: 0,
                        };
                        storage.update_account(receiver_account)?;
                    }
                } else {
                    warn!("Invalid transaction: insufficient balance or nonce");
                }
            } else {
                warn!("Transaction from unknown account");
            }
        }

        Ok(())
    }

    /// Validate a proposed block
    pub async fn validate_block(&self, block: &Block) -> Result<bool> {
        if !*self.is_running.read() {
            return Err(ConsensusError::NotRunning.into());
        }

        // Basic block validation
        if !block.is_valid() {
            return Ok(false);
        }

        // Check if the proposer is valid for this slot
        let expected_proposer =
            Self::get_proposer_for_slot(&self.config.validators, block.header.round_id);
        if expected_proposer != Some(block.header.proposer_id) {
            return Ok(false);
        }

        // Check if block height is correct
        let latest_height = self.storage.get_latest_height()?;
        if block.header.round_id != latest_height + 1 {
            return Ok(false);
        }

        // Validate transactions
        for tx in &block.transactions {
            if !tx.is_valid() {
                return Ok(false);
            }
        }

        Ok(true)
    }

    /// Add a validator
    pub fn add_validator(&mut self, validator: Validator) {
        let validator_id = validator.id;
        self.config.validators.push(validator);
        info!("Added validator: {}", hex::encode(validator_id));
    }

    /// Remove a validator
    pub fn remove_validator(&mut self, validator_id: &[u8; 32]) {
        self.config.validators.retain(|v| v.id != *validator_id);
        info!("Removed validator: {}", hex::encode(validator_id));
    }

    /// Get validator list
    pub fn get_validators(&self) -> &[Validator] {
        &self.config.validators
    }
}

/// Legacy consensus engine trait for compatibility
#[allow(async_fn_in_trait)]
pub trait ConsensusEngine {
    async fn start(&mut self) -> Result<()>;
    async fn stop(&mut self) -> Result<()>;
    async fn propose_block(&self, transactions: Vec<Transaction>) -> Result<Block>;
    async fn validate_block(&self, block: &Block) -> Result<bool>;
    fn get_state(&self) -> ConsensusState;
}

impl ConsensusEngine for PoAConsensus {
    async fn start(&mut self) -> Result<()> {
        PoAConsensus::start(self).await
    }

    async fn stop(&mut self) -> Result<()> {
        PoAConsensus::stop(self).await
    }

    async fn propose_block(&self, transactions: Vec<Transaction>) -> Result<Block> {
        // This is a simplified version for the trait
        let latest_height = self.storage.get_latest_height()?;
        let prev_hash = if latest_height == 0 {
            [0u8; 32]
        } else {
            let prev_block = self
                .storage
                .get_block_by_height(latest_height)?
                .ok_or_else(|| anyhow::anyhow!("Previous block not found"))?;
            prev_block.hash()
        };

        Ok(Block::new(
            prev_hash,
            transactions,
            latest_height + 1,
            self.validator_id,
        ))
    }

    async fn validate_block(&self, block: &Block) -> Result<bool> {
        PoAConsensus::validate_block(self, block).await
    }

    fn get_state(&self) -> ConsensusState {
        PoAConsensus::get_state(self)
    }
}

#[cfg(test)]
mod tests {
    use super::*;
    use ippan_storage::MemoryStorage;
    use std::sync::Arc;

    #[tokio::test]
    async fn test_poa_consensus() {
        let storage = Arc::new(MemoryStorage::new());
        let config = PoAConfig::default();
        let validator_id = [1u8; 32];

        let mut consensus = PoAConsensus::new(config, storage, validator_id);

        // Test starting and stopping
        consensus.start().await.unwrap();
        assert!(*consensus.is_running.read());

        consensus.stop().await.unwrap();
        assert!(!*consensus.is_running.read());
    }

    #[test]
    fn test_proposer_selection() {
        let validators = vec![
            Validator {
                id: [1u8; 32],
                address: [1u8; 32],
                stake: 1000,
                is_active: true,
            },
            Validator {
                id: [2u8; 32],
                address: [2u8; 32],
                stake: 2000,
                is_active: true,
            },
        ];

        // Test proposer rotation
        assert_eq!(
            PoAConsensus::get_proposer_for_slot(&validators, 0),
            Some([1u8; 32])
        );
        assert_eq!(
            PoAConsensus::get_proposer_for_slot(&validators, 1),
            Some([2u8; 32])
        );
        assert_eq!(
            PoAConsensus::get_proposer_for_slot(&validators, 2),
            Some([1u8; 32])
        );
    }
}<|MERGE_RESOLUTION|>--- conflicted
+++ resolved
@@ -1,21 +1,13 @@
 use anyhow::Result;
 use ippan_storage::{Account, Storage};
-<<<<<<< HEAD
-use ippan_types::{ippan_time_now, Block, HashTimer, IppanTimeMicros, Transaction};
-=======
 use ippan_types::{Block, Transaction};
->>>>>>> 0708276c
 use parking_lot::RwLock;
 use serde::{Deserialize, Serialize};
 use std::sync::Arc;
 use std::time::{Duration, SystemTime, UNIX_EPOCH};
 use tokio::sync::mpsc;
 use tokio::time::{interval, sleep};
-<<<<<<< HEAD
-use tracing::{debug, error, info, warn};
-=======
 use tracing::{error, info, warn};
->>>>>>> 0708276c
 
 /// Consensus errors
 #[derive(thiserror::Error, Debug)]
@@ -169,13 +161,8 @@
 
                     slot_interval.tick().await;
                 }
-<<<<<<< HEAD
-            })
-        };
-=======
             });
         }
->>>>>>> 0708276c
 
         info!("PoA consensus engine started");
         Ok(())
