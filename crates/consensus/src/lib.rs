//! IPPAN Consensus Engine — Parallel PoA + DAG-Fair Emission
//!
//! Implements Proof-of-Authority + AI Reputation-weighted consensus
//! for the IPPAN L1. Integrates deterministic BlockDAG ordering,
//! fee capping, emission schedules, and round-level finalization.

use anyhow::Result;
use blake3::Hasher as Blake3;
use ippan_crypto::{validate_confidential_block, validate_confidential_transaction};
use ippan_mempool::Mempool;
use ippan_storage::Storage;
use ippan_types::{
    Block, BlockId, IppanTimeMicros, RoundCertificate, RoundFinalizationRecord, RoundId,
    RoundWindow, Transaction,
};
use parking_lot::RwLock;
use serde::{Deserialize, Serialize};
use std::{
    collections::HashMap,
    sync::Arc,
    time::{Duration, Instant, SystemTime, UNIX_EPOCH},
};
use tokio::{
    sync::mpsc,
    time::{interval, sleep},
};
use tracing::{error, info, warn};

// ---------------------------------------------------------------------
// Submodules
// ---------------------------------------------------------------------

pub mod emission;
pub mod emission_tracker;
pub mod fees;
pub mod l1_ai_consensus;
pub mod ordering;
pub mod parallel_dag;
pub mod reputation;
pub mod round;
pub mod round_executor;
<<<<<<< HEAD
#[cfg(feature = "ai_l1")]
pub mod l1_ai_consensus;
=======
>>>>>>> 54d8141f

// ---------------------------------------------------------------------
// Public re-exports
// ---------------------------------------------------------------------

pub use emission::{
    calculate_fee_recycling, calculate_round_emission, calculate_round_reward,
    distribute_dag_fair_rewards, DAGEmissionParams, FeeRecyclingParams, RoundEmission,
    ValidatorParticipation, ValidatorReward, ValidatorRole,
};
pub use emission_tracker::{EmissionStatistics, EmissionTracker};
pub use fees::{classify_transaction, validate_fee, FeeCapConfig, FeeCollector, FeeError, TxKind};
#[cfg(feature = "ai_l1")]
pub use l1_ai_consensus::{
<<<<<<< HEAD
    L1AIConsensus, L1AIConfig, NetworkState, ValidatorCandidate,
    ValidatorSelectionResult, FeeOptimizationResult, NetworkHealthReport,
=======
    FeeOptimizationResult, L1AIConfig, L1AIConsensus, NetworkHealthReport, NetworkState,
    ValidatorCandidate, ValidatorSelectionResult,
>>>>>>> 54d8141f
};
pub use ordering::order_round;
// Primary DAG-Fair emission integration from round_executor
// Re-export RoundExecutor utilities once
pub use ippan_economics::{EmissionEngine, EmissionParams, RewardAmount, RoundIndex, RoundRewards};
pub use parallel_dag::{
    DagError, DagSnapshot, InsertionOutcome, ParallelDag, ParallelDagConfig, ParallelDagEngine,
    ValidationResult,
};
pub use reputation::{
    apply_reputation_weight, calculate_reputation, ReputationScore, ValidatorTelemetry,
    DEFAULT_REPUTATION,
};
pub use round_executor::{
    create_full_participation_set, create_participation_set, RoundExecutionResult, RoundExecutor,
};
// (duplicate re-export removed)
use round::RoundConsensus;

// ---------------------------------------------------------------------
// Errors and Configs
// ---------------------------------------------------------------------

#[derive(thiserror::Error, Debug)]
pub enum ConsensusError {
    #[error("Consensus engine not running")]
    NotRunning,
    #[error("Invalid proposer for current slot")]
    InvalidProposer,
    #[error("Block validation failed")]
    InvalidBlock,
    #[error("Storage error: {0}")]
    Storage(#[from] anyhow::Error),
}

/// Validator configuration
#[derive(Debug, Clone, Serialize, Deserialize)]
pub struct Validator {
    pub id: [u8; 32],
    pub address: [u8; 32],
    pub stake: u64,
    pub is_active: bool,
}

/// Proof-of-Authority consensus configuration
#[derive(Debug, Clone)]
pub struct PoAConfig {
    pub slot_duration_ms: u64,
    pub validators: Vec<Validator>,
    pub max_transactions_per_block: usize,
    pub block_reward: u64,
    pub finalization_interval_ms: u64,
    pub enable_ai_reputation: bool,
    pub enable_fee_caps: bool,
    pub enable_dag_fair_emission: bool,
}

impl Default for PoAConfig {
    fn default() -> Self {
        Self {
            slot_duration_ms: 100,
            validators: vec![],
            max_transactions_per_block: 1000,
            block_reward: 10,
            finalization_interval_ms: 200,
            enable_ai_reputation: false,
            enable_fee_caps: true,
            enable_dag_fair_emission: true,
        }
    }
}

/// Snapshot of consensus state
#[derive(Debug, Clone)]
pub struct ConsensusState {
    pub current_slot: u64,
    pub current_proposer: Option<[u8; 32]>,
    pub is_proposing: bool,
    pub validator_count: usize,
    pub latest_block_height: u64,
    pub current_round: RoundId,
}

#[derive(Debug)]
struct RoundTracker {
    current_round: RoundId,
    round_start: Instant,
    round_start_time: IppanTimeMicros,
    previous_round_blocks: Vec<BlockId>,
    current_round_blocks: Vec<BlockId>,
}

// ---------------------------------------------------------------------
// Main Consensus Engine
// ---------------------------------------------------------------------

pub struct PoAConsensus {
    pub config: PoAConfig,
    pub storage: Arc<dyn Storage + Send + Sync>,
    pub validator_id: [u8; 32],
    pub is_running: Arc<RwLock<bool>>,
    pub current_slot: Arc<RwLock<u64>>,
    pub tx_sender: mpsc::UnboundedSender<Transaction>,
    pub mempool: Arc<Mempool>,
    pub round_tracker: Arc<RwLock<RoundTracker>>,
    pub finalization_interval: Duration,
    pub round_consensus: Arc<RwLock<RoundConsensus>>,
    pub fee_collector: Arc<RwLock<FeeCollector>>,
    #[cfg(feature = "ai_l1")]
    pub l1_ai_consensus: Arc<RwLock<L1AIConsensus>>,
    pub emission_tracker: Arc<RwLock<EmissionTracker>>,
}

impl PoAConsensus {
    /// Create a new PoA consensus engine with L1 AI integration
    pub fn new(
        config: PoAConfig,
        storage: Arc<dyn Storage + Send + Sync>,
        validator_id: [u8; 32],
    ) -> Self {
        let (tx_sender, _rx) = mpsc::unbounded_channel();
        let latest_height = storage.get_latest_height().unwrap_or(0);

        let previous_round_blocks = if latest_height == 0 {
            vec![]
        } else if let Ok(Some(block)) = storage.get_block_by_height(latest_height) {
            vec![block.hash()]
        } else {
            vec![]
        };

        let tracker = RoundTracker {
            current_round: latest_height.saturating_add(1),
            round_start: Instant::now(),
            round_start_time: IppanTimeMicros::now(),
            previous_round_blocks,
            current_round_blocks: Vec::new(),
        };

        let dag_emission_params = DAGEmissionParams::default();
        let emission_params = ippan_economics::EmissionParams::default(); // Convert to correct type
        let audit_interval = 6_048_000; // ~1 week at 100ms
        let emission_tracker = EmissionTracker::new(emission_params, audit_interval);

        // Initialize L1 AI consensus with default config
        #[cfg(feature = "ai_l1")]
        let l1_ai_consensus = {
            let ai_config = L1AIConfig::default();
            L1AIConsensus::new(ai_config)
        };

        Self {
            config: config.clone(),
            storage: storage.clone(),
            validator_id,
            is_running: Arc::new(RwLock::new(false)),
            current_slot: Arc::new(RwLock::new(0)),
            tx_sender,
            mempool: Arc::new(Mempool::new(10_000)),
            round_tracker: Arc::new(RwLock::new(tracker)),
            finalization_interval: Duration::from_millis(
                config.finalization_interval_ms.clamp(100, 250),
            ),
            round_consensus: Arc::new(RwLock::new(RoundConsensus::new())),
            fee_collector: Arc::new(RwLock::new(FeeCollector::new())),
            #[cfg(feature = "ai_l1")]
            l1_ai_consensus: Arc::new(RwLock::new(l1_ai_consensus)),
            emission_tracker: Arc::new(RwLock::new(emission_tracker)),
        }
    }

    pub fn get_tx_sender(&self) -> mpsc::UnboundedSender<Transaction> {
        self.tx_sender.clone()
    }

    pub fn mempool(&self) -> Arc<Mempool> {
        self.mempool.clone()
    }

    // -----------------------------------------------------------------
    // Lifecycle
    // -----------------------------------------------------------------

    pub async fn start(&mut self) -> Result<()> {
        *self.is_running.write() = true;
        info!("Starting PoA consensus engine");

        let now = SystemTime::now().duration_since(UNIX_EPOCH)?.as_millis() as u64;
        *self.current_slot.write() = now / self.config.slot_duration_ms;

<<<<<<< HEAD
        #[cfg(feature = "ai_l1")]
=======
>>>>>>> 54d8141f
        let (
            is_running,
            current_slot,
            config,
            storage,
            mempool,
            round_tracker,
            round_consensus,
            finalization_interval,
            validator_id,
            fee_collector,
            l1_ai_consensus,
        ) = (
            self.is_running.clone(),
            self.current_slot.clone(),
            self.config.clone(),
            self.storage.clone(),
            self.mempool.clone(),
            self.round_tracker.clone(),
            self.round_consensus.clone(),
            self.finalization_interval,
            self.validator_id,
            self.fee_collector.clone(),
            self.l1_ai_consensus.clone(),
        );

<<<<<<< HEAD
        #[cfg(not(feature = "ai_l1"))]
        let (
            is_running,
            current_slot,
            config,
            storage,
            mempool,
            round_tracker,
            round_consensus,
            finalization_interval,
            validator_id,
            fee_collector,
        ) = (
            self.is_running.clone(),
            self.current_slot.clone(),
            self.config.clone(),
            self.storage.clone(),
            self.mempool.clone(),
            self.round_tracker.clone(),
            self.round_consensus.clone(),
            self.finalization_interval,
            self.validator_id,
            self.fee_collector.clone(),
        );

        let mut ticker = tokio::time::interval(Duration::from_millis(config.slot_duration_ms));
=======
        let mut ticker = interval(Duration::from_millis(config.slot_duration_ms));
>>>>>>> 54d8141f
        tokio::spawn(async move {
            loop {
                if !*is_running.read() {
                    break;
                }

                if let Err(e) = Self::finalize_round_if_ready(
                    &storage,
                    &round_tracker,
                    finalization_interval,
                    &config,
                    &fee_collector,
                ) {
                    error!("Round finalization error: {e}");
                }

                let slot = *current_slot.read();
<<<<<<< HEAD
                #[cfg(feature = "ai_l1")]
                let maybe_proposer = Some(Self::select_proposer(&config, &round_consensus, slot, &l1_ai_consensus));
                #[cfg(not(feature = "ai_l1"))]
                let maybe_proposer = Some(Self::select_proposer_no_ai(&config, &round_consensus, slot));
                if let Some(proposer) = maybe_proposer.flatten() {
=======
                if let Some(proposer) =
                    Self::select_proposer(&config, &round_consensus, slot, &l1_ai_consensus)
                {
>>>>>>> 54d8141f
                    if proposer == validator_id {
                        if let Err(e) = Self::propose_block(
                            &storage,
                            &mempool,
                            &config,
                            &round_tracker,
                            slot,
                            validator_id,
                        )
                        .await
                        {
                            error!("Block proposal failed: {e}");
                        }
                    }
                }

                *current_slot.write() = slot + 1;
                ticker.tick().await;
            }
        });

        info!("PoA consensus engine started");
        Ok(())
    }

    pub async fn stop(&mut self) -> Result<()> {
        *self.is_running.write() = false;
        sleep(Duration::from_millis(100)).await;
        info!("PoA consensus engine stopped");
        Ok(())
    }

    // -----------------------------------------------------------------
    // Core logic
    // -----------------------------------------------------------------

    #[cfg(feature = "ai_l1")]
    fn select_proposer(
        config: &PoAConfig,
        round_consensus: &Arc<RwLock<RoundConsensus>>,
        slot: u64,
        l1_ai: &Arc<RwLock<L1AIConsensus>>,
    ) -> Option<[u8; 32]> {
        let active: Vec<_> = config
            .validators
            .iter()
            .filter(|v| v.is_active)
            .map(|v| v.id)
            .collect();
        if active.is_empty() {
            return None;
        }

        if config.enable_ai_reputation {
            // Use L1 AI consensus for validator selection
            let candidates: Vec<ValidatorCandidate> = config
                .validators
                .iter()
                .filter(|v| v.is_active)
                .map(|v| ValidatorCandidate {
                    id: v.id,
                    stake: v.stake,
                    reputation_score: 8000,    // Default reputation
                    uptime_percentage: 99.0,   // Default uptime
                    recent_performance: 0.9,   // Default performance
                    network_contribution: 0.8, // Default contribution
                })
                .collect();

            let network_state = NetworkState {
                congestion_level: 0.3,    // Default congestion
                avg_block_time_ms: 200.0, // Default block time
                active_validators: active.len(),
                total_stake: config.validators.iter().map(|v| v.stake).sum(),
                current_round: slot,
                recent_tx_volume: 1000, // Default volume
            };

            match l1_ai.read().select_validator(&candidates, &network_state) {
                Ok(result) => {
                    info!(
                        "L1 AI selected validator: {} (confidence: {:.2})",
                        hex::encode(result.selected_validator),
                        result.confidence_score
                    );
                    Some(result.selected_validator)
                }
                Err(e) => {
                    warn!("L1 AI selection failed: {e}, falling back to simple selection");
                    Self::fallback_proposer(&active, slot)
                }
            }
        } else {
            Self::fallback_proposer(&active, slot)
        }
    }

    #[cfg(not(feature = "ai_l1"))]
    fn select_proposer_no_ai(
        config: &PoAConfig,
        _round_consensus: &Arc<RwLock<RoundConsensus>>,
        slot: u64,
    ) -> Option<[u8; 32]> {
        let active: Vec<_> = config
            .validators
            .iter()
            .filter(|v| v.is_active)
            .map(|v| v.id)
            .collect();
        if active.is_empty() {
            None
        } else {
            Self::fallback_proposer(&active, slot)
        }
    }

    fn fallback_proposer(validators: &[[u8; 32]], slot: u64) -> Option<[u8; 32]> {
        if validators.is_empty() {
            None
        } else {
            Some(validators[(slot % validators.len() as u64) as usize])
        }
    }

    async fn propose_block(
        storage: &Arc<dyn Storage + Send + Sync>,
        mempool: &Arc<Mempool>,
        config: &PoAConfig,
        tracker: &Arc<RwLock<RoundTracker>>,
        _slot: u64,
        proposer: [u8; 32],
    ) -> Result<()> {
        let txs = mempool.get_transactions_for_block(config.max_transactions_per_block);
        if txs.is_empty() {
            return Ok(());
        }

        let height = storage.get_latest_height()?;
        let parents = {
            let t = tracker.read();
            if !t.previous_round_blocks.is_empty() {
                t.previous_round_blocks.clone()
            } else if height == 0 {
                vec![]
            } else {
                vec![storage
                    .get_block_by_height(height)?
                    .ok_or_else(|| anyhow::anyhow!("Previous block not found"))?
                    .hash()]
            }
        };

        let block = Block::new(parents, txs, height + 1, proposer);
        if !block.is_valid() {
            return Err(anyhow::anyhow!("Invalid block"));
        }
        validate_confidential_block(&block.transactions)?;

        storage.store_block(block.clone())?;
        for tx in &block.transactions {
            let _ = mempool.remove_transaction(&hex::encode(tx.hash()));
        }

        {
            let mut t = tracker.write();
            t.current_round_blocks.push(block.header.id);
        }

        info!(
            "Proposed block {} at height {} ({} txs)",
            hex::encode(block.hash()),
            block.header.round,
            block.transactions.len()
        );
        Ok(())
    }

    fn finalize_round_if_ready(
        storage: &Arc<dyn Storage + Send + Sync>,
        tracker: &Arc<RwLock<RoundTracker>>,
        interval: Duration,
        config: &PoAConfig,
        fee_collector: &Arc<RwLock<FeeCollector>>,
    ) -> Result<()> {
        let (round_id, block_ids, start, end) = {
            let mut t = tracker.write();
            if t.round_start.elapsed() < interval {
                return Ok(());
            }
            if t.current_round_blocks.is_empty() {
                t.round_start = Instant::now();
                t.round_start_time = IppanTimeMicros::now();
                return Ok(());
            }
            let id = t.current_round;
            let blocks = t.current_round_blocks.clone();
            t.previous_round_blocks = blocks.clone();
            t.current_round += 1;
            t.current_round_blocks.clear();
            let ws = t.round_start_time;
            t.round_start = Instant::now();
            t.round_start_time = IppanTimeMicros::now();
            (id, blocks, ws, t.round_start_time)
        };

        let blocks: Vec<_> = block_ids
            .iter()
            .filter_map(|id| storage.get_block(id).ok().flatten())
            .collect();
        if blocks.is_empty() {
            return Ok(());
        }

        let mut map = HashMap::new();
        for b in &blocks {
            map.insert(b.header.id, b.clone());
        }

        let mut conflicts = Vec::new();
        let ordered = order_round(
            round_id,
            &blocks,
            |bid| {
                map.get(bid)
                    .map(|b| b.header.parent_ids.clone())
                    .unwrap_or_default()
            },
            |bid| {
                map.get(bid)
                    .map(|b| b.header.payload_ids.clone())
                    .unwrap_or_default()
            },
            |_| true,
            |txid| conflicts.push(*txid),
        );

        let cert = RoundCertificate {
            round: round_id,
            block_ids: block_ids.clone(),
            agg_sig: Self::aggregate_round_signature(round_id, &block_ids),
        };

        let prev_root = storage
            .get_latest_round_finalization()?
            .map(|r| r.state_root)
            .unwrap_or([0u8; 32]);

        let mut hasher = Blake3::new();
        hasher.update(&round_id.to_be_bytes());
        hasher.update(&prev_root);
        for id in &block_ids {
            hasher.update(id);
        }
        for tx in &ordered {
            hasher.update(tx);
        }
        for c in &conflicts {
            hasher.update(c);
        }

        let digest = hasher.finalize();
        let mut state_root = [0u8; 32];
        state_root.copy_from_slice(digest.as_bytes());

        let window = RoundWindow {
            id: round_id,
            start_us: start,
            end_us: end,
        };
        let record = RoundFinalizationRecord {
            round: round_id,
            window,
            ordered_tx_ids: ordered,
            fork_drops: conflicts,
            state_root,
            proof: cert.clone(),
        };
        storage.store_round_finalization(record)?;
        info!(
            "Finalized round {} -> state root {}",
            round_id,
            hex::encode(state_root)
        );

        // -----------------------------------------------------------------
        // DAG-Fair Emission (delegated to RoundExecutor/Treasury in this build)
        // -----------------------------------------------------------------
        if config.enable_dag_fair_emission {
            use ippan_economics::{EmissionEngine, EmissionParams};
            let params = EmissionParams::default();
            let engine = EmissionEngine::with_params(params);
            let _ = engine.calculate_round_reward(round_id).unwrap_or(0);
        }
        Ok(())
    }

    fn aggregate_round_signature(round: RoundId, blocks: &[BlockId]) -> Vec<u8> {
        let mut h = Blake3::new();
        h.update(&round.to_be_bytes());
        for id in blocks {
            h.update(id);
        }
        h.finalize().as_bytes()[..32].to_vec()
    }

    pub fn get_state(&self) -> ConsensusState {
        let slot = *self.current_slot.read();
<<<<<<< HEAD
        let proposer = {
            #[cfg(feature = "ai_l1")]
            {
                Self::select_proposer(&self.config, &self.round_consensus, slot, &self.l1_ai_consensus)
            }
            #[cfg(not(feature = "ai_l1"))]
            {
                Self::select_proposer_no_ai(&self.config, &self.round_consensus, slot)
            }
        };
=======
        let proposer = Self::select_proposer(
            &self.config,
            &self.round_consensus,
            slot,
            &self.l1_ai_consensus,
        );
>>>>>>> 54d8141f
        ConsensusState {
            current_slot: slot,
            current_proposer: proposer,
            is_proposing: proposer == Some(self.validator_id),
            validator_count: self.config.validators.len(),
            latest_block_height: self.storage.get_latest_height().unwrap_or(0),
            current_round: self.round_tracker.read().current_round,
        }
    }

    pub fn add_validator(&mut self, v: Validator) {
        self.config.validators.push(v.clone());
        info!("Added validator {}", hex::encode(v.id));
    }

    pub fn remove_validator(&mut self, id: &[u8; 32]) {
        self.config.validators.retain(|v| v.id != *id);
        info!("Removed validator {}", hex::encode(id));
    }

    /// Load GBDT models for L1 AI consensus
    #[cfg(feature = "ai_l1")]
    pub fn load_ai_models(
        &self,
        validator_model: Option<ippan_ai_core::GBDTModel>,
        fee_model: Option<ippan_ai_core::GBDTModel>,
        health_model: Option<ippan_ai_core::GBDTModel>,
        ordering_model: Option<ippan_ai_core::GBDTModel>,
    ) -> Result<(), String> {
        self.l1_ai_consensus.write().load_models(
            validator_model,
            fee_model,
            health_model,
            ordering_model,
        )
    }

    /// Get L1 AI consensus configuration
    #[cfg(feature = "ai_l1")]
    pub fn get_ai_config(&self) -> L1AIConfig {
        self.l1_ai_consensus.read().config.clone()
    }

    /// Update L1 AI consensus configuration
    #[cfg(feature = "ai_l1")]
    pub fn update_ai_config(&self, config: L1AIConfig) {
        self.l1_ai_consensus.write().config = config;
        info!("L1 AI consensus configuration updated");
    }
}

// ---------------------------------------------------------------------
// ConsensusEngine Trait
// ---------------------------------------------------------------------

#[allow(async_fn_in_trait)]
pub trait ConsensusEngine {
    async fn start(&mut self) -> Result<()>;
    async fn stop(&mut self) -> Result<()>;
    async fn propose_block(&self, transactions: Vec<Transaction>) -> Result<Block>;
    async fn validate_block(&self, block: &Block) -> Result<bool>;
    fn get_state(&self) -> ConsensusState;
}

impl ConsensusEngine for PoAConsensus {
    async fn start(&mut self) -> Result<()> {
        PoAConsensus::start(self).await
    }
    async fn stop(&mut self) -> Result<()> {
        PoAConsensus::stop(self).await
    }
    async fn propose_block(&self, txs: Vec<Transaction>) -> Result<Block> {
        let h = self.storage.get_latest_height()?;
        let prev = if h == 0 {
            [0u8; 32]
        } else {
            self.storage
                .get_block_by_height(h)?
                .ok_or_else(|| anyhow::anyhow!("Missing previous block"))?
                .hash()
        };
        Ok(Block::new(
            if h == 0 { vec![] } else { vec![prev] },
            txs,
            h + 1,
            self.validator_id,
        ))
    }
    async fn validate_block(&self, block: &Block) -> Result<bool> {
        if block
            .transactions
            .iter()
            .any(|tx| validate_confidential_transaction(tx).is_err())
        {
            return Ok(false);
        }
        Ok(true)
    }
    fn get_state(&self) -> ConsensusState {
        PoAConsensus::get_state(self)
    }
}

#[cfg(test)]
mod tests;<|MERGE_RESOLUTION|>--- conflicted
+++ resolved
@@ -39,11 +39,6 @@
 pub mod reputation;
 pub mod round;
 pub mod round_executor;
-<<<<<<< HEAD
-#[cfg(feature = "ai_l1")]
-pub mod l1_ai_consensus;
-=======
->>>>>>> 54d8141f
 
 // ---------------------------------------------------------------------
 // Public re-exports
@@ -58,17 +53,10 @@
 pub use fees::{classify_transaction, validate_fee, FeeCapConfig, FeeCollector, FeeError, TxKind};
 #[cfg(feature = "ai_l1")]
 pub use l1_ai_consensus::{
-<<<<<<< HEAD
-    L1AIConsensus, L1AIConfig, NetworkState, ValidatorCandidate,
-    ValidatorSelectionResult, FeeOptimizationResult, NetworkHealthReport,
-=======
     FeeOptimizationResult, L1AIConfig, L1AIConsensus, NetworkHealthReport, NetworkState,
     ValidatorCandidate, ValidatorSelectionResult,
->>>>>>> 54d8141f
 };
 pub use ordering::order_round;
-// Primary DAG-Fair emission integration from round_executor
-// Re-export RoundExecutor utilities once
 pub use ippan_economics::{EmissionEngine, EmissionParams, RewardAmount, RoundIndex, RoundRewards};
 pub use parallel_dag::{
     DagError, DagSnapshot, InsertionOutcome, ParallelDag, ParallelDagConfig, ParallelDagEngine,
@@ -81,7 +69,6 @@
 pub use round_executor::{
     create_full_participation_set, create_participation_set, RoundExecutionResult, RoundExecutor,
 };
-// (duplicate re-export removed)
 use round::RoundConsensus;
 
 // ---------------------------------------------------------------------
@@ -179,7 +166,7 @@
 }
 
 impl PoAConsensus {
-    /// Create a new PoA consensus engine with L1 AI integration
+    /// Create a new PoA consensus engine
     pub fn new(
         config: PoAConfig,
         storage: Arc<dyn Storage + Send + Sync>,
@@ -204,12 +191,10 @@
             current_round_blocks: Vec::new(),
         };
 
-        let dag_emission_params = DAGEmissionParams::default();
-        let emission_params = ippan_economics::EmissionParams::default(); // Convert to correct type
+        let emission_params = ippan_economics::EmissionParams::default();
         let audit_interval = 6_048_000; // ~1 week at 100ms
         let emission_tracker = EmissionTracker::new(emission_params, audit_interval);
 
-        // Initialize L1 AI consensus with default config
         #[cfg(feature = "ai_l1")]
         let l1_ai_consensus = {
             let ai_config = L1AIConfig::default();
@@ -225,9 +210,7 @@
             tx_sender,
             mempool: Arc::new(Mempool::new(10_000)),
             round_tracker: Arc::new(RwLock::new(tracker)),
-            finalization_interval: Duration::from_millis(
-                config.finalization_interval_ms.clamp(100, 250),
-            ),
+            finalization_interval: Duration::from_millis(config.finalization_interval_ms.clamp(100, 250)),
             round_consensus: Arc::new(RwLock::new(RoundConsensus::new())),
             fee_collector: Arc::new(RwLock::new(FeeCollector::new())),
             #[cfg(feature = "ai_l1")]
@@ -255,38 +238,6 @@
         let now = SystemTime::now().duration_since(UNIX_EPOCH)?.as_millis() as u64;
         *self.current_slot.write() = now / self.config.slot_duration_ms;
 
-<<<<<<< HEAD
-        #[cfg(feature = "ai_l1")]
-=======
->>>>>>> 54d8141f
-        let (
-            is_running,
-            current_slot,
-            config,
-            storage,
-            mempool,
-            round_tracker,
-            round_consensus,
-            finalization_interval,
-            validator_id,
-            fee_collector,
-            l1_ai_consensus,
-        ) = (
-            self.is_running.clone(),
-            self.current_slot.clone(),
-            self.config.clone(),
-            self.storage.clone(),
-            self.mempool.clone(),
-            self.round_tracker.clone(),
-            self.round_consensus.clone(),
-            self.finalization_interval,
-            self.validator_id,
-            self.fee_collector.clone(),
-            self.l1_ai_consensus.clone(),
-        );
-
-<<<<<<< HEAD
-        #[cfg(not(feature = "ai_l1"))]
         let (
             is_running,
             current_slot,
@@ -311,10 +262,10 @@
             self.fee_collector.clone(),
         );
 
-        let mut ticker = tokio::time::interval(Duration::from_millis(config.slot_duration_ms));
-=======
+        #[cfg(feature = "ai_l1")]
+        let l1_ai_consensus = self.l1_ai_consensus.clone();
+
         let mut ticker = interval(Duration::from_millis(config.slot_duration_ms));
->>>>>>> 54d8141f
         tokio::spawn(async move {
             loop {
                 if !*is_running.read() {
@@ -332,25 +283,15 @@
                 }
 
                 let slot = *current_slot.read();
-<<<<<<< HEAD
                 #[cfg(feature = "ai_l1")]
-                let maybe_proposer = Some(Self::select_proposer(&config, &round_consensus, slot, &l1_ai_consensus));
+                let maybe_proposer = Self::select_proposer(&config, &round_consensus, slot, &l1_ai_consensus);
                 #[cfg(not(feature = "ai_l1"))]
-                let maybe_proposer = Some(Self::select_proposer_no_ai(&config, &round_consensus, slot));
-                if let Some(proposer) = maybe_proposer.flatten() {
-=======
-                if let Some(proposer) =
-                    Self::select_proposer(&config, &round_consensus, slot, &l1_ai_consensus)
-                {
->>>>>>> 54d8141f
+                let maybe_proposer = Self::select_proposer_no_ai(&config, &round_consensus, slot);
+
+                if let Some(proposer) = maybe_proposer {
                     if proposer == validator_id {
                         if let Err(e) = Self::propose_block(
-                            &storage,
-                            &mempool,
-                            &config,
-                            &round_tracker,
-                            slot,
-                            validator_id,
+                            &storage, &mempool, &config, &round_tracker, slot, validator_id,
                         )
                         .await
                         {
@@ -376,49 +317,41 @@
     }
 
     // -----------------------------------------------------------------
-    // Core logic
+    // Proposer selection
     // -----------------------------------------------------------------
 
     #[cfg(feature = "ai_l1")]
     fn select_proposer(
         config: &PoAConfig,
-        round_consensus: &Arc<RwLock<RoundConsensus>>,
+        _round_consensus: &Arc<RwLock<RoundConsensus>>,
         slot: u64,
         l1_ai: &Arc<RwLock<L1AIConsensus>>,
     ) -> Option<[u8; 32]> {
-        let active: Vec<_> = config
-            .validators
-            .iter()
-            .filter(|v| v.is_active)
-            .map(|v| v.id)
-            .collect();
+        let active: Vec<_> = config.validators.iter().filter(|v| v.is_active).map(|v| v.id).collect();
         if active.is_empty() {
             return None;
         }
 
         if config.enable_ai_reputation {
-            // Use L1 AI consensus for validator selection
-            let candidates: Vec<ValidatorCandidate> = config
-                .validators
-                .iter()
+            let candidates: Vec<ValidatorCandidate> = config.validators.iter()
                 .filter(|v| v.is_active)
                 .map(|v| ValidatorCandidate {
                     id: v.id,
                     stake: v.stake,
-                    reputation_score: 8000,    // Default reputation
-                    uptime_percentage: 99.0,   // Default uptime
-                    recent_performance: 0.9,   // Default performance
-                    network_contribution: 0.8, // Default contribution
+                    reputation_score: 8000,
+                    uptime_percentage: 99.0,
+                    recent_performance: 0.9,
+                    network_contribution: 0.8,
                 })
                 .collect();
 
             let network_state = NetworkState {
-                congestion_level: 0.3,    // Default congestion
-                avg_block_time_ms: 200.0, // Default block time
+                congestion_level: 0.3,
+                avg_block_time_ms: 200.0,
                 active_validators: active.len(),
                 total_stake: config.validators.iter().map(|v| v.stake).sum(),
                 current_round: slot,
-                recent_tx_volume: 1000, // Default volume
+                recent_tx_volume: 1000,
             };
 
             match l1_ai.read().select_validator(&candidates, &network_state) {
@@ -446,12 +379,7 @@
         _round_consensus: &Arc<RwLock<RoundConsensus>>,
         slot: u64,
     ) -> Option<[u8; 32]> {
-        let active: Vec<_> = config
-            .validators
-            .iter()
-            .filter(|v| v.is_active)
-            .map(|v| v.id)
-            .collect();
+        let active: Vec<_> = config.validators.iter().filter(|v| v.is_active).map(|v| v.id).collect();
         if active.is_empty() {
             None
         } else {
@@ -466,6 +394,10 @@
             Some(validators[(slot % validators.len() as u64) as usize])
         }
     }
+
+    // -----------------------------------------------------------------
+    // Core round logic
+    // -----------------------------------------------------------------
 
     async fn propose_block(
         storage: &Arc<dyn Storage + Send + Sync>,
@@ -488,8 +420,7 @@
             } else if height == 0 {
                 vec![]
             } else {
-                vec![storage
-                    .get_block_by_height(height)?
+                vec![storage.get_block_by_height(height)?
                     .ok_or_else(|| anyhow::anyhow!("Previous block not found"))?
                     .hash()]
             }
@@ -506,10 +437,7 @@
             let _ = mempool.remove_transaction(&hex::encode(tx.hash()));
         }
 
-        {
-            let mut t = tracker.write();
-            t.current_round_blocks.push(block.header.id);
-        }
+        tracker.write().current_round_blocks.push(block.header.id);
 
         info!(
             "Proposed block {} at height {} ({} txs)",
@@ -548,10 +476,7 @@
             (id, blocks, ws, t.round_start_time)
         };
 
-        let blocks: Vec<_> = block_ids
-            .iter()
-            .filter_map(|id| storage.get_block(id).ok().flatten())
-            .collect();
+        let blocks: Vec<_> = block_ids.iter().filter_map(|id| storage.get_block(id).ok().flatten()).collect();
         if blocks.is_empty() {
             return Ok(());
         }
@@ -565,16 +490,8 @@
         let ordered = order_round(
             round_id,
             &blocks,
-            |bid| {
-                map.get(bid)
-                    .map(|b| b.header.parent_ids.clone())
-                    .unwrap_or_default()
-            },
-            |bid| {
-                map.get(bid)
-                    .map(|b| b.header.payload_ids.clone())
-                    .unwrap_or_default()
-            },
+            |bid| map.get(bid).map(|b| b.header.parent_ids.clone()).unwrap_or_default(),
+            |bid| map.get(bid).map(|b| b.header.payload_ids.clone()).unwrap_or_default(),
             |_| true,
             |txid| conflicts.push(*txid),
         );
@@ -585,10 +502,7 @@
             agg_sig: Self::aggregate_round_signature(round_id, &block_ids),
         };
 
-        let prev_root = storage
-            .get_latest_round_finalization()?
-            .map(|r| r.state_root)
-            .unwrap_or([0u8; 32]);
+        let prev_root = storage.get_latest_round_finalization()?.map(|r| r.state_root).unwrap_or([0u8; 32]);
 
         let mut hasher = Blake3::new();
         hasher.update(&round_id.to_be_bytes());
@@ -621,17 +535,10 @@
             proof: cert.clone(),
         };
         storage.store_round_finalization(record)?;
-        info!(
-            "Finalized round {} -> state root {}",
-            round_id,
-            hex::encode(state_root)
-        );
-
-        // -----------------------------------------------------------------
-        // DAG-Fair Emission (delegated to RoundExecutor/Treasury in this build)
-        // -----------------------------------------------------------------
+        info!("Finalized round {} -> state root {}", round_id, hex::encode(state_root));
+
+        // DAG-Fair Emission
         if config.enable_dag_fair_emission {
-            use ippan_economics::{EmissionEngine, EmissionParams};
             let params = EmissionParams::default();
             let engine = EmissionEngine::with_params(params);
             let _ = engine.calculate_round_reward(round_id).unwrap_or(0);
@@ -650,25 +557,11 @@
 
     pub fn get_state(&self) -> ConsensusState {
         let slot = *self.current_slot.read();
-<<<<<<< HEAD
-        let proposer = {
-            #[cfg(feature = "ai_l1")]
-            {
-                Self::select_proposer(&self.config, &self.round_consensus, slot, &self.l1_ai_consensus)
-            }
-            #[cfg(not(feature = "ai_l1"))]
-            {
-                Self::select_proposer_no_ai(&self.config, &self.round_consensus, slot)
-            }
-        };
-=======
-        let proposer = Self::select_proposer(
-            &self.config,
-            &self.round_consensus,
-            slot,
-            &self.l1_ai_consensus,
-        );
->>>>>>> 54d8141f
+        #[cfg(feature = "ai_l1")]
+        let proposer = Self::select_proposer(&self.config, &self.round_consensus, slot, &self.l1_ai_consensus);
+        #[cfg(not(feature = "ai_l1"))]
+        let proposer = Self::select_proposer_no_ai(&self.config, &self.round_consensus, slot);
+
         ConsensusState {
             current_slot: slot,
             current_proposer: proposer,
@@ -689,7 +582,6 @@
         info!("Removed validator {}", hex::encode(id));
     }
 
-    /// Load GBDT models for L1 AI consensus
     #[cfg(feature = "ai_l1")]
     pub fn load_ai_models(
         &self,
@@ -706,13 +598,11 @@
         )
     }
 
-    /// Get L1 AI consensus configuration
     #[cfg(feature = "ai_l1")]
     pub fn get_ai_config(&self) -> L1AIConfig {
         self.l1_ai_consensus.read().config.clone()
     }
 
-    /// Update L1 AI consensus configuration
     #[cfg(feature = "ai_l1")]
     pub fn update_ai_config(&self, config: L1AIConfig) {
         self.l1_ai_consensus.write().config = config;
@@ -758,11 +648,7 @@
         ))
     }
     async fn validate_block(&self, block: &Block) -> Result<bool> {
-        if block
-            .transactions
-            .iter()
-            .any(|tx| validate_confidential_transaction(tx).is_err())
-        {
+        if block.transactions.iter().any(|tx| validate_confidential_transaction(tx).is_err()) {
             return Ok(false);
         }
         Ok(true)
