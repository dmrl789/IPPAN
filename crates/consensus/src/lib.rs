//! IPPAN Consensus Engine — Parallel PoA + DAG-Fair Emission
//!
//! Implements Proof-of-Authority + AI Reputation-weighted consensus
//! for the IPPAN L1. Integrates deterministic BlockDAG ordering,
//! fee capping, emission schedules, and round-level finalization.

use anyhow::Result;
use blake3::Hasher as Blake3;
use ippan_crypto::{validate_confidential_block, validate_confidential_transaction};
use ippan_mempool::Mempool;
use ippan_storage::Storage;
use ippan_types::{
    IppanTimeMicros, Block, BlockId, RoundCertificate, RoundFinalizationRecord,
    RoundId, RoundWindow, Transaction,
};
use parking_lot::RwLock;
use serde::{Deserialize, Serialize};
use std::{
    collections::HashMap,
    sync::Arc,
    time::{Duration, Instant, SystemTime, UNIX_EPOCH},
};
use tokio::{
    sync::mpsc,
    time::{interval, sleep},
};
use tracing::{error, info, warn};

// ---------------------------------------------------------------------
// Submodules
// ---------------------------------------------------------------------

pub mod ordering;
pub mod parallel_dag;
pub mod reputation;
pub mod emission;
// pub mod emission_tracker;  // TODO: Re-enable after adapting to new emission API
pub mod fees;
pub mod round;
pub mod round_executor;

// ---------------------------------------------------------------------
// Public re-exports
// ---------------------------------------------------------------------

pub use emission::{
<<<<<<< HEAD
    calculate_fee_recycling, distribute_round_reward, projected_supply, round_reward,
    EmissionParams, FeeRecyclingParams, RoundRewardDistribution,
    // Advanced DAG-Fair emission types and functions from ippan_economics
    MicroIPN, ValidatorId, EconomicsParams, emission_for_round,
    Payouts, sum_emission_over_rounds, epoch_auto_burn,
=======
    DAGEmissionParams, ValidatorRole, ValidatorParticipation,
    RoundEmission, ValidatorReward,
    calculate_round_reward, calculate_round_emission, distribute_dag_fair_rewards,
    calculate_fee_recycling, FeeRecyclingParams,
>>>>>>> aa2503c2
};
// TODO: Re-enable after adapting emission_tracker to new API
// pub use emission_tracker::{EmissionStatistics, EmissionTracker};
pub use fees::{classify_transaction, validate_fee, FeeCapConfig, FeeCollector, FeeError, TxKind};
pub use ordering::order_round;
// Primary DAG-Fair emission integration from round_executor
pub use round_executor::{
    distribute_round, emission_for_round_capped, finalize_round, 
    Participation, ParticipationSet, Role, MICRO_PER_IPN,
};
pub use parallel_dag::{
    DagError, DagSnapshot, InsertionOutcome, ParallelDag, ParallelDagConfig, ParallelDagEngine,
    ValidationResult,
};
pub use reputation::{
    apply_reputation_weight, calculate_reputation, ReputationScore, ValidatorTelemetry,
    DEFAULT_REPUTATION,
};
use round::RoundConsensus;

// ---------------------------------------------------------------------
// Errors and Configs
// ---------------------------------------------------------------------

#[derive(thiserror::Error, Debug)]
pub enum ConsensusError {
    #[error("Consensus engine not running")]
    NotRunning,
    #[error("Invalid proposer for current slot")]
    InvalidProposer,
    #[error("Block validation failed")]
    InvalidBlock,
    #[error("Storage error: {0}")]
    Storage(#[from] anyhow::Error),
}

/// Validator configuration
#[derive(Debug, Clone, Serialize, Deserialize)]
pub struct Validator {
    pub id: [u8; 32],
    pub address: [u8; 32],
    pub stake: u64,
    pub is_active: bool,
}

/// Proof-of-Authority consensus configuration
#[derive(Debug, Clone)]
pub struct PoAConfig {
    pub slot_duration_ms: u64,
    pub validators: Vec<Validator>,
    pub max_transactions_per_block: usize,
    pub block_reward: u64,
    pub finalization_interval_ms: u64,
    pub enable_ai_reputation: bool,
    pub enable_fee_caps: bool,
    pub enable_dag_fair_emission: bool,
}

impl Default for PoAConfig {
    fn default() -> Self {
        Self {
            slot_duration_ms: 100,
            validators: vec![],
            max_transactions_per_block: 1000,
            block_reward: 10,
            finalization_interval_ms: 200,
            enable_ai_reputation: false,
            enable_fee_caps: true,
            enable_dag_fair_emission: true,
        }
    }
}

/// Snapshot of consensus state
#[derive(Debug, Clone)]
pub struct ConsensusState {
    pub current_slot: u64,
    pub current_proposer: Option<[u8; 32]>,
    pub is_proposing: bool,
    pub validator_count: usize,
    pub latest_block_height: u64,
    pub current_round: RoundId,
}

#[derive(Debug)]
struct RoundTracker {
    current_round: RoundId,
    round_start: Instant,
    round_start_time: IppanTimeMicros,
    previous_round_blocks: Vec<BlockId>,
    current_round_blocks: Vec<BlockId>,
}

// ---------------------------------------------------------------------
// Main Consensus Engine
// ---------------------------------------------------------------------

pub struct PoAConsensus {
    pub config: PoAConfig,
    pub storage: Arc<dyn Storage + Send + Sync>,
    pub validator_id: [u8; 32],
    pub is_running: Arc<RwLock<bool>>,
    pub current_slot: Arc<RwLock<u64>>,
    pub tx_sender: mpsc::UnboundedSender<Transaction>,
    pub mempool: Arc<Mempool>,
    pub round_tracker: Arc<RwLock<RoundTracker>>,
    pub finalization_interval: Duration,
    pub round_consensus: Arc<RwLock<RoundConsensus>>,
    pub fee_collector: Arc<RwLock<FeeCollector>>,
    // TODO: Re-enable after adapting emission_tracker to new API
    // pub emission_tracker: Arc<RwLock<EmissionTracker>>,
}

impl PoAConsensus {
    /// Create a new PoA consensus engine
    pub fn new(
        config: PoAConfig,
        storage: Arc<dyn Storage + Send + Sync>,
        validator_id: [u8; 32],
    ) -> Self {
        let (tx_sender, _rx) = mpsc::unbounded_channel();
        let latest_height = storage.get_latest_height().unwrap_or(0);

        let previous_round_blocks = if latest_height == 0 {
            vec![]
        } else if let Ok(Some(block)) = storage.get_block_by_height(latest_height) {
            vec![block.hash()]
        } else {
            vec![]
        };

        let tracker = RoundTracker {
            current_round: latest_height.saturating_add(1),
            round_start: Instant::now(),
            round_start_time: IppanTimeMicros::now(),
            previous_round_blocks,
            current_round_blocks: Vec::new(),
        };

        // TODO: Re-enable after adapting emission_tracker to new API
        // let emission_params = DAGEmissionParams::default();
        // let audit_interval = 6_048_000; // ~1 week at 100ms
        // let emission_tracker = EmissionTracker::new(emission_params.clone(), audit_interval);

        Self {
            config: config.clone(),
            storage: storage.clone(),
            validator_id,
            is_running: Arc::new(RwLock::new(false)),
            current_slot: Arc::new(RwLock::new(0)),
            tx_sender,
            mempool: Arc::new(Mempool::new(10_000)),
            round_tracker: Arc::new(RwLock::new(tracker)),
            finalization_interval: Duration::from_millis(config.finalization_interval_ms.clamp(100, 250)),
            round_consensus: Arc::new(RwLock::new(RoundConsensus::new())),
            fee_collector: Arc::new(RwLock::new(FeeCollector::new())),
            // TODO: Re-enable after adapting emission_tracker to new API
            // emission_tracker: Arc::new(RwLock::new(emission_tracker)),
        }
    }

    pub fn get_tx_sender(&self) -> mpsc::UnboundedSender<Transaction> {
        self.tx_sender.clone()
    }

    pub fn mempool(&self) -> Arc<Mempool> {
        self.mempool.clone()
    }

    // -----------------------------------------------------------------
    // Lifecycle
    // -----------------------------------------------------------------

    pub async fn start(&mut self) -> Result<()> {
        *self.is_running.write() = true;
        info!("Starting PoA consensus engine");

        let now = SystemTime::now().duration_since(UNIX_EPOCH)?.as_millis() as u64;
        *self.current_slot.write() = now / self.config.slot_duration_ms;

        let (is_running, current_slot, config, storage, mempool, round_tracker, round_consensus, finalization_interval, validator_id) =
            (
                self.is_running.clone(),
                self.current_slot.clone(),
                self.config.clone(),
                self.storage.clone(),
                self.mempool.clone(),
                self.round_tracker.clone(),
                self.round_consensus.clone(),
                self.finalization_interval,
                self.validator_id,
            );

        let mut ticker = interval(Duration::from_millis(config.slot_duration_ms));
        tokio::spawn(async move {
            loop {
                if !*is_running.read() {
                    break;
                }

                if let Err(e) =
                    Self::finalize_round_if_ready(&storage, &round_tracker, finalization_interval)
                {
                    error!("Round finalization error: {e}");
                }

                let slot = *current_slot.read();
                if let Some(proposer) = Self::select_proposer(&config, &round_consensus, slot) {
                    if proposer == validator_id {
                        if let Err(e) =
                            Self::propose_block(&storage, &mempool, &config, &round_tracker, slot, validator_id)
                                .await
                        {
                            error!("Block proposal failed: {e}");
                        }
                    }
                }

                *current_slot.write() = slot + 1;
                ticker.tick().await;
            }
        });

        info!("PoA consensus engine started");
        Ok(())
    }

    pub async fn stop(&mut self) -> Result<()> {
        *self.is_running.write() = false;
        sleep(Duration::from_millis(100)).await;
        info!("PoA consensus engine stopped");
        Ok(())
    }

    // -----------------------------------------------------------------
    // Core logic
    // -----------------------------------------------------------------

    fn select_proposer(
        config: &PoAConfig,
        round_consensus: &Arc<RwLock<RoundConsensus>>,
        slot: u64,
    ) -> Option<[u8; 32]> {
        let active: Vec<_> = config.validators.iter().filter(|v| v.is_active).map(|v| v.id).collect();
        if active.is_empty() {
            return None;
        }

        if config.enable_ai_reputation {
            let weights: HashMap<[u8; 32], u64> =
                config.validators.iter().map(|v| (v.id, v.stake)).collect();
            match round_consensus.write().select_validators(&active, &weights) {
                Ok(sel) => Some(sel.proposer),
                Err(e) => {
                    warn!("AI selection failed: {e}");
                    Self::fallback_proposer(&active, slot)
                }
            }
        } else {
            Self::fallback_proposer(&active, slot)
        }
    }

    fn fallback_proposer(validators: &[[u8; 32]], slot: u64) -> Option<[u8; 32]> {
        if validators.is_empty() {
            None
        } else {
            Some(validators[(slot % validators.len() as u64) as usize])
        }
    }

    async fn propose_block(
        storage: &Arc<dyn Storage + Send + Sync>,
        mempool: &Arc<Mempool>,
        config: &PoAConfig,
        tracker: &Arc<RwLock<RoundTracker>>,
        _slot: u64,
        proposer: [u8; 32],
    ) -> Result<()> {
        let txs = mempool.get_transactions_for_block(config.max_transactions_per_block);
        if txs.is_empty() {
            return Ok(());
        }

        let height = storage.get_latest_height()?;
        let parents = {
            let t = tracker.read();
            if !t.previous_round_blocks.is_empty() {
                t.previous_round_blocks.clone()
            } else if height == 0 {
                vec![]
            } else {
                vec![storage
                    .get_block_by_height(height)?
                    .ok_or_else(|| anyhow::anyhow!("Previous block not found"))?
                    .hash()]
            }
        };

        let block = Block::new(parents, txs, height + 1, proposer);
        if !block.is_valid() {
            return Err(anyhow::anyhow!("Invalid block"));
        }
        validate_confidential_block(&block)?;

        storage.store_block(block.clone())?;
        for tx in &block.transactions {
            let _ = mempool.remove_transaction(&hex::encode(tx.hash()));
        }

        {
            let mut t = tracker.write();
            t.current_round_blocks.push(block.header.id);
        }

        info!(
            "Proposed block {} at height {} ({} txs)",
            hex::encode(block.hash()),
            block.header.round,
            block.transactions.len()
        );
        Ok(())
    }

    fn finalize_round_if_ready(
        storage: &Arc<dyn Storage + Send + Sync>,
        tracker: &Arc<RwLock<RoundTracker>>,
        interval: Duration,
    ) -> Result<()> {
        let (round_id, block_ids, start, end) = {
            let mut t = tracker.write();
            if t.round_start.elapsed() < interval {
                return Ok(());
            }
            if t.current_round_blocks.is_empty() {
                t.round_start = Instant::now();
                t.round_start_time = IppanTimeMicros::now();
                return Ok(());
            }
            let id = t.current_round;
            let blocks = t.current_round_blocks.clone();
            t.previous_round_blocks = blocks.clone();
            t.current_round += 1;
            t.current_round_blocks.clear();
            let ws = t.round_start_time;
            t.round_start = Instant::now();
            t.round_start_time = IppanTimeMicros::now();
            (id, blocks, ws, t.round_start_time)
        };

        let blocks: Vec<_> = block_ids.iter().filter_map(|id| storage.get_block(id).ok().flatten()).collect();
        if blocks.is_empty() {
            return Ok(());
        }

        let mut map = HashMap::new();
        for b in &blocks {
            map.insert(b.header.id, b.clone());
        }

        let mut conflicts = Vec::new();
        let ordered = order_round(
            round_id,
            &blocks,
            |bid| map.get(bid).map(|b| b.header.parent_ids.clone()).unwrap_or_default(),
            |bid| map.get(bid).map(|b| b.header.payload_ids.clone()).unwrap_or_default(),
            |_| true,
            |txid| conflicts.push(*txid),
        );

        let cert = RoundCertificate {
            round: round_id,
            block_ids: block_ids.clone(),
            agg_sig: Self::aggregate_round_signature(round_id, &block_ids),
        };

        let prev_root = storage
            .get_latest_round_finalization()?
            .map(|r| r.state_root)
            .unwrap_or([0u8; 32]);

        let mut hasher = Blake3::new();
        hasher.update(&round_id.to_be_bytes());
        hasher.update(&prev_root);
        for id in &block_ids {
            hasher.update(id);
        }
        for tx in &ordered {
            hasher.update(tx);
        }
        for c in &conflicts {
            hasher.update(c);
        }

        let digest = hasher.finalize();
        let mut state_root = [0u8; 32];
        state_root.copy_from_slice(digest.as_bytes());

        let window = RoundWindow {
            id: round_id,
            start_us: start,
            end_us: end,
        };
        let record = RoundFinalizationRecord {
            round: round_id,
            window,
            ordered_tx_ids: ordered,
            fork_drops: conflicts,
            state_root,
            proof: cert.clone(),
        };
        storage.store_round_finalization(record)?;
        info!("Finalized round {} -> state root {}", round_id, hex::encode(state_root));
        Ok(())
    }

    fn aggregate_round_signature(round: RoundId, blocks: &[BlockId]) -> Vec<u8> {
        let mut h = Blake3::new();
        h.update(&round.to_be_bytes());
        for id in blocks {
            h.update(id);
        }
        h.finalize().as_bytes()[..32].to_vec()
    }

    pub fn get_state(&self) -> ConsensusState {
        let slot = *self.current_slot.read();
        let proposer = Self::select_proposer(&self.config, &self.round_consensus, slot);
        ConsensusState {
            current_slot: slot,
            current_proposer: proposer,
            is_proposing: proposer == Some(self.validator_id),
            validator_count: self.config.validators.len(),
            latest_block_height: self.storage.get_latest_height().unwrap_or(0),
            current_round: self.round_tracker.read().current_round,
        }
    }

    pub fn add_validator(&mut self, v: Validator) {
        self.config.validators.push(v.clone());
        info!("Added validator {}", hex::encode(v.id));
    }

    pub fn remove_validator(&mut self, id: &[u8; 32]) {
        self.config.validators.retain(|v| v.id != *id);
        info!("Removed validator {}", hex::encode(id));
    }
}

// ---------------------------------------------------------------------
// ConsensusEngine Trait
// ---------------------------------------------------------------------

#[allow(async_fn_in_trait)]
pub trait ConsensusEngine {
    async fn start(&mut self) -> Result<()>;
    async fn stop(&mut self) -> Result<()>;
    async fn propose_block(&self, transactions: Vec<Transaction>) -> Result<Block>;
    async fn validate_block(&self, block: &Block) -> Result<bool>;
    fn get_state(&self) -> ConsensusState;
}

impl ConsensusEngine for PoAConsensus {
    async fn start(&mut self) -> Result<()> {
        PoAConsensus::start(self).await
    }
    async fn stop(&mut self) -> Result<()> {
        PoAConsensus::stop(self).await
    }
    async fn propose_block(&self, txs: Vec<Transaction>) -> Result<Block> {
        let h = self.storage.get_latest_height()?;
        let prev = if h == 0 {
            [0u8; 32]
        } else {
            self.storage
                .get_block_by_height(h)?
                .ok_or_else(|| anyhow::anyhow!("Missing previous block"))?
                .hash()
        };
        Ok(Block::new(if h == 0 { vec![] } else { vec![prev] }, txs, h + 1, self.validator_id))
    }
    async fn validate_block(&self, block: &Block) -> Result<bool> {
        if block.transactions.iter().any(|tx| validate_confidential_transaction(tx).is_err()) {
            return Ok(false);
        }
        Ok(true)
    }
    fn get_state(&self) -> ConsensusState {
        PoAConsensus::get_state(self)
    }
}

#[cfg(test)]
mod tests;<|MERGE_RESOLUTION|>--- conflicted
+++ resolved
@@ -44,18 +44,10 @@
 // ---------------------------------------------------------------------
 
 pub use emission::{
-<<<<<<< HEAD
-    calculate_fee_recycling, distribute_round_reward, projected_supply, round_reward,
-    EmissionParams, FeeRecyclingParams, RoundRewardDistribution,
-    // Advanced DAG-Fair emission types and functions from ippan_economics
-    MicroIPN, ValidatorId, EconomicsParams, emission_for_round,
-    Payouts, sum_emission_over_rounds, epoch_auto_burn,
-=======
     DAGEmissionParams, ValidatorRole, ValidatorParticipation,
     RoundEmission, ValidatorReward,
     calculate_round_reward, calculate_round_emission, distribute_dag_fair_rewards,
     calculate_fee_recycling, FeeRecyclingParams,
->>>>>>> aa2503c2
 };
 // TODO: Re-enable after adapting emission_tracker to new API
 // pub use emission_tracker::{EmissionStatistics, EmissionTracker};
