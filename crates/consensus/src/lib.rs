--- conflicted
+++ resolved
@@ -1,21 +1,13 @@
 use anyhow::Result;
 use ippan_storage::{Account, Storage};
-<<<<<<< HEAD
-use ippan_types::{Block, Transaction};
-=======
 use ippan_types::{ippan_time_now, Block, HashTimer, IppanTimeMicros, Transaction};
->>>>>>> 9d0e6105
 use parking_lot::RwLock;
 use serde::{Deserialize, Serialize};
 use std::sync::Arc;
 use std::time::{Duration, SystemTime, UNIX_EPOCH};
 use tokio::sync::mpsc;
 use tokio::time::{interval, sleep};
-<<<<<<< HEAD
-use tracing::{error, info, warn};
-=======
 use tracing::{debug, error, info, warn};
->>>>>>> 9d0e6105
 
 /// Consensus errors
 #[derive(thiserror::Error, Debug)]
@@ -107,14 +99,6 @@
         self.tx_sender.clone()
     }
 
-<<<<<<< HEAD
-    /// Expose a handle to the internal mempool for external observers.
-    pub fn get_mempool_handle(&self) -> Arc<RwLock<Vec<Transaction>>> {
-        self.mempool.clone()
-    }
-
-=======
->>>>>>> 9d0e6105
     /// Start the consensus engine
     pub async fn start(&mut self) -> Result<()> {
         *self.is_running.write() = true;
@@ -177,13 +161,8 @@
 
                     slot_interval.tick().await;
                 }
-<<<<<<< HEAD
-            });
-        }
-=======
             })
         };
->>>>>>> 9d0e6105
 
         info!("PoA consensus engine started");
         Ok(())
@@ -205,11 +184,7 @@
     pub fn get_state(&self) -> ConsensusState {
         let current_slot = *self.current_slot.read();
         let proposer = Self::get_proposer_for_slot(&self.config.validators, current_slot);
-<<<<<<< HEAD
-        let is_proposing = proposer == Some(self.validator_id);
-=======
         let is_proposing = proposer.map_or(false, |p| p == self.validator_id);
->>>>>>> 9d0e6105
 
         ConsensusState {
             current_slot,
