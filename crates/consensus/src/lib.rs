//! IPPAN Consensus Engine — Parallel PoA + DAG-Fair Emission
//!
//! This module implements the Proof-of-Authority + AI Reputation-weighted
//! consensus used in IPPAN L1. It integrates deterministic BlockDAG ordering,
//! fee capping, emission schedules, and round finalization.

use anyhow::Result;
use blake3::Hasher as Blake3;
use ippan_crypto::{validate_confidential_block, validate_confidential_transaction};
use ippan_mempool::Mempool;
use ippan_storage::Storage;
use ippan_types::{
    IppanTimeMicros, Block, BlockId, RoundCertificate, RoundFinalizationRecord,
    RoundId, RoundWindow, Transaction,
};
use parking_lot::RwLock;
use serde::{Deserialize, Serialize};
use std::{
    collections::HashMap,
    sync::Arc,
    time::{Duration, Instant, SystemTime, UNIX_EPOCH},
};
use tokio::{
    sync::mpsc,
    time::{interval, sleep},
};
use tracing::{error, info, warn};

// ---------------------------------------------------------------------
// Submodules
// ---------------------------------------------------------------------

pub mod ordering;
pub mod parallel_dag;
pub mod reputation;
pub mod emission;
pub mod emission_tracker;
pub mod fees;
pub mod round;

// ---------------------------------------------------------------------
// Public re-exports
// ---------------------------------------------------------------------

pub use emission::{
<<<<<<< HEAD
    calculate_fee_recycling, distribute_round_reward, projected_supply, round_reward,
    rounds_until_cap, EmissionAuditRecord, EmissionParams, FeeRecyclingParams,
    RoundRewardDistribution, ValidatorContribution, ValidatorRole,
=======
    // DAG-Fair emission system
    DAGEmissionParams, DAGEmissionSystem, ValidatorRole, ValidatorParticipation,
    RoundEmission, ValidatorReward, EmissionStats,
    calculate_round_reward, calculate_round_emission, distribute_dag_fair_rewards,
    calculate_emission_curve, calculate_annual_emission_schedule, projected_supply,
    // Legacy compatibility
    calculate_fee_recycling, distribute_round_reward,
    FeeRecyclingParams, RoundRewardDistribution,
    // Advanced DAG-Fair emission types and functions
    MicroIPN, ValidatorId, Role, Participation, ParticipationSet,
    EconomicsParams, emission_for_round, emission_for_round_capped,
    distribute_round, Payouts, sum_emission_over_rounds, epoch_auto_burn,
    MICRO_PER_IPN,
>>>>>>> 2eaea05f
};
pub use emission_tracker::{EmissionStatistics, EmissionTracker};
pub use fees::{classify_transaction, validate_fee, FeeCapConfig, FeeCollector, FeeError, TxKind};
pub use ordering::order_round;
pub use parallel_dag::{
    DagError, DagSnapshot, InsertionOutcome, ParallelDag, ParallelDagConfig, ParallelDagEngine,
    ValidationResult,
};
pub use reputation::{
    apply_reputation_weight, calculate_reputation, ReputationScore, ValidatorTelemetry,
    DEFAULT_REPUTATION,
};
use round::RoundConsensus;

// ---------------------------------------------------------------------
// Errors and Configs
// ---------------------------------------------------------------------

#[derive(thiserror::Error, Debug)]
pub enum ConsensusError {
    #[error("Consensus engine not running")]
    NotRunning,
    #[error("Invalid proposer for current slot")]
    InvalidProposer,
    #[error("Block validation failed")]
    InvalidBlock,
    #[error("Storage error: {0}")]
    Storage(#[from] anyhow::Error),
}

/// Validator configuration
#[derive(Debug, Clone, Serialize, Deserialize)]
pub struct Validator {
    pub id: [u8; 32],
    pub address: [u8; 32],
    pub stake: u64,
    pub is_active: bool,
}

/// Proof-of-Authority consensus configuration
#[derive(Debug, Clone)]
pub struct PoAConfig {
    pub slot_duration_ms: u64,
    pub validators: Vec<Validator>,
    pub max_transactions_per_block: usize,
    pub block_reward: u64,
    pub finalization_interval_ms: u64,
    pub enable_ai_reputation: bool,
    pub enable_fee_caps: bool,
    pub enable_dag_fair_emission: bool,
}

impl Default for PoAConfig {
    fn default() -> Self {
        Self {
            slot_duration_ms: 100,
            validators: vec![],
            max_transactions_per_block: 1000,
            block_reward: 10,
            finalization_interval_ms: 200,
            enable_ai_reputation: false,
            enable_fee_caps: true,
            enable_dag_fair_emission: true,
        }
    }
}

/// Snapshot of consensus state
#[derive(Debug, Clone)]
pub struct ConsensusState {
    pub current_slot: u64,
    pub current_proposer: Option<[u8; 32]>,
    pub is_proposing: bool,
    pub validator_count: usize,
    pub latest_block_height: u64,
    pub current_round: RoundId,
}

#[derive(Debug)]
struct RoundTracker {
    current_round: RoundId,
    round_start: Instant,
    round_start_time: IppanTimeMicros,
    previous_round_blocks: Vec<BlockId>,
    current_round_blocks: Vec<BlockId>,
}

// ---------------------------------------------------------------------
// Main Consensus Engine
// ---------------------------------------------------------------------

pub struct PoAConsensus {
    pub config: PoAConfig,
    pub storage: Arc<dyn Storage + Send + Sync>,
    pub validator_id: [u8; 32],
    pub is_running: Arc<RwLock<bool>>,
    pub current_slot: Arc<RwLock<u64>>,
    pub tx_sender: mpsc::UnboundedSender<Transaction>,
    pub mempool: Arc<Mempool>,
    pub round_tracker: Arc<RwLock<RoundTracker>>,
    pub finalization_interval: Duration,
    pub round_consensus: Arc<RwLock<RoundConsensus>>,
    pub fee_collector: Arc<RwLock<FeeCollector>>,
    pub emission_tracker: Arc<RwLock<EmissionTracker>>,
}

impl PoAConsensus {
    /// Create a new PoA consensus engine
    pub fn new(
        config: PoAConfig,
        storage: Arc<dyn Storage + Send + Sync>,
        validator_id: [u8; 32],
    ) -> Self {
        let (tx_sender, _rx) = mpsc::unbounded_channel();
        let latest_height = storage.get_latest_height().unwrap_or(0);

        let previous_round_blocks = if latest_height == 0 {
            vec![]
        } else if let Ok(Some(block)) = storage.get_block_by_height(latest_height) {
            vec![block.hash()]
        } else {
            vec![]
        };

        let tracker = RoundTracker {
            current_round: latest_height.saturating_add(1),
            round_start: Instant::now(),
            round_start_time: IppanTimeMicros::now(),
            previous_round_blocks,
            current_round_blocks: Vec::new(),
        };

        let emission_params = EmissionParams::default();
        let audit_interval = 6_048_000; // Weekly audits (≈1 week of rounds at 100ms)
        let emission_tracker = EmissionTracker::new(emission_params, audit_interval);

        Self {
            config: config.clone(),
            storage: storage.clone(),
            validator_id,
            is_running: Arc::new(RwLock::new(false)),
            current_slot: Arc::new(RwLock::new(0)),
            tx_sender,
            mempool: Arc::new(Mempool::new(10_000)),
            round_tracker: Arc::new(RwLock::new(tracker)),
            finalization_interval: Duration::from_millis(config.finalization_interval_ms.clamp(100, 250)),
            round_consensus: Arc::new(RwLock::new(RoundConsensus::new())),
            fee_collector: Arc::new(RwLock::new(FeeCollector::new())),
            emission_tracker: Arc::new(RwLock::new(emission_tracker)),
        }
    }

    pub fn get_tx_sender(&self) -> mpsc::UnboundedSender<Transaction> {
        self.tx_sender.clone()
    }

    pub fn mempool(&self) -> Arc<Mempool> {
        self.mempool.clone()
    }

    // -----------------------------------------------------------------
    // Lifecycle
    // -----------------------------------------------------------------

    pub async fn start(&mut self) -> Result<()> {
        *self.is_running.write() = true;
        info!("Starting PoA consensus engine");

        let now = SystemTime::now().duration_since(UNIX_EPOCH)?.as_millis() as u64;
        *self.current_slot.write() = now / self.config.slot_duration_ms;

        let (is_running, current_slot, config, storage, mempool, round_tracker, round_consensus, finalization_interval, validator_id) =
            (
                self.is_running.clone(),
                self.current_slot.clone(),
                self.config.clone(),
                self.storage.clone(),
                self.mempool.clone(),
                self.round_tracker.clone(),
                self.round_consensus.clone(),
                self.finalization_interval,
                self.validator_id,
            );

        let mut ticker = interval(Duration::from_millis(config.slot_duration_ms));
        tokio::spawn(async move {
            loop {
                if !*is_running.read() {
                    break;
                }

                if let Err(e) =
                    Self::finalize_round_if_ready(&storage, &round_tracker, finalization_interval)
                {
                    error!("Round finalization error: {e}");
                }

                let slot = *current_slot.read();
                if let Some(proposer) = Self::select_proposer(&config, &round_consensus, slot) {
                    if proposer == validator_id {
                        if let Err(e) =
                            Self::propose_block(&storage, &mempool, &config, &round_tracker, slot, validator_id)
                                .await
                        {
                            error!("Block proposal failed: {e}");
                        }
                    }
                }

                *current_slot.write() = slot + 1;
                ticker.tick().await;
            }
        });

        info!("PoA consensus engine started");
        Ok(())
    }

    pub async fn stop(&mut self) -> Result<()> {
        *self.is_running.write() = false;
        sleep(Duration::from_millis(100)).await;
        info!("PoA consensus engine stopped");
        Ok(())
    }

    // -----------------------------------------------------------------
    // Core logic
    // -----------------------------------------------------------------

    fn select_proposer(
        config: &PoAConfig,
        round_consensus: &Arc<RwLock<RoundConsensus>>,
        slot: u64,
    ) -> Option<[u8; 32]> {
        let active: Vec<_> = config.validators.iter().filter(|v| v.is_active).map(|v| v.id).collect();
        if active.is_empty() {
            return None;
        }

        if config.enable_ai_reputation {
            let weights: HashMap<[u8; 32], u64> =
                config.validators.iter().map(|v| (v.id, v.stake)).collect();
            match round_consensus.write().select_validators(&active, &weights) {
                Ok(sel) => Some(sel.proposer),
                Err(e) => {
                    warn!("AI selection failed: {e}");
                    Self::fallback_proposer(&active, slot)
                }
            }
        } else {
            Self::fallback_proposer(&active, slot)
        }
    }

    fn fallback_proposer(validators: &[[u8; 32]], slot: u64) -> Option<[u8; 32]> {
        if validators.is_empty() {
            None
        } else {
            Some(validators[(slot % validators.len() as u64) as usize])
        }
    }

    async fn propose_block(
        storage: &Arc<dyn Storage + Send + Sync>,
        mempool: &Arc<Mempool>,
        config: &PoAConfig,
        tracker: &Arc<RwLock<RoundTracker>>,
        _slot: u64,
        proposer: [u8; 32],
    ) -> Result<()> {
        let txs = mempool.get_transactions_for_block(config.max_transactions_per_block);
        if txs.is_empty() {
            return Ok(());
        }

        let height = storage.get_latest_height()?;
        let parents = {
            let t = tracker.read();
            if !t.previous_round_blocks.is_empty() {
                t.previous_round_blocks.clone()
            } else if height == 0 {
                vec![]
            } else {
                vec![storage
                    .get_block_by_height(height)?
                    .ok_or_else(|| anyhow::anyhow!("Previous block not found"))?
                    .hash()]
            }
        };

        let block = Block::new(parents, txs, height + 1, proposer);
        if !block.is_valid() {
            return Err(anyhow::anyhow!("Invalid block"));
        }
        validate_confidential_block(&block)?;

        storage.store_block(block.clone())?;
        for tx in &block.transactions {
            let _ = mempool.remove_transaction(&hex::encode(tx.hash()));
        }

        {
            let mut t = tracker.write();
            t.current_round_blocks.push(block.header.id);
        }

        info!(
            "Proposed block {} at height {} ({} txs)",
            hex::encode(block.hash()),
            block.header.round,
            block.transactions.len()
        );
        Ok(())
    }

    fn finalize_round_if_ready(
        storage: &Arc<dyn Storage + Send + Sync>,
        tracker: &Arc<RwLock<RoundTracker>>,
        interval: Duration,
    ) -> Result<()> {
        let (round_id, block_ids, start, end) = {
            let mut t = tracker.write();
            if t.round_start.elapsed() < interval {
                return Ok(());
            }
            if t.current_round_blocks.is_empty() {
                t.round_start = Instant::now();
                t.round_start_time = IppanTimeMicros::now();
                return Ok(());
            }
            let id = t.current_round;
            let blocks = t.current_round_blocks.clone();
            t.previous_round_blocks = blocks.clone();
            t.current_round += 1;
            t.current_round_blocks.clear();
            let ws = t.round_start_time;
            t.round_start = Instant::now();
            t.round_start_time = IppanTimeMicros::now();
            (id, blocks, ws, t.round_start_time)
        };

        let blocks: Vec<_> = block_ids.iter().filter_map(|id| storage.get_block(id).ok().flatten()).collect();
        if blocks.is_empty() {
            return Ok(());
        }

        let mut map = HashMap::new();
        for b in &blocks {
            map.insert(b.header.id, b.clone());
        }

        let mut conflicts = Vec::new();
        let ordered = order_round(
            round_id,
            &blocks,
            |bid| map.get(bid).map(|b| b.header.parent_ids.clone()).unwrap_or_default(),
            |bid| map.get(bid).map(|b| b.header.payload_ids.clone()).unwrap_or_default(),
            |_| true,
            |txid| conflicts.push(*txid),
        );

        let cert = RoundCertificate {
            round: round_id,
            block_ids: block_ids.clone(),
            agg_sig: Self::aggregate_round_signature(round_id, &block_ids),
        };

        let prev_root = storage
            .get_latest_round_finalization()?
            .map(|r| r.state_root)
            .unwrap_or([0u8; 32]);

        let mut hasher = Blake3::new();
        hasher.update(&round_id.to_be_bytes());
        hasher.update(&prev_root);
        for id in &block_ids {
            hasher.update(id);
        }
        for tx in &ordered {
            hasher.update(tx);
        }
        for c in &conflicts {
            hasher.update(c);
        }

        let digest = hasher.finalize();
        let mut state_root = [0u8; 32];
        state_root.copy_from_slice(digest.as_bytes());

        let window = RoundWindow {
            id: round_id,
            start_us: start,
            end_us: end,
        };
        let record = RoundFinalizationRecord {
            round: round_id,
            window,
            ordered_tx_ids: ordered,
            fork_drops: conflicts,
            state_root,
            proof: cert.clone(),
        };
        storage.store_round_finalization(record)?;
        info!("Finalized round {} -> state root {}", round_id, hex::encode(state_root));
        Ok(())
    }

    fn aggregate_round_signature(round: RoundId, blocks: &[BlockId]) -> Vec<u8> {
        let mut h = Blake3::new();
        h.update(&round.to_be_bytes());
        for id in blocks {
            h.update(id);
        }
        h.finalize().as_bytes()[..32].to_vec()
    }

    pub fn get_state(&self) -> ConsensusState {
        let slot = *self.current_slot.read();
        let proposer = Self::select_proposer(&self.config, &self.round_consensus, slot);
        ConsensusState {
            current_slot: slot,
            current_proposer: proposer,
            is_proposing: proposer == Some(self.validator_id),
            validator_count: self.config.validators.len(),
            latest_block_height: self.storage.get_latest_height().unwrap_or(0),
            current_round: self.round_tracker.read().current_round,
        }
    }

    pub fn add_validator(&mut self, v: Validator) {
        self.config.validators.push(v.clone());
        info!("Added validator {}", hex::encode(v.id));
    }

    pub fn remove_validator(&mut self, id: &[u8; 32]) {
        self.config.validators.retain(|v| v.id != *id);
        info!("Removed validator {}", hex::encode(id));
    }
}

// ---------------------------------------------------------------------
// ConsensusEngine Trait
// ---------------------------------------------------------------------

#[allow(async_fn_in_trait)]
pub trait ConsensusEngine {
    async fn start(&mut self) -> Result<()>;
    async fn stop(&mut self) -> Result<()>;
    async fn propose_block(&self, transactions: Vec<Transaction>) -> Result<Block>;
    async fn validate_block(&self, block: &Block) -> Result<bool>;
    fn get_state(&self) -> ConsensusState;
}

impl ConsensusEngine for PoAConsensus {
    async fn start(&mut self) -> Result<()> {
        PoAConsensus::start(self).await
    }
    async fn stop(&mut self) -> Result<()> {
        PoAConsensus::stop(self).await
    }
    async fn propose_block(&self, txs: Vec<Transaction>) -> Result<Block> {
        let h = self.storage.get_latest_height()?;
        let prev = if h == 0 {
            [0u8; 32]
        } else {
            self.storage
                .get_block_by_height(h)?
                .ok_or_else(|| anyhow::anyhow!("Missing previous block"))?
                .hash()
        };
        Ok(Block::new(if h == 0 { vec![] } else { vec![prev] }, txs, h + 1, self.validator_id))
    }
    async fn validate_block(&self, block: &Block) -> Result<bool> {
        if block.transactions.iter().any(|tx| validate_confidential_transaction(tx).is_err()) {
            return Ok(false);
        }
        Ok(true)
    }
    fn get_state(&self) -> ConsensusState {
        PoAConsensus::get_state(self)
    }
}

#[cfg(test)]
mod tests;<|MERGE_RESOLUTION|>--- conflicted
+++ resolved
@@ -1,8 +1,8 @@
 //! IPPAN Consensus Engine — Parallel PoA + DAG-Fair Emission
 //!
-//! This module implements the Proof-of-Authority + AI Reputation-weighted
-//! consensus used in IPPAN L1. It integrates deterministic BlockDAG ordering,
-//! fee capping, emission schedules, and round finalization.
+//! Implements Proof-of-Authority + AI Reputation-weighted consensus
+//! for the IPPAN L1. Integrates deterministic BlockDAG ordering,
+//! fee capping, emission schedules, and round-level finalization.
 
 use anyhow::Result;
 use blake3::Hasher as Blake3;
@@ -43,25 +43,10 @@
 // ---------------------------------------------------------------------
 
 pub use emission::{
-<<<<<<< HEAD
-    calculate_fee_recycling, distribute_round_reward, projected_supply, round_reward,
-    rounds_until_cap, EmissionAuditRecord, EmissionParams, FeeRecyclingParams,
-    RoundRewardDistribution, ValidatorContribution, ValidatorRole,
-=======
-    // DAG-Fair emission system
-    DAGEmissionParams, DAGEmissionSystem, ValidatorRole, ValidatorParticipation,
-    RoundEmission, ValidatorReward, EmissionStats,
+    DAGEmissionParams, ValidatorRole, ValidatorParticipation,
+    RoundEmission, ValidatorReward,
     calculate_round_reward, calculate_round_emission, distribute_dag_fair_rewards,
-    calculate_emission_curve, calculate_annual_emission_schedule, projected_supply,
-    // Legacy compatibility
-    calculate_fee_recycling, distribute_round_reward,
-    FeeRecyclingParams, RoundRewardDistribution,
-    // Advanced DAG-Fair emission types and functions
-    MicroIPN, ValidatorId, Role, Participation, ParticipationSet,
-    EconomicsParams, emission_for_round, emission_for_round_capped,
-    distribute_round, Payouts, sum_emission_over_rounds, epoch_auto_burn,
-    MICRO_PER_IPN,
->>>>>>> 2eaea05f
+    calculate_fee_recycling, FeeRecyclingParams, projected_supply,
 };
 pub use emission_tracker::{EmissionStatistics, EmissionTracker};
 pub use fees::{classify_transaction, validate_fee, FeeCapConfig, FeeCollector, FeeError, TxKind};
@@ -194,9 +179,9 @@
             current_round_blocks: Vec::new(),
         };
 
-        let emission_params = EmissionParams::default();
-        let audit_interval = 6_048_000; // Weekly audits (≈1 week of rounds at 100ms)
-        let emission_tracker = EmissionTracker::new(emission_params, audit_interval);
+        let emission_params = DAGEmissionParams::default();
+        let audit_interval = 6_048_000; // ~1 week at 100ms
+        let emission_tracker = EmissionTracker::new(emission_params.clone(), audit_interval);
 
         Self {
             config: config.clone(),
