use anyhow::Result;
use blake3::Hasher as Blake3;
use ippan_crypto::{validate_confidential_block, validate_confidential_transaction};
use ippan_mempool::Mempool;
use ippan_storage::{Account, Storage};
use ippan_types::IppanTimeMicros;
use ippan_types::{
    Block, BlockId, RoundCertificate, RoundFinalizationRecord, RoundId, RoundWindow, Transaction,
};
use parking_lot::RwLock;
use serde::{Deserialize, Serialize};
use std::collections::HashMap;
use std::sync::Arc;
use std::time::{Duration, Instant, SystemTime, UNIX_EPOCH};
use tokio::sync::mpsc;
use tokio::time::{interval, sleep};
use tracing::{error, info, warn};

<<<<<<< HEAD
// Import new modules
use crate::emission::{EmissionCalculator, EmissionParams};
use crate::fees::{FeeManager, FeeCaps, FeeRecyclingConfig, TransactionType};
use crate::round::RoundConsensus;

pub mod ordering;
pub mod parallel_dag;
pub mod emission;
pub mod fees;
pub mod round;

=======
pub mod emission;
pub mod fees;
pub mod ordering;
pub mod parallel_dag;
pub mod reputation;
pub use emission::{
    calculate_fee_recycling, distribute_round_reward, projected_supply, round_reward,
    EmissionParams, FeeRecyclingParams, RoundRewardDistribution,
};
pub use fees::{classify_transaction, validate_fee, FeeCapConfig, FeeCollector, FeeError, TxKind};
>>>>>>> bf5b792d
pub use ordering::order_round;
pub use parallel_dag::{
    DagError, DagSnapshot, InsertionOutcome, ParallelDag, ParallelDagConfig, ParallelDagEngine,
    ValidationResult,
};
pub use reputation::{
    apply_reputation_weight, calculate_reputation, ReputationScore, ValidatorTelemetry,
    DEFAULT_REPUTATION,
};

/// Consensus errors
#[derive(thiserror::Error, Debug)]
pub enum ConsensusError {
    #[error("Consensus engine not running")]
    NotRunning,
    #[error("Invalid proposer for current slot")]
    InvalidProposer,
    #[error("Block validation failed")]
    InvalidBlock,
    #[error("Storage error: {0}")]
    Storage(#[from] anyhow::Error),
}

/// Validator configuration
#[derive(Debug, Clone, Serialize, Deserialize)]
pub struct Validator {
    pub id: [u8; 32],
    pub address: [u8; 32],
    pub stake: u64,
    pub is_active: bool,
}

/// PoA consensus configuration
#[derive(Debug, Clone)]
pub struct PoAConfig {
    pub slot_duration_ms: u64,
    pub validators: Vec<Validator>,
    pub max_transactions_per_block: usize,
    pub block_reward: u64,
    pub finalization_interval_ms: u64,
    /// Enable AI-based reputation scoring
    pub enable_ai_reputation: bool,
    /// Enable fee caps
    pub enable_fee_caps: bool,
    /// Enable DAG-Fair emission
    pub enable_dag_fair_emission: bool,
}

impl Default for PoAConfig {
    fn default() -> Self {
        Self {
            slot_duration_ms: 100,
            validators: vec![],
            max_transactions_per_block: 1000,
            block_reward: 10,
            finalization_interval_ms: 200,
            enable_ai_reputation: false,
            enable_fee_caps: true,
            enable_dag_fair_emission: true,
        }
    }
}

/// Consensus state
#[derive(Debug, Clone)]
pub struct ConsensusState {
    pub current_slot: u64,
    pub current_proposer: Option<[u8; 32]>,
    pub is_proposing: bool,
    pub validator_count: usize,
    pub latest_block_height: u64,
    pub current_round: RoundId,
}

#[derive(Debug)]
struct RoundTracker {
    current_round: RoundId,
    round_start: Instant,
    round_start_time: IppanTimeMicros,
    previous_round_blocks: Vec<BlockId>,
    current_round_blocks: Vec<BlockId>,
}

/// PoA consensus engine
pub struct PoAConsensus {
    config: PoAConfig,
    storage: Arc<dyn Storage + Send + Sync>,
    validator_id: [u8; 32],
    is_running: Arc<RwLock<bool>>,
    current_slot: Arc<RwLock<u64>>,
    tx_receiver: Option<mpsc::UnboundedReceiver<Transaction>>,
    tx_sender: mpsc::UnboundedSender<Transaction>,
    mempool: Arc<Mempool>,
    round_tracker: Arc<RwLock<RoundTracker>>,
    finalization_interval: Duration,
    /// AI-based round consensus
    round_consensus: Arc<RwLock<RoundConsensus>>,
    /// Fee manager for fee caps and recycling
    fee_manager: Arc<RwLock<FeeManager>>,
    /// Emission calculator for DAG-Fair rewards
    emission_calculator: Arc<RwLock<EmissionCalculator>>,
}

impl PoAConsensus {
    /// Create a new PoA consensus engine
    pub fn new(
        config: PoAConfig,
        storage: Arc<dyn Storage + Send + Sync>,
        validator_id: [u8; 32],
    ) -> Self {
        let (tx_sender, tx_receiver) = mpsc::unbounded_channel();

        let latest_height = storage.get_latest_height().unwrap_or(0);
        let previous_round_blocks = if latest_height == 0 {
            Vec::new()
        } else if let Ok(Some(block)) = storage.get_block_by_height(latest_height) {
            vec![block.hash()]
        } else {
            Vec::new()
        };

        let round_tracker = RoundTracker {
            current_round: latest_height.saturating_add(1),
            round_start: Instant::now(),
            round_start_time: IppanTimeMicros::now(),
            previous_round_blocks,
            current_round_blocks: Vec::new(),
        };

        let finalization_interval =
            Duration::from_millis(config.finalization_interval_ms.clamp(100, 250));

        Self {
            config,
            storage,
            validator_id,
            is_running: Arc::new(RwLock::new(false)),
            current_slot: Arc::new(RwLock::new(0)),
            tx_receiver: Some(tx_receiver),
            tx_sender,
            mempool: Arc::new(Mempool::new(10000)), // 10k transaction limit
            round_tracker: Arc::new(RwLock::new(round_tracker)),
            finalization_interval,
            round_consensus: Arc::new(RwLock::new(RoundConsensus::new())),
            fee_manager: Arc::new(RwLock::new(FeeManager::new(
                FeeCaps::default(),
                FeeRecyclingConfig::default(),
            ))),
            emission_calculator: Arc::new(RwLock::new(EmissionCalculator::new(
                EmissionParams::default(),
            ))),
        }
    }

    /// Get the transaction sender for submitting transactions
    pub fn get_tx_sender(&self) -> mpsc::UnboundedSender<Transaction> {
        self.tx_sender.clone()
    }

    /// Get a handle to the current mempool
    pub fn mempool(&self) -> Arc<Mempool> {
        self.mempool.clone()
    }

    /// Start the consensus engine
    pub async fn start(&mut self) -> Result<()> {
        *self.is_running.write() = true;
        info!("Starting PoA consensus engine");

        // Initialize current slot based on time
        let current_time = SystemTime::now()
            .duration_since(UNIX_EPOCH)
            .unwrap()
            .as_millis() as u64;
        let initial_slot = current_time / self.config.slot_duration_ms;
        *self.current_slot.write() = initial_slot;

        // Start the consensus loop
        {
            let is_running = self.is_running.clone();
            let current_slot = self.current_slot.clone();
            let config = self.config.clone();
            let storage = self.storage.clone();
            let validator_id = self.validator_id;
            let mempool = self.mempool.clone();
            let mut tx_receiver = self.tx_receiver.take().unwrap();
            let round_tracker = self.round_tracker.clone();
            let round_consensus = self.round_consensus.clone();
            let finalization_interval = self.finalization_interval;

            tokio::spawn(async move {
                let mut slot_interval = interval(Duration::from_millis(config.slot_duration_ms));

                loop {
                    if !*is_running.read() {
                        break;
                    }

                    // Process incoming transactions
                    while let Ok(tx) = tx_receiver.try_recv() {
                        if let Err(e) = mempool.add_transaction(tx) {
                            warn!("Failed to add transaction to mempool: {}", e);
                        }
                    }

                    if let Err(e) = Self::finalize_round_if_ready(
                        &storage,
                        &round_tracker,
                        finalization_interval,
                    ) {
                        error!("Failed to finalize round: {}", e);
                    }

                    // Check if it's our turn to propose
                    let slot_number = *current_slot.read();
                    let proposer = if config.enable_ai_reputation {
                        // Use AI-based selection
                        let active_validators: Vec<[u8; 32]> = config.validators
                            .iter()
                            .filter(|v| v.is_active)
                            .map(|v| v.id)
                            .collect();
                        let stake_weights: HashMap<[u8; 32], u64> = config.validators
                            .iter()
                            .filter(|v| v.is_active)
                            .map(|v| (v.id, v.stake))
                            .collect();
                        
                        match round_consensus.write().select_validators(&active_validators, &stake_weights) {
                            Ok(selection) => Some(selection.proposer),
                            Err(e) => {
                                warn!("AI-based proposer selection failed: {}, falling back to round-robin", e);
                                Self::get_proposer_for_slot(&config.validators, slot_number)
                            }
                        }
                    } else {
                        Self::get_proposer_for_slot(&config.validators, slot_number)
                    };

                    if let Some(proposer_id) = proposer {
                        if proposer_id == validator_id {
                            // It's our turn to propose a block
                            if let Err(e) = Self::propose_block(
                                &storage,
                                &mempool,
                                &config,
                                &round_tracker,
                                slot_number,
                                validator_id,
                            )
                            .await
                            {
                                error!("Failed to propose block: {}", e);
                            }
                        }
                    }

                    // Update current slot
                    *current_slot.write() = slot_number + 1;

                    slot_interval.tick().await;
                }
            });
        }

        info!("PoA consensus engine started");
        Ok(())
    }

    /// Stop the consensus engine
    pub async fn stop(&mut self) -> Result<()> {
        *self.is_running.write() = false;
        info!("Stopping PoA consensus engine");

        // Wait a bit for the consensus loop to finish
        sleep(Duration::from_millis(100)).await;

        info!("PoA consensus engine stopped");
        Ok(())
    }

    /// Get current consensus state
    pub fn get_state(&self) -> ConsensusState {
        let current_slot = *self.current_slot.read();
        let proposer = Self::get_proposer_for_slot(&self.config.validators, current_slot);
        let is_proposing = proposer == Some(self.validator_id);
        let current_round = self.round_tracker.read().current_round;

        ConsensusState {
            current_slot,
            current_proposer: proposer,
            is_proposing,
            validator_count: self.config.validators.len(),
            latest_block_height: self.storage.get_latest_height().unwrap_or(0),
            current_round,
        }
    }

    /// Get the proposer for a given slot
    fn get_proposer_for_slot(validators: &[Validator], slot: u64) -> Option<[u8; 32]> {
        if validators.is_empty() {
            return None;
        }

        let active_validators: Vec<&Validator> =
            validators.iter().filter(|v| v.is_active).collect();

        if active_validators.is_empty() {
            return None;
        }

        let proposer_index = (slot % active_validators.len() as u64) as usize;
        Some(active_validators[proposer_index].id)
    }

    /// Get the proposer for a given slot using AI reputation
    fn get_proposer_for_slot_with_ai(
        &self,
        validators: &[Validator],
        slot: u64,
    ) -> Option<[u8; 32]> {
        if !self.config.enable_ai_reputation {
            return Self::get_proposer_for_slot(validators, slot);
        }

        let active_validators: Vec<[u8; 32]> = validators
            .iter()
            .filter(|v| v.is_active)
            .map(|v| v.id)
            .collect();

        if active_validators.is_empty() {
            return None;
        }

        // Create stake weights
        let stake_weights: HashMap<[u8; 32], u64> = validators
            .iter()
            .filter(|v| v.is_active)
            .map(|v| (v.id, v.stake))
            .collect();

        // Use AI-based selection
        match self.round_consensus.write().select_validators(&active_validators, &stake_weights) {
            Ok(selection) => Some(selection.proposer),
            Err(e) => {
                warn!("AI-based proposer selection failed: {}, falling back to round-robin", e);
                Self::get_proposer_for_slot(validators, slot)
            }
        }
    }

    /// Propose a new block
    async fn propose_block(
        storage: &Arc<dyn Storage + Send + Sync>,
        mempool: &Arc<Mempool>,
        config: &PoAConfig,
        round_tracker: &Arc<RwLock<RoundTracker>>,
        _slot: u64,
        proposer_id: [u8; 32],
    ) -> Result<()> {
        // Get transactions from mempool
        let block_transactions =
            mempool.get_transactions_for_block(config.max_transactions_per_block);

        if block_transactions.is_empty() {
            return Ok(());
        }

        // Get previous block hash
        let latest_height = storage.get_latest_height()?;
        let parent_ids = {
            let tracker = round_tracker.read();
            if !tracker.previous_round_blocks.is_empty() {
                tracker.previous_round_blocks.clone()
            } else if latest_height == 0 {
                Vec::new()
            } else {
                let prev_block = storage
                    .get_block_by_height(latest_height)?
                    .ok_or_else(|| anyhow::anyhow!("Previous block not found"))?;
                vec![prev_block.hash()]
            }
        };

        // Create new block
        let block = Block::new(
            parent_ids,
            block_transactions,
            latest_height + 1,
            proposer_id,
        );

        // Validate block
        if !block.is_valid() {
            return Err(anyhow::anyhow!("Invalid block"));
        }

        validate_confidential_block(&block)
            .map_err(|err| anyhow::anyhow!("invalid confidential transaction: {err}"))?;

        // Store block and clean up the mempool entries that were just included
        storage.store_block(block.clone())?;
        Self::cleanup_mempool(mempool, &block);

        {
            let mut tracker = round_tracker.write();
            tracker.current_round_blocks.push(block.header.id);
        }

        let final_round = round_tracker.read().current_round;

        let storage_clone = storage.clone();
        let transactions = block.transactions.clone();
        let block_reward = config.block_reward;
        tokio::spawn(async move {
            if let Err(e) =
                Self::process_transactions(&storage_clone, &transactions, block_reward, proposer_id)
                    .await
            {
                error!("Failed to process block transactions: {}", e);
            }
        });

        let block_hash = hex::encode(block.hash());
        let transaction_count = block.transactions.len();
        info!(
            "Proposed and stored block {} at height {} (round {}) with {} transactions",
            block_hash, block.header.round, final_round, transaction_count
        );

        Ok(())
    }

    fn cleanup_mempool(mempool: &Arc<Mempool>, block: &Block) {
        for tx in &block.transactions {
            let tx_hash = hex::encode(tx.hash());
            match mempool.remove_transaction(&tx_hash) {
                Ok(Some(_)) => {}
                Ok(None) => {
                    warn!(
                        "transaction {} was not found in mempool during cleanup",
                        tx_hash
                    );
                }
                Err(err) => {
                    warn!(
                        "failed to remove transaction {} from mempool after proposing block: {}",
                        tx_hash, err
                    );
                }
            }
        }
    }

    fn finalize_round_if_ready(
        storage: &Arc<dyn Storage + Send + Sync>,
        round_tracker: &Arc<RwLock<RoundTracker>>,
        finalization_interval: Duration,
    ) -> Result<()> {
        let (round_id, block_ids, window_start, window_end) = {
            let mut tracker = round_tracker.write();
            if tracker.round_start.elapsed() < finalization_interval {
                return Ok(());
            }

            if tracker.current_round_blocks.is_empty() {
                tracker.round_start = Instant::now();
                tracker.round_start_time = IppanTimeMicros::now();
                return Ok(());
            }

            let round_id = tracker.current_round;
            let block_ids = tracker.current_round_blocks.clone();
            let window_start = tracker.round_start_time;
            tracker.previous_round_blocks = block_ids.clone();
            tracker.current_round += 1;
            tracker.current_round_blocks.clear();
            tracker.round_start = Instant::now();
            let window_end = IppanTimeMicros::now();
            tracker.round_start_time = window_end;
            (round_id, block_ids, window_start, window_end)
        };

        let mut blocks = Vec::new();
        for block_id in &block_ids {
            if let Some(block) = storage.get_block(block_id)? {
                blocks.push(block);
            }
        }

        if blocks.is_empty() {
            return Ok(());
        }

        let mut block_map = HashMap::new();
        for block in &blocks {
            block_map.insert(block.header.id, block.clone());
        }

        let mut conflicts = Vec::new();
        let ordered = order_round(
            round_id,
            &blocks,
            |block_id| {
                block_map
                    .get(block_id)
                    .map(|block| block.header.parent_ids.clone())
                    .unwrap_or_default()
            },
            |block_id| {
                block_map
                    .get(block_id)
                    .map(|block| block.header.payload_ids.clone())
                    .unwrap_or_default()
            },
            |_| true,
            |tx_id| conflicts.push(*tx_id),
        );

        info!(
            "Finalized round {} with {} blocks, {} ordered transactions, {} conflicts",
            round_id,
            block_ids.len(),
            ordered.len(),
            conflicts.len()
        );

        for conflict in &conflicts {
            warn!(
                "Conflict detected in round {} for transaction {}",
                round_id,
                hex::encode(conflict)
            );
        }

        let certificate = RoundCertificate {
            round: round_id,
            block_ids: block_ids.clone(),
            agg_sig: Self::aggregate_round_signature(round_id, &block_ids),
        };

        let previous_state_root = storage
            .get_latest_round_finalization()?
            .map(|record| record.state_root)
            .unwrap_or([0u8; 32]);

        let mut state_hasher = Blake3::new();
        state_hasher.update(&round_id.to_be_bytes());
        state_hasher.update(&previous_state_root);
        for block_id in &block_ids {
            state_hasher.update(block_id);
        }
        for tx_id in &ordered {
            state_hasher.update(tx_id);
        }
        for conflict in &conflicts {
            state_hasher.update(conflict);
        }
        let state_digest = state_hasher.finalize();
        let mut state_root = [0u8; 32];
        state_root.copy_from_slice(state_digest.as_bytes());

        let window = RoundWindow {
            id: round_id,
            start_us: window_start,
            end_us: window_end,
        };

        let finalization = RoundFinalizationRecord {
            round: round_id,
            window,
            ordered_tx_ids: ordered.clone(),
            fork_drops: conflicts.clone(),
            state_root,
            proof: certificate.clone(),
        };

        storage.store_round_finalization(finalization.clone())?;

        info!(
            "Round {} certificate aggregated {} blocks; state root {}",
            round_id,
            certificate.block_ids.len(),
            hex::encode(state_root)
        );

        Ok(())
    }

    fn aggregate_round_signature(round_id: RoundId, block_ids: &[BlockId]) -> Vec<u8> {
        let mut hasher = Blake3::new();
        hasher.update(&round_id.to_be_bytes());
        for block_id in block_ids {
            hasher.update(block_id);
        }
        hasher.finalize().as_bytes()[..32].to_vec()
    }

    /// Apply transactions and block rewards using the consensus configuration
    pub async fn apply_block_state(
        &self,
        transactions: &[Transaction],
        proposer_id: [u8; 32],
    ) -> Result<()> {
        Self::apply_transactions_to_storage(
            &self.storage,
            transactions,
            self.config.block_reward,
            proposer_id,
        )
        .await
    }

    /// Process transactions and update account balances
    async fn process_transactions(
        storage: &Arc<dyn Storage + Send + Sync>,
        transactions: &[Transaction],
        block_reward: u64,
        proposer_id: [u8; 32],
    ) -> Result<()> {
        Self::apply_transactions_to_storage(storage, transactions, block_reward, proposer_id).await
    }

    async fn apply_transactions_to_storage(
        storage: &Arc<dyn Storage + Send + Sync>,
        transactions: &[Transaction],
        block_reward: u64,
        proposer_id: [u8; 32],
    ) -> Result<()> {
        // Award block reward to proposer
        if let Some(mut proposer_account) = storage.get_account(&proposer_id)? {
            proposer_account.balance += block_reward;
            storage.update_account(proposer_account)?;
        } else {
            // Create new account for proposer
            let proposer_account = Account {
                address: proposer_id,
                balance: block_reward,
                nonce: 0,
            };
            storage.update_account(proposer_account)?;
        }

        // Process each transaction
        for tx in transactions {

            // Get sender account
            if let Some(mut sender_account) = storage.get_account(&tx.from)? {
                // Check balance and nonce
                if sender_account.balance >= tx.amount && sender_account.nonce == tx.nonce {
                    sender_account.balance -= tx.amount;
                    sender_account.nonce += 1;
                    storage.update_account(sender_account)?;

                    // Update receiver account
                    if let Some(mut receiver_account) = storage.get_account(&tx.to)? {
                        receiver_account.balance += tx.amount;
                        storage.update_account(receiver_account)?;
                    } else {
                        // Create new account for receiver
                        let receiver_account = Account {
                            address: tx.to,
                            balance: tx.amount,
                            nonce: 0,
                        };
                        storage.update_account(receiver_account)?;
                    }
                } else {
                    warn!("Invalid transaction: insufficient balance or nonce");
                }
            } else {
                warn!("Transaction from unknown account");
            }
        }

        Ok(())
    }

    /// Validate a proposed block
    pub async fn validate_block(&self, block: &Block) -> Result<bool> {
        if !*self.is_running.read() {
            return Err(ConsensusError::NotRunning.into());
        }

        // Basic block validation
        if !block.is_valid() {
            return Ok(false);
        }

        if validate_confidential_block(block).is_err() {
            return Ok(false);
        }

        // Check if the proposer is valid for this slot
        let expected_proposer =
            Self::get_proposer_for_slot(&self.config.validators, block.header.round);
        if expected_proposer != Some(block.header.creator) {
            return Ok(false);
        }

        // Check if block height is correct
        let latest_height = self.storage.get_latest_height()?;
        if block.header.round != latest_height + 1 {
            return Ok(false);
        }

        // Validate transactions
        for tx in &block.transactions {
            if !tx.is_valid() {
                return Ok(false);
            }
            if validate_confidential_transaction(tx).is_err() {
                return Ok(false);
            }
        }

        Ok(true)
    }

    /// Add a validator
    pub fn add_validator(&mut self, validator: Validator) {
        let validator_id = validator.id;
        self.config.validators.push(validator);
        info!("Added validator: {}", hex::encode(validator_id));
    }

    /// Remove a validator
    pub fn remove_validator(&mut self, validator_id: &[u8; 32]) {
        self.config.validators.retain(|v| v.id != *validator_id);
        info!("Removed validator: {}", hex::encode(validator_id));
    }

    /// Get validator list
    pub fn get_validators(&self) -> &[Validator] {
        &self.config.validators
    }

    /// Determine transaction type for fee calculation
    fn determine_transaction_type(tx: &Transaction) -> TransactionType {
        // Simple heuristic based on transaction properties
        if tx.topics.contains(&"governance".to_string()) {
            TransactionType::Governance
        } else if tx.topics.contains(&"validator_registration".to_string()) {
            TransactionType::ValidatorRegistration
        } else if tx.topics.contains(&"contract_deploy".to_string()) {
            TransactionType::ContractDeployment
        } else if tx.topics.contains(&"contract_call".to_string()) {
            TransactionType::ContractExecution
        } else if tx.topics.contains(&"ai_call".to_string()) {
            TransactionType::AiCall
        } else {
            TransactionType::Transfer
        }
    }

    /// Calculate transaction fee
    fn calculate_transaction_fee(tx: &Transaction) -> u128 {
        // Simple fee calculation based on transaction size
        let base_fee = 1000; // 0.000001 IPN
        // Use a simple size estimate since canonical_bytes is private
        let size_estimate = 100; // Default size estimate
        let size_fee = (size_estimate / 100) as u128;
        base_fee + size_fee
    }

    /// Set AI model for reputation scoring
    pub fn set_ai_model(&self, model: ippan_ai_core::Model) -> Result<()> {
        if !self.config.enable_ai_reputation {
            return Err(anyhow::anyhow!("AI reputation is disabled"));
        }
        self.round_consensus.write().set_active_model(model)
    }

    /// Update validator telemetry
    pub fn update_validator_telemetry(&self, validator_id: [u8; 32], telemetry: ippan_ai_core::features::ValidatorTelemetry) {
        if self.config.enable_ai_reputation {
            self.round_consensus.write().update_telemetry(validator_id, telemetry);
        }
    }

    /// Get fee manager
    pub fn get_fee_manager(&self) -> Arc<RwLock<FeeManager>> {
        self.fee_manager.clone()
    }

    /// Get emission calculator
    pub fn get_emission_calculator(&self) -> Arc<RwLock<EmissionCalculator>> {
        self.emission_calculator.clone()
    }

    /// Process fee recycling
    pub fn process_fee_recycling(&self, current_round: u64) -> Result<u128> {
        self.fee_manager.write().process_recycling(current_round)
    }
}

/// Legacy consensus engine trait for compatibility
#[allow(async_fn_in_trait)]
pub trait ConsensusEngine {
    async fn start(&mut self) -> Result<()>;
    async fn stop(&mut self) -> Result<()>;
    async fn propose_block(&self, transactions: Vec<Transaction>) -> Result<Block>;
    async fn validate_block(&self, block: &Block) -> Result<bool>;
    fn get_state(&self) -> ConsensusState;
}

impl ConsensusEngine for PoAConsensus {
    async fn start(&mut self) -> Result<()> {
        PoAConsensus::start(self).await
    }

    async fn stop(&mut self) -> Result<()> {
        PoAConsensus::stop(self).await
    }

    async fn propose_block(&self, transactions: Vec<Transaction>) -> Result<Block> {
        // This is a simplified version for the trait
        let latest_height = self.storage.get_latest_height()?;
        let prev_hash = if latest_height == 0 {
            [0u8; 32]
        } else {
            let prev_block = self
                .storage
                .get_block_by_height(latest_height)?
                .ok_or_else(|| anyhow::anyhow!("Previous block not found"))?;
            prev_block.hash()
        };

        Ok(Block::new(
            if latest_height == 0 {
                Vec::new()
            } else {
                vec![prev_hash]
            },
            transactions,
            latest_height + 1,
            self.validator_id,
        ))
    }

    async fn validate_block(&self, block: &Block) -> Result<bool> {
        PoAConsensus::validate_block(self, block).await
    }

    fn get_state(&self) -> ConsensusState {
        PoAConsensus::get_state(self)
    }
}

#[cfg(test)]
mod tests {
    use super::*;
    use ed25519_dalek::SigningKey;
    use ippan_storage::{Account, MemoryStorage, SledStorage, Storage};
    use ippan_types::{ippan_time_init, ippan_time_now};
    use std::sync::Arc;
    use std::time::{Duration, Instant};
    use tempfile::tempdir;
    use tokio::time::sleep;

    #[tokio::test]
    async fn test_poa_consensus() {
        let storage = Arc::new(MemoryStorage::new());
        let config = PoAConfig::default();
        let validator_id = [1u8; 32];

        let mut consensus = PoAConsensus::new(config, storage, validator_id);

        // Test starting and stopping
        consensus.start().await.unwrap();
        assert!(*consensus.is_running.read());

        consensus.stop().await.unwrap();
        assert!(!*consensus.is_running.read());
    }

    #[test]
    fn test_proposer_selection() {
        let validators = vec![
            Validator {
                id: [1u8; 32],
                address: [1u8; 32],
                stake: 1000,
                is_active: true,
            },
            Validator {
                id: [2u8; 32],
                address: [2u8; 32],
                stake: 2000,
                is_active: true,
            },
        ];

        // Test proposer rotation
        assert_eq!(
            PoAConsensus::get_proposer_for_slot(&validators, 0),
            Some([1u8; 32])
        );
        assert_eq!(
            PoAConsensus::get_proposer_for_slot(&validators, 1),
            Some([2u8; 32])
        );
        assert_eq!(
            PoAConsensus::get_proposer_for_slot(&validators, 2),
            Some([1u8; 32])
        );
    }

    #[tokio::test(flavor = "multi_thread", worker_threads = 4)]
    async fn test_multi_node_block_production_with_transactions() {
        ippan_time_init();

        let temp_dir = tempdir().unwrap();
        let sled_storage = Arc::new(SledStorage::new(temp_dir.path()).unwrap());
        sled_storage.initialize().unwrap();
        let storage: Arc<dyn Storage + Send + Sync> = sled_storage.clone();

        let secret_one = [1u8; 32];
        let secret_two = [2u8; 32];
        let validator_one = SigningKey::from_bytes(&secret_one)
            .verifying_key()
            .to_bytes();
        let validator_two = SigningKey::from_bytes(&secret_two)
            .verifying_key()
            .to_bytes();

        storage
            .update_account(Account {
                address: validator_one,
                balance: 1_000_000,
                nonce: 0,
            })
            .unwrap();
        storage
            .update_account(Account {
                address: validator_two,
                balance: 1_000_000,
                nonce: 0,
            })
            .unwrap();

        let validators = vec![
            Validator {
                id: validator_one,
                address: validator_one,
                stake: 1_000,
                is_active: true,
            },
            Validator {
                id: validator_two,
                address: validator_two,
                stake: 1_000,
                is_active: true,
            },
        ];

        let config = PoAConfig {
            slot_duration_ms: 50,
            validators: validators.clone(),
            max_transactions_per_block: 10,
            block_reward: 5,
            finalization_interval_ms: 150,
        };

        let node_one = PoAConsensus::new(config.clone(), storage.clone(), validator_one);
        let node_two = PoAConsensus::new(config, storage.clone(), validator_two);

        let mempool_one = node_one.mempool();
        let mempool_two = node_two.mempool();

        let transfers_per_side = 20u64;
        for nonce in 0..transfers_per_side {
            let mut tx = Transaction::new(validator_one, validator_two, 10, nonce);
            tx.sign(&secret_one).unwrap();
            let _ = mempool_one.add_transaction(tx).unwrap();
        }
        for nonce in 0..transfers_per_side {
            let mut tx = Transaction::new(validator_two, validator_one, 10, nonce);
            tx.sign(&secret_two).unwrap();
            let _ = mempool_two.add_transaction(tx).unwrap();
        }

        let mut slot = 0u64;
        let mut produced_blocks = 0u64;
        loop {
            let empty1 = mempool_one.size() == 0;
            let empty2 = mempool_two.size() == 0;
            if empty1 && empty2 {
                break;
            }

            let proposer = PoAConsensus::get_proposer_for_slot(&validators, slot).unwrap();
            if proposer == validator_one {
                PoAConsensus::propose_block(
                    &storage,
                    &mempool_one,
                    &node_one.config,
                    &node_one.round_tracker,
                    slot,
                    validator_one,
                )
                .await
                .unwrap();
            } else {
                PoAConsensus::propose_block(
                    &storage,
                    &mempool_two,
                    &node_two.config,
                    &node_two.round_tracker,
                    slot,
                    validator_two,
                )
                .await
                .unwrap();
            }

            slot += 1;
            produced_blocks += 1;

            if produced_blocks > 64 {
                panic!("Exceeded expected block production while draining mempools");
            }
        }

        let expected_nonce = transfers_per_side;
        assert_eq!(mempool_one.size(), 0);
        assert_eq!(mempool_two.size(), 0);

        let latest_height = storage.get_latest_height().unwrap();
        assert!(latest_height >= 4);

        let mut total_transactions = 0usize;
        let mut proposer_one_blocks = 0usize;
        let mut proposer_two_blocks = 0usize;
        let mut block_summary = Vec::new();

        for height in 1..=latest_height {
            if let Some(block) = storage.get_block_by_height(height).unwrap() {
                total_transactions += block.transactions.len();
                if !block.transactions.is_empty() {
                    block_summary.push((
                        height,
                        block.transactions.len(),
                        hex::encode(block.header.creator),
                    ));
                }
                if block.header.creator == validator_one {
                    proposer_one_blocks += 1;
                } else if block.header.creator == validator_two {
                    proposer_two_blocks += 1;
                }
            }
        }

        let total_expected = (transfers_per_side * 2) as usize;
        assert_eq!(
            total_transactions, total_expected,
            "non_empty_blocks: {block_summary:?}"
        );
        assert!(proposer_one_blocks >= 2);
        assert!(proposer_two_blocks >= 2);

        let (account_one, account_two) = {
            let deadline = Instant::now() + Duration::from_secs(2);
            loop {
                let account_one = storage.get_account(&validator_one).unwrap().unwrap();
                let account_two = storage.get_account(&validator_two).unwrap().unwrap();

                if account_one.nonce == expected_nonce && account_two.nonce == expected_nonce {
                    break (account_one, account_two);
                }

                if Instant::now() >= deadline {
                    panic!(
                        "Timed out waiting for accounts to reach expected nonces: first={}, second={}",
                        account_one.nonce, account_two.nonce
                    );
                }

                sleep(Duration::from_millis(10)).await;
            }
        };

        let reward = 5u64;
        assert_eq!(
            account_one.balance,
            1_000_000 + reward * proposer_one_blocks as u64
        );
        assert_eq!(
            account_two.balance,
            1_000_000 + reward * proposer_two_blocks as u64
        );

        {
            let mut tracker = node_one.round_tracker.write();
            tracker.current_round_blocks = (1..=latest_height)
                .filter_map(|height| storage.get_block_by_height(height).unwrap())
                .map(|block| block.header.id)
                .collect();
            tracker.current_round = latest_height.saturating_add(1);
            tracker.round_start = Instant::now() - node_one.finalization_interval;
            let interval_us = node_one.finalization_interval.as_micros() as u64;
            let now_us = ippan_time_now();
            tracker.round_start_time = IppanTimeMicros(now_us.saturating_sub(interval_us));
        }

        PoAConsensus::finalize_round_if_ready(
            &storage,
            &node_one.round_tracker,
            node_one.finalization_interval,
        )
        .unwrap();

        let round_record = storage
            .get_latest_round_finalization()
            .unwrap()
            .expect("finalization record stored");
        assert_eq!(round_record.proof.block_ids.len(), latest_height as usize);
    }
}<|MERGE_RESOLUTION|>--- conflicted
+++ resolved
@@ -1,56 +1,57 @@
+//! IPPAN Consensus Engine — Parallel PoA + DAG-Fair Emission
+//!
+//! This module implements the Proof-of-Authority + AI Reputation-weighted
+//! consensus used in IPPAN L1. It integrates deterministic BlockDAG ordering,
+//! fee capping, emission schedules, and round finalization.
+
 use anyhow::Result;
 use blake3::Hasher as Blake3;
 use ippan_crypto::{validate_confidential_block, validate_confidential_transaction};
 use ippan_mempool::Mempool;
 use ippan_storage::{Account, Storage};
-use ippan_types::IppanTimeMicros;
-use ippan_types::{
-    Block, BlockId, RoundCertificate, RoundFinalizationRecord, RoundId, RoundWindow, Transaction,
-};
+use ippan_types::{IppanTimeMicros, Block, BlockId, RoundCertificate,
+    RoundFinalizationRecord, RoundId, RoundWindow, Transaction};
 use parking_lot::RwLock;
 use serde::{Deserialize, Serialize};
-use std::collections::HashMap;
-use std::sync::Arc;
-use std::time::{Duration, Instant, SystemTime, UNIX_EPOCH};
-use tokio::sync::mpsc;
-use tokio::time::{interval, sleep};
+use std::{collections::HashMap, sync::Arc, time::{Duration, Instant, SystemTime, UNIX_EPOCH}};
+use tokio::{sync::mpsc, time::{interval, sleep}};
 use tracing::{error, info, warn};
 
-<<<<<<< HEAD
-// Import new modules
-use crate::emission::{EmissionCalculator, EmissionParams};
-use crate::fees::{FeeManager, FeeCaps, FeeRecyclingConfig, TransactionType};
-use crate::round::RoundConsensus;
+// ---------------------------------------------------------------------
+// Submodules
+// ---------------------------------------------------------------------
 
 pub mod ordering;
 pub mod parallel_dag;
+pub mod reputation;
 pub mod emission;
 pub mod fees;
 pub mod round;
 
-=======
-pub mod emission;
-pub mod fees;
-pub mod ordering;
-pub mod parallel_dag;
-pub mod reputation;
+// ---------------------------------------------------------------------
+// Public re-exports
+// ---------------------------------------------------------------------
+
 pub use emission::{
     calculate_fee_recycling, distribute_round_reward, projected_supply, round_reward,
     EmissionParams, FeeRecyclingParams, RoundRewardDistribution,
 };
 pub use fees::{classify_transaction, validate_fee, FeeCapConfig, FeeCollector, FeeError, TxKind};
->>>>>>> bf5b792d
 pub use ordering::order_round;
 pub use parallel_dag::{
-    DagError, DagSnapshot, InsertionOutcome, ParallelDag, ParallelDagConfig, ParallelDagEngine,
-    ValidationResult,
+    DagError, DagSnapshot, InsertionOutcome, ParallelDag, ParallelDagConfig,
+    ParallelDagEngine, ValidationResult,
 };
 pub use reputation::{
-    apply_reputation_weight, calculate_reputation, ReputationScore, ValidatorTelemetry,
-    DEFAULT_REPUTATION,
+    apply_reputation_weight, calculate_reputation, ReputationScore,
+    ValidatorTelemetry, DEFAULT_REPUTATION,
 };
-
-/// Consensus errors
+use round::RoundConsensus;
+
+// ---------------------------------------------------------------------
+// Errors and Configs
+// ---------------------------------------------------------------------
+
 #[derive(thiserror::Error, Debug)]
 pub enum ConsensusError {
     #[error("Consensus engine not running")]
@@ -72,7 +73,7 @@
     pub is_active: bool,
 }
 
-/// PoA consensus configuration
+/// Proof-of-Authority consensus configuration
 #[derive(Debug, Clone)]
 pub struct PoAConfig {
     pub slot_duration_ms: u64,
@@ -80,11 +81,8 @@
     pub max_transactions_per_block: usize,
     pub block_reward: u64,
     pub finalization_interval_ms: u64,
-    /// Enable AI-based reputation scoring
     pub enable_ai_reputation: bool,
-    /// Enable fee caps
     pub enable_fee_caps: bool,
-    /// Enable DAG-Fair emission
     pub enable_dag_fair_emission: bool,
 }
 
@@ -103,7 +101,7 @@
     }
 }
 
-/// Consensus state
+/// Snapshot of consensus state
 #[derive(Debug, Clone)]
 pub struct ConsensusState {
     pub current_slot: u64,
@@ -123,45 +121,39 @@
     current_round_blocks: Vec<BlockId>,
 }
 
-/// PoA consensus engine
+// ---------------------------------------------------------------------
+// Main Consensus Engine
+// ---------------------------------------------------------------------
+
 pub struct PoAConsensus {
-    config: PoAConfig,
-    storage: Arc<dyn Storage + Send + Sync>,
-    validator_id: [u8; 32],
-    is_running: Arc<RwLock<bool>>,
-    current_slot: Arc<RwLock<u64>>,
-    tx_receiver: Option<mpsc::UnboundedReceiver<Transaction>>,
-    tx_sender: mpsc::UnboundedSender<Transaction>,
-    mempool: Arc<Mempool>,
-    round_tracker: Arc<RwLock<RoundTracker>>,
-    finalization_interval: Duration,
-    /// AI-based round consensus
-    round_consensus: Arc<RwLock<RoundConsensus>>,
-    /// Fee manager for fee caps and recycling
-    fee_manager: Arc<RwLock<FeeManager>>,
-    /// Emission calculator for DAG-Fair rewards
-    emission_calculator: Arc<RwLock<EmissionCalculator>>,
+    pub config: PoAConfig,
+    pub storage: Arc<dyn Storage + Send + Sync>,
+    pub validator_id: [u8; 32],
+    pub is_running: Arc<RwLock<bool>>,
+    pub current_slot: Arc<RwLock<u64>>,
+    pub tx_sender: mpsc::UnboundedSender<Transaction>,
+    pub mempool: Arc<Mempool>,
+    pub round_tracker: Arc<RwLock<RoundTracker>>,
+    pub finalization_interval: Duration,
+    pub round_consensus: Arc<RwLock<RoundConsensus>>,
+    pub fee_collector: Arc<RwLock<FeeCollector>>,
 }
 
 impl PoAConsensus {
     /// Create a new PoA consensus engine
-    pub fn new(
-        config: PoAConfig,
-        storage: Arc<dyn Storage + Send + Sync>,
-        validator_id: [u8; 32],
-    ) -> Self {
+    pub fn new(config: PoAConfig,
+               storage: Arc<dyn Storage + Send + Sync>,
+               validator_id: [u8; 32]) -> Self {
         let (tx_sender, tx_receiver) = mpsc::unbounded_channel();
-
         let latest_height = storage.get_latest_height().unwrap_or(0);
+
         let previous_round_blocks = if latest_height == 0 {
-            Vec::new()
+            vec![]
         } else if let Ok(Some(block)) = storage.get_block_by_height(latest_height) {
             vec![block.hash()]
-        } else {
-            Vec::new()
-        };
-
-        let round_tracker = RoundTracker {
+        } else { vec![] };
+
+        let tracker = RoundTracker {
             current_round: latest_height.saturating_add(1),
             round_start: Instant::now(),
             round_start_time: IppanTimeMicros::now(),
@@ -169,675 +161,285 @@
             current_round_blocks: Vec::new(),
         };
 
-        let finalization_interval =
-            Duration::from_millis(config.finalization_interval_ms.clamp(100, 250));
-
         Self {
-            config,
-            storage,
+            config: config.clone(),
+            storage: storage.clone(),
             validator_id,
             is_running: Arc::new(RwLock::new(false)),
             current_slot: Arc::new(RwLock::new(0)),
-            tx_receiver: Some(tx_receiver),
             tx_sender,
-            mempool: Arc::new(Mempool::new(10000)), // 10k transaction limit
-            round_tracker: Arc::new(RwLock::new(round_tracker)),
-            finalization_interval,
+            mempool: Arc::new(Mempool::new(10_000)),
+            round_tracker: Arc::new(RwLock::new(tracker)),
+            finalization_interval:
+                Duration::from_millis(config.finalization_interval_ms.clamp(100, 250)),
             round_consensus: Arc::new(RwLock::new(RoundConsensus::new())),
-            fee_manager: Arc::new(RwLock::new(FeeManager::new(
-                FeeCaps::default(),
-                FeeRecyclingConfig::default(),
-            ))),
-            emission_calculator: Arc::new(RwLock::new(EmissionCalculator::new(
-                EmissionParams::default(),
-            ))),
-        }
-    }
-
-    /// Get the transaction sender for submitting transactions
+            fee_collector: Arc::new(RwLock::new(FeeCollector::new())),
+        }
+    }
+
     pub fn get_tx_sender(&self) -> mpsc::UnboundedSender<Transaction> {
         self.tx_sender.clone()
     }
 
-    /// Get a handle to the current mempool
     pub fn mempool(&self) -> Arc<Mempool> {
         self.mempool.clone()
     }
 
-    /// Start the consensus engine
+    // -----------------------------------------------------------------
+    // Lifecycle
+    // -----------------------------------------------------------------
+
     pub async fn start(&mut self) -> Result<()> {
         *self.is_running.write() = true;
         info!("Starting PoA consensus engine");
 
-        // Initialize current slot based on time
-        let current_time = SystemTime::now()
-            .duration_since(UNIX_EPOCH)
-            .unwrap()
-            .as_millis() as u64;
-        let initial_slot = current_time / self.config.slot_duration_ms;
-        *self.current_slot.write() = initial_slot;
-
-        // Start the consensus loop
-        {
-            let is_running = self.is_running.clone();
-            let current_slot = self.current_slot.clone();
-            let config = self.config.clone();
-            let storage = self.storage.clone();
-            let validator_id = self.validator_id;
-            let mempool = self.mempool.clone();
-            let mut tx_receiver = self.tx_receiver.take().unwrap();
-            let round_tracker = self.round_tracker.clone();
-            let round_consensus = self.round_consensus.clone();
-            let finalization_interval = self.finalization_interval;
-
-            tokio::spawn(async move {
-                let mut slot_interval = interval(Duration::from_millis(config.slot_duration_ms));
-
-                loop {
-                    if !*is_running.read() {
-                        break;
+        let now = SystemTime::now().duration_since(UNIX_EPOCH)?.as_millis() as u64;
+        *self.current_slot.write() = now / self.config.slot_duration_ms;
+
+        let (is_running, current_slot, config, storage, mempool, round_tracker,
+             round_consensus, finalization_interval, validator_id)
+            = (self.is_running.clone(), self.current_slot.clone(), self.config.clone(),
+               self.storage.clone(), self.mempool.clone(), self.round_tracker.clone(),
+               self.round_consensus.clone(), self.finalization_interval, self.validator_id);
+
+        let mut rx = self.tx_sender.subscribe();
+        tokio::spawn(async move {
+            let mut ticker = interval(Duration::from_millis(config.slot_duration_ms));
+            loop {
+                if !*is_running.read() { break; }
+
+                while let Ok(tx) = rx.try_recv() {
+                    if let Err(e) = mempool.add_transaction(tx) {
+                        warn!("Failed to add tx to mempool: {e}");
                     }
-
-                    // Process incoming transactions
-                    while let Ok(tx) = tx_receiver.try_recv() {
-                        if let Err(e) = mempool.add_transaction(tx) {
-                            warn!("Failed to add transaction to mempool: {}", e);
+                }
+
+                if let Err(e) = Self::finalize_round_if_ready(&storage, &round_tracker, finalization_interval) {
+                    error!("Round finalization error: {e}");
+                }
+
+                let slot = *current_slot.read();
+                if let Some(proposer) =
+                    Self::select_proposer(&config, &round_consensus, slot)
+                {
+                    if proposer == validator_id {
+                        if let Err(e) = Self::propose_block(
+                            &storage, &mempool, &config,
+                            &round_tracker, slot, validator_id).await {
+                            error!("Block proposal failed: {e}");
                         }
                     }
-
-                    if let Err(e) = Self::finalize_round_if_ready(
-                        &storage,
-                        &round_tracker,
-                        finalization_interval,
-                    ) {
-                        error!("Failed to finalize round: {}", e);
-                    }
-
-                    // Check if it's our turn to propose
-                    let slot_number = *current_slot.read();
-                    let proposer = if config.enable_ai_reputation {
-                        // Use AI-based selection
-                        let active_validators: Vec<[u8; 32]> = config.validators
-                            .iter()
-                            .filter(|v| v.is_active)
-                            .map(|v| v.id)
-                            .collect();
-                        let stake_weights: HashMap<[u8; 32], u64> = config.validators
-                            .iter()
-                            .filter(|v| v.is_active)
-                            .map(|v| (v.id, v.stake))
-                            .collect();
-                        
-                        match round_consensus.write().select_validators(&active_validators, &stake_weights) {
-                            Ok(selection) => Some(selection.proposer),
-                            Err(e) => {
-                                warn!("AI-based proposer selection failed: {}, falling back to round-robin", e);
-                                Self::get_proposer_for_slot(&config.validators, slot_number)
-                            }
-                        }
-                    } else {
-                        Self::get_proposer_for_slot(&config.validators, slot_number)
-                    };
-
-                    if let Some(proposer_id) = proposer {
-                        if proposer_id == validator_id {
-                            // It's our turn to propose a block
-                            if let Err(e) = Self::propose_block(
-                                &storage,
-                                &mempool,
-                                &config,
-                                &round_tracker,
-                                slot_number,
-                                validator_id,
-                            )
-                            .await
-                            {
-                                error!("Failed to propose block: {}", e);
-                            }
-                        }
-                    }
-
-                    // Update current slot
-                    *current_slot.write() = slot_number + 1;
-
-                    slot_interval.tick().await;
                 }
-            });
-        }
+
+                *current_slot.write() = slot + 1;
+                ticker.tick().await;
+            }
+        });
 
         info!("PoA consensus engine started");
         Ok(())
     }
 
-    /// Stop the consensus engine
     pub async fn stop(&mut self) -> Result<()> {
         *self.is_running.write() = false;
-        info!("Stopping PoA consensus engine");
-
-        // Wait a bit for the consensus loop to finish
         sleep(Duration::from_millis(100)).await;
-
         info!("PoA consensus engine stopped");
         Ok(())
     }
 
-    /// Get current consensus state
-    pub fn get_state(&self) -> ConsensusState {
-        let current_slot = *self.current_slot.read();
-        let proposer = Self::get_proposer_for_slot(&self.config.validators, current_slot);
-        let is_proposing = proposer == Some(self.validator_id);
-        let current_round = self.round_tracker.read().current_round;
-
-        ConsensusState {
-            current_slot,
-            current_proposer: proposer,
-            is_proposing,
-            validator_count: self.config.validators.len(),
-            latest_block_height: self.storage.get_latest_height().unwrap_or(0),
-            current_round,
-        }
-    }
-
-    /// Get the proposer for a given slot
-    fn get_proposer_for_slot(validators: &[Validator], slot: u64) -> Option<[u8; 32]> {
-        if validators.is_empty() {
-            return None;
-        }
-
-        let active_validators: Vec<&Validator> =
-            validators.iter().filter(|v| v.is_active).collect();
-
-        if active_validators.is_empty() {
-            return None;
-        }
-
-        let proposer_index = (slot % active_validators.len() as u64) as usize;
-        Some(active_validators[proposer_index].id)
-    }
-
-    /// Get the proposer for a given slot using AI reputation
-    fn get_proposer_for_slot_with_ai(
-        &self,
-        validators: &[Validator],
+    // -----------------------------------------------------------------
+    // Core logic
+    // -----------------------------------------------------------------
+
+    fn select_proposer(
+        config: &PoAConfig,
+        round_consensus: &Arc<RwLock<RoundConsensus>>,
         slot: u64,
     ) -> Option<[u8; 32]> {
-        if !self.config.enable_ai_reputation {
-            return Self::get_proposer_for_slot(validators, slot);
-        }
-
-        let active_validators: Vec<[u8; 32]> = validators
-            .iter()
+        let active: Vec<_> = config.validators.iter()
             .filter(|v| v.is_active)
             .map(|v| v.id)
             .collect();
-
-        if active_validators.is_empty() {
-            return None;
-        }
-
-        // Create stake weights
-        let stake_weights: HashMap<[u8; 32], u64> = validators
-            .iter()
-            .filter(|v| v.is_active)
-            .map(|v| (v.id, v.stake))
-            .collect();
-
-        // Use AI-based selection
-        match self.round_consensus.write().select_validators(&active_validators, &stake_weights) {
-            Ok(selection) => Some(selection.proposer),
-            Err(e) => {
-                warn!("AI-based proposer selection failed: {}, falling back to round-robin", e);
-                Self::get_proposer_for_slot(validators, slot)
+        if active.is_empty() { return None; }
+
+        if config.enable_ai_reputation {
+            let weights: HashMap<[u8; 32], u64> = config.validators.iter()
+                .map(|v| (v.id, v.stake)).collect();
+            match round_consensus.write().select_validators(&active, &weights) {
+                Ok(sel) => Some(sel.proposer),
+                Err(e) => { warn!("AI selection failed: {e}"); Self::fallback_proposer(&active, slot) }
             }
-        }
-    }
-
-    /// Propose a new block
+        } else {
+            Self::fallback_proposer(&active, slot)
+        }
+    }
+
+    fn fallback_proposer(validators: &[[u8; 32]], slot: u64) -> Option<[u8; 32]> {
+        if validators.is_empty() { None }
+        else { Some(validators[(slot % validators.len() as u64) as usize]) }
+    }
+
     async fn propose_block(
         storage: &Arc<dyn Storage + Send + Sync>,
         mempool: &Arc<Mempool>,
         config: &PoAConfig,
-        round_tracker: &Arc<RwLock<RoundTracker>>,
-        _slot: u64,
-        proposer_id: [u8; 32],
+        tracker: &Arc<RwLock<RoundTracker>>,
+        slot: u64,
+        proposer: [u8; 32],
     ) -> Result<()> {
-        // Get transactions from mempool
-        let block_transactions =
-            mempool.get_transactions_for_block(config.max_transactions_per_block);
-
-        if block_transactions.is_empty() {
-            return Ok(());
-        }
-
-        // Get previous block hash
-        let latest_height = storage.get_latest_height()?;
-        let parent_ids = {
-            let tracker = round_tracker.read();
-            if !tracker.previous_round_blocks.is_empty() {
-                tracker.previous_round_blocks.clone()
-            } else if latest_height == 0 {
-                Vec::new()
-            } else {
-                let prev_block = storage
-                    .get_block_by_height(latest_height)?
-                    .ok_or_else(|| anyhow::anyhow!("Previous block not found"))?;
-                vec![prev_block.hash()]
+        let txs = mempool.get_transactions_for_block(config.max_transactions_per_block);
+        if txs.is_empty() { return Ok(()); }
+
+        let height = storage.get_latest_height()?;
+        let parents = {
+            let t = tracker.read();
+            if !t.previous_round_blocks.is_empty() { t.previous_round_blocks.clone() }
+            else if height == 0 { vec![] }
+            else {
+                vec![storage.get_block_by_height(height)?
+                    .ok_or_else(|| anyhow::anyhow!("Previous block not found"))?
+                    .hash()]
             }
         };
 
-        // Create new block
-        let block = Block::new(
-            parent_ids,
-            block_transactions,
-            latest_height + 1,
-            proposer_id,
+        let block = Block::new(parents, txs, height + 1, proposer);
+        if !block.is_valid() { return Err(anyhow::anyhow!("Invalid block")); }
+        validate_confidential_block(&block)?;
+
+        storage.store_block(block.clone())?;
+        for tx in &block.transactions {
+            let _ = mempool.remove_transaction(&hex::encode(tx.hash()));
+        }
+
+        {
+            let mut t = tracker.write();
+            t.current_round_blocks.push(block.header.id);
+        }
+
+        info!(
+            "Proposed block {} at height {} ({} txs)",
+            hex::encode(block.hash()), block.header.round, block.transactions.len()
         );
-
-        // Validate block
-        if !block.is_valid() {
-            return Err(anyhow::anyhow!("Invalid block"));
-        }
-
-        validate_confidential_block(&block)
-            .map_err(|err| anyhow::anyhow!("invalid confidential transaction: {err}"))?;
-
-        // Store block and clean up the mempool entries that were just included
-        storage.store_block(block.clone())?;
-        Self::cleanup_mempool(mempool, &block);
-
-        {
-            let mut tracker = round_tracker.write();
-            tracker.current_round_blocks.push(block.header.id);
-        }
-
-        let final_round = round_tracker.read().current_round;
-
-        let storage_clone = storage.clone();
-        let transactions = block.transactions.clone();
-        let block_reward = config.block_reward;
-        tokio::spawn(async move {
-            if let Err(e) =
-                Self::process_transactions(&storage_clone, &transactions, block_reward, proposer_id)
-                    .await
-            {
-                error!("Failed to process block transactions: {}", e);
-            }
-        });
-
-        let block_hash = hex::encode(block.hash());
-        let transaction_count = block.transactions.len();
-        info!(
-            "Proposed and stored block {} at height {} (round {}) with {} transactions",
-            block_hash, block.header.round, final_round, transaction_count
-        );
-
         Ok(())
-    }
-
-    fn cleanup_mempool(mempool: &Arc<Mempool>, block: &Block) {
-        for tx in &block.transactions {
-            let tx_hash = hex::encode(tx.hash());
-            match mempool.remove_transaction(&tx_hash) {
-                Ok(Some(_)) => {}
-                Ok(None) => {
-                    warn!(
-                        "transaction {} was not found in mempool during cleanup",
-                        tx_hash
-                    );
-                }
-                Err(err) => {
-                    warn!(
-                        "failed to remove transaction {} from mempool after proposing block: {}",
-                        tx_hash, err
-                    );
-                }
-            }
-        }
     }
 
     fn finalize_round_if_ready(
         storage: &Arc<dyn Storage + Send + Sync>,
-        round_tracker: &Arc<RwLock<RoundTracker>>,
-        finalization_interval: Duration,
+        tracker: &Arc<RwLock<RoundTracker>>,
+        interval: Duration,
     ) -> Result<()> {
-        let (round_id, block_ids, window_start, window_end) = {
-            let mut tracker = round_tracker.write();
-            if tracker.round_start.elapsed() < finalization_interval {
+        let (round_id, block_ids, start, end) = {
+            let mut t = tracker.write();
+            if t.round_start.elapsed() < interval { return Ok(()); }
+            if t.current_round_blocks.is_empty() {
+                t.round_start = Instant::now();
+                t.round_start_time = IppanTimeMicros::now();
                 return Ok(());
             }
-
-            if tracker.current_round_blocks.is_empty() {
-                tracker.round_start = Instant::now();
-                tracker.round_start_time = IppanTimeMicros::now();
-                return Ok(());
-            }
-
-            let round_id = tracker.current_round;
-            let block_ids = tracker.current_round_blocks.clone();
-            let window_start = tracker.round_start_time;
-            tracker.previous_round_blocks = block_ids.clone();
-            tracker.current_round += 1;
-            tracker.current_round_blocks.clear();
-            tracker.round_start = Instant::now();
-            let window_end = IppanTimeMicros::now();
-            tracker.round_start_time = window_end;
-            (round_id, block_ids, window_start, window_end)
-        };
-
-        let mut blocks = Vec::new();
-        for block_id in &block_ids {
-            if let Some(block) = storage.get_block(block_id)? {
-                blocks.push(block);
-            }
-        }
-
-        if blocks.is_empty() {
-            return Ok(());
-        }
-
-        let mut block_map = HashMap::new();
-        for block in &blocks {
-            block_map.insert(block.header.id, block.clone());
-        }
+            let id = t.current_round;
+            let blocks = t.current_round_blocks.clone();
+            t.previous_round_blocks = blocks.clone();
+            t.current_round += 1;
+            t.current_round_blocks.clear();
+            let ws = t.round_start_time;
+            t.round_start = Instant::now();
+            t.round_start_time = IppanTimeMicros::now();
+            (id, blocks, ws, t.round_start_time)
+        };
+
+        let blocks: Vec<_> = block_ids.iter()
+            .filter_map(|id| storage.get_block(id).ok().flatten())
+            .collect();
+        if blocks.is_empty() { return Ok(()); }
+
+        let mut map = HashMap::new();
+        for b in &blocks { map.insert(b.header.id, b.clone()); }
 
         let mut conflicts = Vec::new();
         let ordered = order_round(
             round_id,
             &blocks,
-            |block_id| {
-                block_map
-                    .get(block_id)
-                    .map(|block| block.header.parent_ids.clone())
-                    .unwrap_or_default()
-            },
-            |block_id| {
-                block_map
-                    .get(block_id)
-                    .map(|block| block.header.payload_ids.clone())
-                    .unwrap_or_default()
-            },
+            |bid| map.get(bid).map(|b| b.header.parent_ids.clone()).unwrap_or_default(),
+            |bid| map.get(bid).map(|b| b.header.payload_ids.clone()).unwrap_or_default(),
             |_| true,
-            |tx_id| conflicts.push(*tx_id),
+            |txid| conflicts.push(*txid),
         );
 
-        info!(
-            "Finalized round {} with {} blocks, {} ordered transactions, {} conflicts",
-            round_id,
-            block_ids.len(),
-            ordered.len(),
-            conflicts.len()
-        );
-
-        for conflict in &conflicts {
-            warn!(
-                "Conflict detected in round {} for transaction {}",
-                round_id,
-                hex::encode(conflict)
-            );
-        }
-
-        let certificate = RoundCertificate {
+        let cert = RoundCertificate {
             round: round_id,
             block_ids: block_ids.clone(),
             agg_sig: Self::aggregate_round_signature(round_id, &block_ids),
         };
 
-        let previous_state_root = storage
+        let prev_root = storage
             .get_latest_round_finalization()?
-            .map(|record| record.state_root)
+            .map(|r| r.state_root)
             .unwrap_or([0u8; 32]);
 
-        let mut state_hasher = Blake3::new();
-        state_hasher.update(&round_id.to_be_bytes());
-        state_hasher.update(&previous_state_root);
-        for block_id in &block_ids {
-            state_hasher.update(block_id);
-        }
-        for tx_id in &ordered {
-            state_hasher.update(tx_id);
-        }
-        for conflict in &conflicts {
-            state_hasher.update(conflict);
-        }
-        let state_digest = state_hasher.finalize();
+        let mut hasher = Blake3::new();
+        hasher.update(&round_id.to_be_bytes());
+        hasher.update(&prev_root);
+        for id in &block_ids { hasher.update(id); }
+        for tx in &ordered { hasher.update(tx); }
+        for c in &conflicts { hasher.update(c); }
+
+        let digest = hasher.finalize();
         let mut state_root = [0u8; 32];
-        state_root.copy_from_slice(state_digest.as_bytes());
-
-        let window = RoundWindow {
-            id: round_id,
-            start_us: window_start,
-            end_us: window_end,
-        };
-
-        let finalization = RoundFinalizationRecord {
+        state_root.copy_from_slice(digest.as_bytes());
+
+        let window = RoundWindow { id: round_id, start_us: start, end_us: end };
+        let record = RoundFinalizationRecord {
             round: round_id,
             window,
-            ordered_tx_ids: ordered.clone(),
-            fork_drops: conflicts.clone(),
+            ordered_tx_ids: ordered,
+            fork_drops: conflicts,
             state_root,
-            proof: certificate.clone(),
-        };
-
-        storage.store_round_finalization(finalization.clone())?;
-
-        info!(
-            "Round {} certificate aggregated {} blocks; state root {}",
-            round_id,
-            certificate.block_ids.len(),
-            hex::encode(state_root)
-        );
-
+            proof: cert.clone(),
+        };
+        storage.store_round_finalization(record)?;
+        info!("Finalized round {} -> state root {}", round_id, hex::encode(state_root));
         Ok(())
     }
 
-    fn aggregate_round_signature(round_id: RoundId, block_ids: &[BlockId]) -> Vec<u8> {
-        let mut hasher = Blake3::new();
-        hasher.update(&round_id.to_be_bytes());
-        for block_id in block_ids {
-            hasher.update(block_id);
-        }
-        hasher.finalize().as_bytes()[..32].to_vec()
-    }
-
-    /// Apply transactions and block rewards using the consensus configuration
-    pub async fn apply_block_state(
-        &self,
-        transactions: &[Transaction],
-        proposer_id: [u8; 32],
-    ) -> Result<()> {
-        Self::apply_transactions_to_storage(
-            &self.storage,
-            transactions,
-            self.config.block_reward,
-            proposer_id,
-        )
-        .await
-    }
-
-    /// Process transactions and update account balances
-    async fn process_transactions(
-        storage: &Arc<dyn Storage + Send + Sync>,
-        transactions: &[Transaction],
-        block_reward: u64,
-        proposer_id: [u8; 32],
-    ) -> Result<()> {
-        Self::apply_transactions_to_storage(storage, transactions, block_reward, proposer_id).await
-    }
-
-    async fn apply_transactions_to_storage(
-        storage: &Arc<dyn Storage + Send + Sync>,
-        transactions: &[Transaction],
-        block_reward: u64,
-        proposer_id: [u8; 32],
-    ) -> Result<()> {
-        // Award block reward to proposer
-        if let Some(mut proposer_account) = storage.get_account(&proposer_id)? {
-            proposer_account.balance += block_reward;
-            storage.update_account(proposer_account)?;
-        } else {
-            // Create new account for proposer
-            let proposer_account = Account {
-                address: proposer_id,
-                balance: block_reward,
-                nonce: 0,
-            };
-            storage.update_account(proposer_account)?;
-        }
-
-        // Process each transaction
-        for tx in transactions {
-
-            // Get sender account
-            if let Some(mut sender_account) = storage.get_account(&tx.from)? {
-                // Check balance and nonce
-                if sender_account.balance >= tx.amount && sender_account.nonce == tx.nonce {
-                    sender_account.balance -= tx.amount;
-                    sender_account.nonce += 1;
-                    storage.update_account(sender_account)?;
-
-                    // Update receiver account
-                    if let Some(mut receiver_account) = storage.get_account(&tx.to)? {
-                        receiver_account.balance += tx.amount;
-                        storage.update_account(receiver_account)?;
-                    } else {
-                        // Create new account for receiver
-                        let receiver_account = Account {
-                            address: tx.to,
-                            balance: tx.amount,
-                            nonce: 0,
-                        };
-                        storage.update_account(receiver_account)?;
-                    }
-                } else {
-                    warn!("Invalid transaction: insufficient balance or nonce");
-                }
-            } else {
-                warn!("Transaction from unknown account");
-            }
-        }
-
-        Ok(())
-    }
-
-    /// Validate a proposed block
-    pub async fn validate_block(&self, block: &Block) -> Result<bool> {
-        if !*self.is_running.read() {
-            return Err(ConsensusError::NotRunning.into());
-        }
-
-        // Basic block validation
-        if !block.is_valid() {
-            return Ok(false);
-        }
-
-        if validate_confidential_block(block).is_err() {
-            return Ok(false);
-        }
-
-        // Check if the proposer is valid for this slot
-        let expected_proposer =
-            Self::get_proposer_for_slot(&self.config.validators, block.header.round);
-        if expected_proposer != Some(block.header.creator) {
-            return Ok(false);
-        }
-
-        // Check if block height is correct
-        let latest_height = self.storage.get_latest_height()?;
-        if block.header.round != latest_height + 1 {
-            return Ok(false);
-        }
-
-        // Validate transactions
-        for tx in &block.transactions {
-            if !tx.is_valid() {
-                return Ok(false);
-            }
-            if validate_confidential_transaction(tx).is_err() {
-                return Ok(false);
-            }
-        }
-
-        Ok(true)
-    }
-
-    /// Add a validator
-    pub fn add_validator(&mut self, validator: Validator) {
-        let validator_id = validator.id;
-        self.config.validators.push(validator);
-        info!("Added validator: {}", hex::encode(validator_id));
-    }
-
-    /// Remove a validator
-    pub fn remove_validator(&mut self, validator_id: &[u8; 32]) {
-        self.config.validators.retain(|v| v.id != *validator_id);
-        info!("Removed validator: {}", hex::encode(validator_id));
-    }
-
-    /// Get validator list
-    pub fn get_validators(&self) -> &[Validator] {
-        &self.config.validators
-    }
-
-    /// Determine transaction type for fee calculation
-    fn determine_transaction_type(tx: &Transaction) -> TransactionType {
-        // Simple heuristic based on transaction properties
-        if tx.topics.contains(&"governance".to_string()) {
-            TransactionType::Governance
-        } else if tx.topics.contains(&"validator_registration".to_string()) {
-            TransactionType::ValidatorRegistration
-        } else if tx.topics.contains(&"contract_deploy".to_string()) {
-            TransactionType::ContractDeployment
-        } else if tx.topics.contains(&"contract_call".to_string()) {
-            TransactionType::ContractExecution
-        } else if tx.topics.contains(&"ai_call".to_string()) {
-            TransactionType::AiCall
-        } else {
-            TransactionType::Transfer
-        }
-    }
-
-    /// Calculate transaction fee
-    fn calculate_transaction_fee(tx: &Transaction) -> u128 {
-        // Simple fee calculation based on transaction size
-        let base_fee = 1000; // 0.000001 IPN
-        // Use a simple size estimate since canonical_bytes is private
-        let size_estimate = 100; // Default size estimate
-        let size_fee = (size_estimate / 100) as u128;
-        base_fee + size_fee
-    }
-
-    /// Set AI model for reputation scoring
-    pub fn set_ai_model(&self, model: ippan_ai_core::Model) -> Result<()> {
-        if !self.config.enable_ai_reputation {
-            return Err(anyhow::anyhow!("AI reputation is disabled"));
-        }
-        self.round_consensus.write().set_active_model(model)
-    }
-
-    /// Update validator telemetry
-    pub fn update_validator_telemetry(&self, validator_id: [u8; 32], telemetry: ippan_ai_core::features::ValidatorTelemetry) {
-        if self.config.enable_ai_reputation {
-            self.round_consensus.write().update_telemetry(validator_id, telemetry);
-        }
-    }
-
-    /// Get fee manager
-    pub fn get_fee_manager(&self) -> Arc<RwLock<FeeManager>> {
-        self.fee_manager.clone()
-    }
-
-    /// Get emission calculator
-    pub fn get_emission_calculator(&self) -> Arc<RwLock<EmissionCalculator>> {
-        self.emission_calculator.clone()
-    }
-
-    /// Process fee recycling
-    pub fn process_fee_recycling(&self, current_round: u64) -> Result<u128> {
-        self.fee_manager.write().process_recycling(current_round)
-    }
-}
-
-/// Legacy consensus engine trait for compatibility
+    fn aggregate_round_signature(round: RoundId, blocks: &[BlockId]) -> Vec<u8> {
+        let mut h = Blake3::new();
+        h.update(&round.to_be_bytes());
+        for id in blocks { h.update(id); }
+        h.finalize().as_bytes()[..32].to_vec()
+    }
+
+    // ---------------------------------------------------------------
+    // Utilities
+    // ---------------------------------------------------------------
+
+    pub fn get_state(&self) -> ConsensusState {
+        let slot = *self.current_slot.read();
+        let proposer = Self::select_proposer(&self.config, &self.round_consensus, slot);
+        ConsensusState {
+            current_slot: slot,
+            current_proposer: proposer,
+            is_proposing: proposer == Some(self.validator_id),
+            validator_count: self.config.validators.len(),
+            latest_block_height: self.storage.get_latest_height().unwrap_or(0),
+            current_round: self.round_tracker.read().current_round,
+        }
+    }
+
+    pub fn add_validator(&mut self, v: Validator) {
+        self.config.validators.push(v.clone());
+        info!("Added validator {}", hex::encode(v.id));
+    }
+
+    pub fn remove_validator(&mut self, id: &[u8; 32]) {
+        self.config.validators.retain(|v| v.id != *id);
+        info!("Removed validator {}", hex::encode(id));
+    }
+}
+
+// ---------------------------------------------------------------------
+// Legacy Trait for Compatibility
+// ---------------------------------------------------------------------
+
 #[allow(async_fn_in_trait)]
 pub trait ConsensusEngine {
     async fn start(&mut self) -> Result<()>;
@@ -848,316 +450,18 @@
 }
 
 impl ConsensusEngine for PoAConsensus {
-    async fn start(&mut self) -> Result<()> {
-        PoAConsensus::start(self).await
-    }
-
-    async fn stop(&mut self) -> Result<()> {
-        PoAConsensus::stop(self).await
-    }
-
-    async fn propose_block(&self, transactions: Vec<Transaction>) -> Result<Block> {
-        // This is a simplified version for the trait
-        let latest_height = self.storage.get_latest_height()?;
-        let prev_hash = if latest_height == 0 {
-            [0u8; 32]
-        } else {
-            let prev_block = self
-                .storage
-                .get_block_by_height(latest_height)?
-                .ok_or_else(|| anyhow::anyhow!("Previous block not found"))?;
-            prev_block.hash()
-        };
-
-        Ok(Block::new(
-            if latest_height == 0 {
-                Vec::new()
-            } else {
-                vec![prev_hash]
-            },
-            transactions,
-            latest_height + 1,
-            self.validator_id,
-        ))
-    }
-
-    async fn validate_block(&self, block: &Block) -> Result<bool> {
-        PoAConsensus::validate_block(self, block).await
-    }
-
-    fn get_state(&self) -> ConsensusState {
-        PoAConsensus::get_state(self)
-    }
-}
-
-#[cfg(test)]
-mod tests {
-    use super::*;
-    use ed25519_dalek::SigningKey;
-    use ippan_storage::{Account, MemoryStorage, SledStorage, Storage};
-    use ippan_types::{ippan_time_init, ippan_time_now};
-    use std::sync::Arc;
-    use std::time::{Duration, Instant};
-    use tempfile::tempdir;
-    use tokio::time::sleep;
-
-    #[tokio::test]
-    async fn test_poa_consensus() {
-        let storage = Arc::new(MemoryStorage::new());
-        let config = PoAConfig::default();
-        let validator_id = [1u8; 32];
-
-        let mut consensus = PoAConsensus::new(config, storage, validator_id);
-
-        // Test starting and stopping
-        consensus.start().await.unwrap();
-        assert!(*consensus.is_running.read());
-
-        consensus.stop().await.unwrap();
-        assert!(!*consensus.is_running.read());
-    }
-
-    #[test]
-    fn test_proposer_selection() {
-        let validators = vec![
-            Validator {
-                id: [1u8; 32],
-                address: [1u8; 32],
-                stake: 1000,
-                is_active: true,
-            },
-            Validator {
-                id: [2u8; 32],
-                address: [2u8; 32],
-                stake: 2000,
-                is_active: true,
-            },
-        ];
-
-        // Test proposer rotation
-        assert_eq!(
-            PoAConsensus::get_proposer_for_slot(&validators, 0),
-            Some([1u8; 32])
-        );
-        assert_eq!(
-            PoAConsensus::get_proposer_for_slot(&validators, 1),
-            Some([2u8; 32])
-        );
-        assert_eq!(
-            PoAConsensus::get_proposer_for_slot(&validators, 2),
-            Some([1u8; 32])
-        );
-    }
-
-    #[tokio::test(flavor = "multi_thread", worker_threads = 4)]
-    async fn test_multi_node_block_production_with_transactions() {
-        ippan_time_init();
-
-        let temp_dir = tempdir().unwrap();
-        let sled_storage = Arc::new(SledStorage::new(temp_dir.path()).unwrap());
-        sled_storage.initialize().unwrap();
-        let storage: Arc<dyn Storage + Send + Sync> = sled_storage.clone();
-
-        let secret_one = [1u8; 32];
-        let secret_two = [2u8; 32];
-        let validator_one = SigningKey::from_bytes(&secret_one)
-            .verifying_key()
-            .to_bytes();
-        let validator_two = SigningKey::from_bytes(&secret_two)
-            .verifying_key()
-            .to_bytes();
-
-        storage
-            .update_account(Account {
-                address: validator_one,
-                balance: 1_000_000,
-                nonce: 0,
-            })
-            .unwrap();
-        storage
-            .update_account(Account {
-                address: validator_two,
-                balance: 1_000_000,
-                nonce: 0,
-            })
-            .unwrap();
-
-        let validators = vec![
-            Validator {
-                id: validator_one,
-                address: validator_one,
-                stake: 1_000,
-                is_active: true,
-            },
-            Validator {
-                id: validator_two,
-                address: validator_two,
-                stake: 1_000,
-                is_active: true,
-            },
-        ];
-
-        let config = PoAConfig {
-            slot_duration_ms: 50,
-            validators: validators.clone(),
-            max_transactions_per_block: 10,
-            block_reward: 5,
-            finalization_interval_ms: 150,
-        };
-
-        let node_one = PoAConsensus::new(config.clone(), storage.clone(), validator_one);
-        let node_two = PoAConsensus::new(config, storage.clone(), validator_two);
-
-        let mempool_one = node_one.mempool();
-        let mempool_two = node_two.mempool();
-
-        let transfers_per_side = 20u64;
-        for nonce in 0..transfers_per_side {
-            let mut tx = Transaction::new(validator_one, validator_two, 10, nonce);
-            tx.sign(&secret_one).unwrap();
-            let _ = mempool_one.add_transaction(tx).unwrap();
-        }
-        for nonce in 0..transfers_per_side {
-            let mut tx = Transaction::new(validator_two, validator_one, 10, nonce);
-            tx.sign(&secret_two).unwrap();
-            let _ = mempool_two.add_transaction(tx).unwrap();
-        }
-
-        let mut slot = 0u64;
-        let mut produced_blocks = 0u64;
-        loop {
-            let empty1 = mempool_one.size() == 0;
-            let empty2 = mempool_two.size() == 0;
-            if empty1 && empty2 {
-                break;
-            }
-
-            let proposer = PoAConsensus::get_proposer_for_slot(&validators, slot).unwrap();
-            if proposer == validator_one {
-                PoAConsensus::propose_block(
-                    &storage,
-                    &mempool_one,
-                    &node_one.config,
-                    &node_one.round_tracker,
-                    slot,
-                    validator_one,
-                )
-                .await
-                .unwrap();
-            } else {
-                PoAConsensus::propose_block(
-                    &storage,
-                    &mempool_two,
-                    &node_two.config,
-                    &node_two.round_tracker,
-                    slot,
-                    validator_two,
-                )
-                .await
-                .unwrap();
-            }
-
-            slot += 1;
-            produced_blocks += 1;
-
-            if produced_blocks > 64 {
-                panic!("Exceeded expected block production while draining mempools");
-            }
-        }
-
-        let expected_nonce = transfers_per_side;
-        assert_eq!(mempool_one.size(), 0);
-        assert_eq!(mempool_two.size(), 0);
-
-        let latest_height = storage.get_latest_height().unwrap();
-        assert!(latest_height >= 4);
-
-        let mut total_transactions = 0usize;
-        let mut proposer_one_blocks = 0usize;
-        let mut proposer_two_blocks = 0usize;
-        let mut block_summary = Vec::new();
-
-        for height in 1..=latest_height {
-            if let Some(block) = storage.get_block_by_height(height).unwrap() {
-                total_transactions += block.transactions.len();
-                if !block.transactions.is_empty() {
-                    block_summary.push((
-                        height,
-                        block.transactions.len(),
-                        hex::encode(block.header.creator),
-                    ));
-                }
-                if block.header.creator == validator_one {
-                    proposer_one_blocks += 1;
-                } else if block.header.creator == validator_two {
-                    proposer_two_blocks += 1;
-                }
-            }
-        }
-
-        let total_expected = (transfers_per_side * 2) as usize;
-        assert_eq!(
-            total_transactions, total_expected,
-            "non_empty_blocks: {block_summary:?}"
-        );
-        assert!(proposer_one_blocks >= 2);
-        assert!(proposer_two_blocks >= 2);
-
-        let (account_one, account_two) = {
-            let deadline = Instant::now() + Duration::from_secs(2);
-            loop {
-                let account_one = storage.get_account(&validator_one).unwrap().unwrap();
-                let account_two = storage.get_account(&validator_two).unwrap().unwrap();
-
-                if account_one.nonce == expected_nonce && account_two.nonce == expected_nonce {
-                    break (account_one, account_two);
-                }
-
-                if Instant::now() >= deadline {
-                    panic!(
-                        "Timed out waiting for accounts to reach expected nonces: first={}, second={}",
-                        account_one.nonce, account_two.nonce
-                    );
-                }
-
-                sleep(Duration::from_millis(10)).await;
-            }
-        };
-
-        let reward = 5u64;
-        assert_eq!(
-            account_one.balance,
-            1_000_000 + reward * proposer_one_blocks as u64
-        );
-        assert_eq!(
-            account_two.balance,
-            1_000_000 + reward * proposer_two_blocks as u64
-        );
-
-        {
-            let mut tracker = node_one.round_tracker.write();
-            tracker.current_round_blocks = (1..=latest_height)
-                .filter_map(|height| storage.get_block_by_height(height).unwrap())
-                .map(|block| block.header.id)
-                .collect();
-            tracker.current_round = latest_height.saturating_add(1);
-            tracker.round_start = Instant::now() - node_one.finalization_interval;
-            let interval_us = node_one.finalization_interval.as_micros() as u64;
-            let now_us = ippan_time_now();
-            tracker.round_start_time = IppanTimeMicros(now_us.saturating_sub(interval_us));
-        }
-
-        PoAConsensus::finalize_round_if_ready(
-            &storage,
-            &node_one.round_tracker,
-            node_one.finalization_interval,
-        )
-        .unwrap();
-
-        let round_record = storage
-            .get_latest_round_finalization()
-            .unwrap()
-            .expect("finalization record stored");
-        assert_eq!(round_record.proof.block_ids.len(), latest_height as usize);
-    }
+    async fn start(&mut self) -> Result<()> { PoAConsensus::start(self).await }
+    async fn stop(&mut self) -> Result<()> { PoAConsensus::stop(self).await }
+    async fn propose_block(&self, txs: Vec<Transaction>) -> Result<Block> {
+        let h = self.storage.get_latest_height()?;
+        let prev = if h == 0 { [0u8; 32] }
+        else {
+            self.storage.get_block_by_height(h)?
+                .ok_or_else(|| anyhow::anyhow!("Missing previous block"))?
+                .hash()
+        };
+        Ok(Block::new(if h == 0 { vec![] } else { vec![prev] }, txs, h + 1, self.validator_id))
+    }
+    async fn validate_block(&self, b: &Block) -> Result<bool> { PoAConsensus::validate_block(self, b).await }
+    fn get_state(&self) -> ConsensusState { PoAConsensus::get_state(self) }
 }