use super::*;
use crate::{PoAConfig, PoAConsensus, Validator};
use ed25519_dalek::SigningKey;
use ippan_storage::MemoryStorage;
use ippan_types::{
    AccessKey, Block, ConfidentialEnvelope, ConfidentialProof, ConfidentialProofType, IppanTimeMicros,
    Transaction,
};
use std::sync::Arc;
use std::time::Instant;

fn create_test_config() -> PoAConfig {
    PoAConfig {
        slot_duration_ms: 100,
        validators: vec![
            Validator {
                id: [1u8; 32],
                address: [1u8; 32],
                stake: 1000,
                is_active: true,
            },
            Validator {
                id: [2u8; 32],
                address: [2u8; 32],
                stake: 2000,
                is_active: true,
            },
        ],
        max_transactions_per_block: 1000,
        block_reward: 10,
        finalization_interval_ms: 200,
        enable_ai_reputation: false,
        enable_fee_caps: true,
        enable_dag_fair_emission: true,
    }
}

#[tokio::test]
async fn test_consensus_creation() {
    let config = create_test_config();
    let storage = Arc::new(MemoryStorage::default());
    let validator_id = [1u8; 32];

    let consensus = PoAConsensus::new(config.clone(), storage, validator_id);

    let state = consensus.get_state();
    assert_eq!(state.validator_count, 2);
    assert_eq!(state.latest_block_height, 0);
}

#[tokio::test]
async fn test_consensus_start_stop() {
    let config = create_test_config();
    let storage = Arc::new(MemoryStorage::default());
    let validator_id = [1u8; 32];

    let mut consensus = PoAConsensus::new(config, storage, validator_id);

    assert!(consensus.start().await.is_ok());
    assert!(consensus.stop().await.is_ok());
}

#[tokio::test]
async fn test_proposer_selection() {
    let config = create_test_config();
    let storage = Arc::new(MemoryStorage::default());
    let validator_id = [1u8; 32];

    let consensus = PoAConsensus::new(config, storage, validator_id);
    let state = consensus.get_state();

    assert!(state.current_proposer.is_some());
}

#[tokio::test]
async fn test_block_proposal() {
    let config = create_test_config();
    let storage = Arc::new(MemoryStorage::default());
    let validator_id = [1u8; 32];

    let consensus = PoAConsensus::new(config, storage.clone(), validator_id);

    let tx = Transaction::new(
        [3u8; 32],
        [4u8; 32],
        ippan_types::Amount::from_micro_ipn(1000),
        1,
    );
    consensus.mempool().add_transaction(tx).unwrap();

    let transactions = vec![Transaction::new(
        [5u8; 32],
        [6u8; 32],
        ippan_types::Amount::from_micro_ipn(2000),
        1,
    )];
    let result = consensus.propose_block(transactions).await;

    assert!(result.is_ok());
    let block = result.unwrap();
    assert_eq!(block.header.creator, validator_id);
}

#[tokio::test]
async fn test_block_validation() {
    let config = create_test_config();
    let storage = Arc::new(MemoryStorage::default());
    let validator_id = [1u8; 32];

    let consensus = PoAConsensus::new(config, storage, validator_id);

    let tx = Transaction::new(
        [1u8; 32],
        [2u8; 32],
        ippan_types::Amount::from_micro_ipn(1000),
        1,
    );
    let block = Block::new(vec![], vec![tx], 1, validator_id);

    let result = consensus.validate_block(&block).await;
    assert!(result.is_ok());
    assert!(result.unwrap());
}

#[tokio::test]
async fn test_block_validation_rejects_invalid_confidential_tx() {
    let config = create_test_config();
    let storage = Arc::new(MemoryStorage::default());
    let validator_id = [1u8; 32];

    let consensus = PoAConsensus::new(config, storage, validator_id);

    let key_material = [11u8; 32];
    let signing_key = SigningKey::from_bytes(&key_material);
    let from = signing_key.verifying_key().to_bytes();

    let mut tx = Transaction::new(
        from,
        [9u8; 32],
        ippan_types::Amount::from_micro_ipn(1000),
        1,
    );
    tx.set_confidential_envelope(ConfidentialEnvelope {
        enc_algo: String::new(),
        iv: "deterministic-iv".into(),
        ciphertext: "ciphertext".into(),
        access_keys: vec![AccessKey {
            recipient_pub: "recipient".into(),
            enc_key: "key".into(),
        }],
    });
    tx.set_confidential_proof(ConfidentialProof {
        proof_type: ConfidentialProofType::Stark,
        proof: "proof-bytes".into(),
        public_inputs: Default::default(),
    });
    let signing_bytes = signing_key.to_bytes();
    tx.sign(&signing_bytes).expect("sign transaction");

    let block = Block::new(vec![], vec![tx], 1, validator_id);

    let result = consensus.validate_block(&block).await;
    assert!(result.is_ok());
    assert!(!result.unwrap());
}

#[tokio::test]
async fn test_validator_management() {
    let config = create_test_config();
    let storage = Arc::new(MemoryStorage::default());
    let validator_id = [1u8; 32];

    let mut consensus = PoAConsensus::new(config, storage, validator_id);

    let initial_count = consensus.get_state().validator_count;

    let new_validator = Validator {
        id: [3u8; 32],
        address: [3u8; 32],
        stake: 1500,
        is_active: true,
    };

    consensus.add_validator(new_validator);
    assert_eq!(consensus.get_state().validator_count, initial_count + 1);

    consensus.remove_validator(&[3u8; 32]);
    assert_eq!(consensus.get_state().validator_count, initial_count);
}

#[tokio::test]
async fn test_mempool_integration() {
    let config = create_test_config();
    let storage = Arc::new(MemoryStorage::default());
    let validator_id = [1u8; 32];

    let consensus = PoAConsensus::new(config, storage, validator_id);
    let mempool = consensus.mempool();

    let tx1 = Transaction::new(
        [1u8; 32],
        [2u8; 32],
        ippan_types::Amount::from_micro_ipn(1000),
        1,
    );
    let tx2 = Transaction::new(
        [3u8; 32],
        [4u8; 32],
        ippan_types::Amount::from_micro_ipn(2000),
        1,
    );

    assert!(mempool.add_transaction(tx1).is_ok());
    assert!(mempool.add_transaction(tx2).is_ok());
    assert_eq!(mempool.size(), 2);

    let block_txs = mempool.get_transactions_for_block(10);
    assert_eq!(block_txs.len(), 2);
}

#[tokio::test]
async fn test_consensus_with_ai_reputation() {
    let mut config = create_test_config();
    config.enable_ai_reputation = true;

    let storage = Arc::new(MemoryStorage::default());
    let validator_id = [1u8; 32];

    let consensus = PoAConsensus::new(config, storage, validator_id);

    let state = consensus.get_state();
    assert_eq!(state.validator_count, 2);
}

#[tokio::test]
async fn test_fee_validation() {
    let config = create_test_config();
    let storage = Arc::new(MemoryStorage::default());
    let validator_id = [1u8; 32];

    let consensus = PoAConsensus::new(config, storage, validator_id);

    let tx = Transaction::new(
        [1u8; 32],
        [2u8; 32],
        ippan_types::Amount::from_micro_ipn(1000),
        1,
    );
    let result = consensus
        .validate_block(&Block::new(vec![], vec![tx], 1, validator_id))
        .await;
    assert!(result.is_ok());
}

#[tokio::test]
async fn test_round_finalization() {
    let mut config = create_test_config();
    let storage = Arc::new(MemoryStorage::default());
    let validator_id = [1u8; 32];

    config.validators = vec![Validator {
        id: validator_id,
        address: validator_id,
        stake: 1000,
        is_active: true,
    }];

    let consensus = PoAConsensus::new(config, storage.clone(), validator_id);

<<<<<<< HEAD
    let signer = SigningKey::from_bytes(&[1u8; 32]);
    let recipient = SigningKey::from_bytes(&[2u8; 32]);
    let mut tx = Transaction::new(
        signer.verifying_key().to_bytes(),
        recipient.verifying_key().to_bytes(),
        ippan_types::Amount::from_micro_ipn(1000),
        1,
    );
    let signer_bytes = signer.to_bytes();
    tx.sign(&signer_bytes).unwrap();
=======
    let proposer_key = SigningKey::from_bytes(&[7u8; 32]);
    let recipient_key = SigningKey::from_bytes(&[8u8; 32]);
    let from = proposer_key.verifying_key().to_bytes();
    let to = recipient_key.verifying_key().to_bytes();
    let mut tx = Transaction::new(from, to, ippan_types::Amount::from_micro_ipn(1000), 1);
    let private_key = proposer_key.to_bytes();
    tx.sign(&private_key).expect("sign test transaction");
>>>>>>> 48bb0bb0
    consensus.mempool().add_transaction(tx).unwrap();

    let slot = *consensus.current_slot.read();
    PoAConsensus::propose_block(
        &consensus.storage,
        &consensus.mempool,
        &consensus.config,
        &consensus.round_tracker,
        slot,
        validator_id,
        &consensus.telemetry_manager,
        &consensus.metrics,
    )
    .await
    .unwrap();

    {
        let mut tracker = consensus.round_tracker.write();
        tracker.round_start = Instant::now() - consensus.finalization_interval;
        let now = IppanTimeMicros::now();
        let elapsed = consensus.finalization_interval.as_micros();
        let elapsed_u64 = elapsed.min(u128::from(u64::MAX)) as u64;
        tracker.round_start_time = IppanTimeMicros(now.0.saturating_sub(elapsed_u64));
    }

    PoAConsensus::finalize_round_if_ready(
        &consensus.storage,
        &consensus.round_tracker,
        consensus.finalization_interval,
        &consensus.config,
        &consensus.fee_collector,
    )
    .unwrap();

    let latest_height = storage.get_latest_height().unwrap();
    let finalization = storage.get_latest_round_finalization().unwrap();

    assert!(
        latest_height > 0,
        "expected block to be stored before finalization"
    );
    assert!(finalization.is_some(), "expected finalization record");
}

#[tokio::test]
async fn test_consensus_state_consistency() {
    let config = create_test_config();
    let storage = Arc::new(MemoryStorage::default());
    let validator_id = [1u8; 32];

    let consensus = PoAConsensus::new(config, storage, validator_id);

    let state1 = consensus.get_state();
    let state2 = consensus.get_state();

    assert_eq!(state1.validator_count, state2.validator_count);
    assert_eq!(state1.latest_block_height, state2.latest_block_height);
}

#[tokio::test]
async fn test_concurrent_operations() {
    let config = create_test_config();
    let storage = Arc::new(MemoryStorage::default());
    let validator_id = [1u8; 32];

    let consensus = Arc::new(PoAConsensus::new(config, storage, validator_id));

    let mut handles = vec![];
    for i in 0..10 {
        let consensus_clone = consensus.clone();
        let handle = tokio::spawn(async move {
            let tx = Transaction::new(
                [i as u8; 32],
                [(i + 1) as u8; 32],
                ippan_types::Amount::from_micro_ipn(1000 + i as u64),
                1,
            );
            consensus_clone.mempool().add_transaction(tx)
        });
        handles.push(handle);
    }

    for handle in handles {
        assert!(handle.await.is_ok());
    }

    assert_eq!(consensus.mempool().size(), 10);
}<|MERGE_RESOLUTION|>--- conflicted
+++ resolved
@@ -267,18 +267,7 @@
 
     let consensus = PoAConsensus::new(config, storage.clone(), validator_id);
 
-<<<<<<< HEAD
-    let signer = SigningKey::from_bytes(&[1u8; 32]);
-    let recipient = SigningKey::from_bytes(&[2u8; 32]);
-    let mut tx = Transaction::new(
-        signer.verifying_key().to_bytes(),
-        recipient.verifying_key().to_bytes(),
-        ippan_types::Amount::from_micro_ipn(1000),
-        1,
-    );
-    let signer_bytes = signer.to_bytes();
-    tx.sign(&signer_bytes).unwrap();
-=======
+    // Create signed transaction
     let proposer_key = SigningKey::from_bytes(&[7u8; 32]);
     let recipient_key = SigningKey::from_bytes(&[8u8; 32]);
     let from = proposer_key.verifying_key().to_bytes();
@@ -286,9 +275,9 @@
     let mut tx = Transaction::new(from, to, ippan_types::Amount::from_micro_ipn(1000), 1);
     let private_key = proposer_key.to_bytes();
     tx.sign(&private_key).expect("sign test transaction");
->>>>>>> 48bb0bb0
     consensus.mempool().add_transaction(tx).unwrap();
 
+    // Propose block
     let slot = *consensus.current_slot.read();
     PoAConsensus::propose_block(
         &consensus.storage,
@@ -303,6 +292,7 @@
     .await
     .unwrap();
 
+    // Simulate finalization
     {
         let mut tracker = consensus.round_tracker.write();
         tracker.round_start = Instant::now() - consensus.finalization_interval;
