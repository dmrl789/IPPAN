--- conflicted
+++ resolved
@@ -39,7 +39,7 @@
     }
 }
 
-<<<<<<< HEAD
+
 #[tokio::test]
 async fn test_consensus_creation() {
     let config = create_test_config();
@@ -319,558 +319,11 @@
             consensus_clone.mempool().add_transaction(tx)
         });
         handles.push(handle);
-=======
-#[cfg(all(test, feature = "integration-tests"))]
-#[allow(clippy::module_inception)]
-mod tests {
-    use super::*;
-
-    #[tokio::test]
-    async fn test_consensus_creation() {
-        let config = create_test_config();
-        let storage = Arc::new(MemoryStorage::default());
-        let validator_id = [1u8; 32];
-
-        let consensus = PoAConsensus::new(config.clone(), storage, validator_id);
-
-        let state = consensus.get_state();
-        assert_eq!(state.validator_count, 2);
-        assert_eq!(state.latest_block_height, 0);
-    }
-
-    #[tokio::test]
-    async fn test_consensus_start_stop() {
-        let config = create_test_config();
-        let storage = Arc::new(MemoryStorage::default());
-        let validator_id = [1u8; 32];
-
-        let mut consensus = PoAConsensus::new(config, storage, validator_id);
-
-        // Test start
-        assert!(consensus.start().await.is_ok());
-
-        // Test stop
-        assert!(consensus.stop().await.is_ok());
-    }
-
-    #[tokio::test]
-    async fn test_proposer_selection() {
-        let config = create_test_config();
-        let storage = Arc::new(MemoryStorage::default());
-        let validator_id = [1u8; 32];
-
-        let consensus = PoAConsensus::new(config, storage, validator_id);
-        let state = consensus.get_state();
-
-        // Should have a proposer selected
-        assert!(state.current_proposer.is_some());
-    }
-
-    #[tokio::test]
-    async fn test_block_proposal() {
-        let config = create_test_config();
-        let storage = Arc::new(MemoryStorage::default());
-        let validator_id = [1u8; 32];
-
-        let consensus = PoAConsensus::new(config, storage.clone(), validator_id);
-
-        // Add a transaction to mempool
-        let tx = Transaction::new(
-            [3u8; 32],
-            [4u8; 32],
-            ippan_types::Amount::from_micro_ipn(1000),
-            1,
-        );
-        consensus.mempool().add_transaction(tx).unwrap();
-
-        // Propose a block
-        let transactions = vec![Transaction::new(
-            [5u8; 32],
-            [6u8; 32],
-            ippan_types::Amount::from_micro_ipn(2000),
-            1,
-        )];
-        let result = consensus.propose_block(transactions).await;
-
-        assert!(result.is_ok());
-        let block = result.unwrap();
-        assert_eq!(block.header.creator, validator_id);
-    }
-
-    #[tokio::test]
-    async fn test_block_validation() {
-        let config = create_test_config();
-        let storage = Arc::new(MemoryStorage::default());
-        let validator_id = [1u8; 32];
-
-        let consensus = PoAConsensus::new(config, storage, validator_id);
-
-        // Create a valid block
-        let tx = Transaction::new(
-            [1u8; 32],
-            [2u8; 32],
-            ippan_types::Amount::from_micro_ipn(1000),
-            1,
-        );
-        let block = Block::new(vec![], vec![tx], 1, validator_id);
-
-        let result = consensus.validate_block(&block).await;
-        assert!(result.is_ok());
-        assert!(result.unwrap());
-    }
-
-    #[tokio::test]
-    async fn test_validator_management() {
-        let config = create_test_config();
-        let storage = Arc::new(MemoryStorage::default());
-        let validator_id = [1u8; 32];
-
-        let mut consensus = PoAConsensus::new(config, storage, validator_id);
-
-        let initial_count = consensus.get_state().validator_count;
-
-        // Add a new validator
-        let new_validator = Validator {
-            id: [3u8; 32],
-            address: [3u8; 32],
-            stake: 1500,
-            is_active: true,
-        };
-
-        consensus.add_validator(new_validator);
-        assert_eq!(consensus.get_state().validator_count, initial_count + 1);
-
-        // Remove a validator
-        consensus.remove_validator(&[3u8; 32]);
-        assert_eq!(consensus.get_state().validator_count, initial_count);
-    }
-
-    #[tokio::test]
-    async fn test_mempool_integration() {
-        let config = create_test_config();
-        let storage = Arc::new(MemoryStorage::default());
-        let validator_id = [1u8; 32];
-
-        let consensus = PoAConsensus::new(config, storage, validator_id);
-        let mempool = consensus.mempool();
-
-        // Add transactions
-        let tx1 = Transaction::new(
-            [1u8; 32],
-            [2u8; 32],
-            ippan_types::Amount::from_micro_ipn(1000),
-            1,
-        );
-        let tx2 = Transaction::new(
-            [3u8; 32],
-            [4u8; 32],
-            ippan_types::Amount::from_micro_ipn(2000),
-            1,
-        );
-
-        assert!(mempool.add_transaction(tx1).is_ok());
-        assert!(mempool.add_transaction(tx2).is_ok());
-        assert_eq!(mempool.size(), 2);
-
-        // Get transactions for block
-        let block_txs = mempool.get_transactions_for_block(10);
-        assert_eq!(block_txs.len(), 2);
-    }
-
-    #[tokio::test]
-    async fn test_consensus_with_ai_reputation() {
-        let mut config = create_test_config();
-        config.enable_ai_reputation = true;
-
-        let storage = Arc::new(MemoryStorage::default());
-        let validator_id = [1u8; 32];
-
-        let consensus = PoAConsensus::new(config, storage, validator_id);
-
-        // Should still work with AI reputation enabled
-        let state = consensus.get_state();
-        assert_eq!(state.validator_count, 2);
-    }
-
-    #[tokio::test]
-    async fn test_fee_validation() {
-        let config = create_test_config();
-        let storage = Arc::new(MemoryStorage::default());
-        let validator_id = [1u8; 32];
-
-        let consensus = PoAConsensus::new(config, storage, validator_id);
-
-        // Test transaction with reasonable fee
-        let tx = Transaction::new(
-            [1u8; 32],
-            [2u8; 32],
-            ippan_types::Amount::from_micro_ipn(1000),
-            1,
-        );
-        let result = consensus
-            .validate_block(&Block::new(vec![], vec![tx], 1, validator_id))
-            .await;
-        assert!(result.is_ok());
-    }
-
-    #[tokio::test]
-    async fn test_round_finalization() {
-        let config = create_test_config();
-        let storage = Arc::new(MemoryStorage::default());
-        let validator_id = [1u8; 32];
-
-        let mut consensus = PoAConsensus::new(config, storage.clone(), validator_id);
-
-        // Start consensus
-        consensus.start().await.unwrap();
-
-        // Add some transactions
-        let tx = Transaction::new(
-            [1u8; 32],
-            [2u8; 32],
-            ippan_types::Amount::from_micro_ipn(1000),
-            1,
-        );
-        consensus.mempool().add_transaction(tx).unwrap();
-
-        // Wait for some processing
-        tokio::time::sleep(Duration::from_millis(300)).await;
-
-        // Stop consensus
-        consensus.stop().await.unwrap();
-
-        // Check if any blocks were created
-        let _latest_height = storage.get_latest_height().unwrap();
-        // Genesis block should exist at minimum (height is always >= 0 for u64)
->>>>>>> ec794211
     }
 
     for handle in handles {
         assert!(handle.await.is_ok());
     }
 
-<<<<<<< HEAD
-=======
-    #[tokio::test]
-    async fn test_concurrent_operations() {
-        let config = create_test_config();
-        let storage = Arc::new(MemoryStorage::default());
-        let validator_id = [1u8; 32];
-
-        let consensus = Arc::new(PoAConsensus::new(config, storage, validator_id));
-
-        // Spawn multiple tasks that interact with consensus
-        let mut handles = vec![];
-
-        for i in 0..10 {
-            let consensus_clone = consensus.clone();
-            let handle = tokio::spawn(async move {
-                let tx = Transaction::new(
-                    [i as u8; 32],
-                    [(i + 1) as u8; 32],
-                    ippan_types::Amount::from_micro_ipn(1000 + i as u64),
-                    1,
-                );
-                consensus_clone.mempool().add_transaction(tx)
-            });
-            handles.push(handle);
-        }
-
-        // Wait for all tasks to complete
-        for handle in handles {
-            assert!(handle.await.is_ok());
-        }
-
-        // Check that all transactions were added
-        assert_eq!(consensus.mempool().size(), 10);
-    }
-}
-
-#[tokio::test]
-async fn test_consensus_creation() {
-    let config = create_test_config();
-    let storage = Arc::new(MemoryStorage::default());
-    let validator_id = [1u8; 32];
-
-    let consensus = PoAConsensus::new(config.clone(), storage, validator_id);
-
-    let state = consensus.get_state();
-    assert_eq!(state.validator_count, 2);
-    assert_eq!(state.latest_block_height, 0);
-}
-
-#[tokio::test]
-async fn test_consensus_start_stop() {
-    let config = create_test_config();
-    let storage = Arc::new(MemoryStorage::default());
-    let validator_id = [1u8; 32];
-
-    let mut consensus = PoAConsensus::new(config, storage, validator_id);
-
-    assert!(consensus.start().await.is_ok());
-    assert!(consensus.stop().await.is_ok());
-}
-
-#[tokio::test]
-async fn test_proposer_selection() {
-    let config = create_test_config();
-    let storage = Arc::new(MemoryStorage::default());
-    let validator_id = [1u8; 32];
-
-    let consensus = PoAConsensus::new(config, storage, validator_id);
-    let state = consensus.get_state();
-
-    assert!(state.current_proposer.is_some());
-}
-
-#[tokio::test]
-async fn test_block_proposal() {
-    let config = create_test_config();
-    let storage = Arc::new(MemoryStorage::default());
-    let validator_id = [1u8; 32];
-
-    let consensus = PoAConsensus::new(config, storage.clone(), validator_id);
-
-    let tx = Transaction::new(
-        [3u8; 32],
-        [4u8; 32],
-        ippan_types::Amount::from_micro_ipn(1000),
-        1,
-    );
-    consensus.mempool().add_transaction(tx).unwrap();
-
-    let transactions = vec![Transaction::new(
-        [5u8; 32],
-        [6u8; 32],
-        ippan_types::Amount::from_micro_ipn(2000),
-        1,
-    )];
-    let result = consensus.propose_block(transactions).await;
-
-    assert!(result.is_ok());
-    let block = result.unwrap();
-    assert_eq!(block.header.creator, validator_id);
-}
-
-#[tokio::test]
-async fn test_block_validation() {
-    let config = create_test_config();
-    let storage = Arc::new(MemoryStorage::default());
-    let validator_id = [1u8; 32];
-
-    let consensus = PoAConsensus::new(config, storage, validator_id);
-
-    let tx = Transaction::new(
-        [1u8; 32],
-        [2u8; 32],
-        ippan_types::Amount::from_micro_ipn(1000),
-        1,
-    );
-    let block = Block::new(vec![], vec![tx], 1, validator_id);
-
-    let result = consensus.validate_block(&block).await;
-    assert!(result.is_ok());
-    assert!(result.unwrap());
-}
-
-#[tokio::test]
-async fn test_block_validation_rejects_invalid_confidential_tx() {
-    let config = create_test_config();
-    let storage = Arc::new(MemoryStorage::default());
-    let validator_id = [1u8; 32];
-
-    let consensus = PoAConsensus::new(config, storage, validator_id);
-
-    let key_material = [11u8; 32];
-    let signing_key = SigningKey::from_bytes(&key_material);
-    let from = signing_key.verifying_key().to_bytes();
-
-    let mut tx = Transaction::new(
-        from,
-        [9u8; 32],
-        ippan_types::Amount::from_micro_ipn(1000),
-        1,
-    );
-    tx.set_confidential_envelope(ConfidentialEnvelope {
-        enc_algo: String::new(),
-        iv: "deterministic-iv".into(),
-        ciphertext: "ciphertext".into(),
-        access_keys: vec![AccessKey {
-            recipient_pub: "recipient".into(),
-            enc_key: "key".into(),
-        }],
-    });
-    tx.set_confidential_proof(ConfidentialProof {
-        proof_type: ConfidentialProofType::Stark,
-        proof: "proof-bytes".into(),
-        public_inputs: Default::default(),
-    });
-    let signing_bytes = signing_key.to_bytes();
-    tx.sign(&signing_bytes).expect("sign transaction");
-
-    let block = Block::new(vec![], vec![tx], 1, validator_id);
-
-    let result = consensus.validate_block(&block).await;
-    assert!(result.is_ok());
-    assert!(!result.unwrap());
-}
-
-#[tokio::test]
-async fn test_validator_management() {
-    let config = create_test_config();
-    let storage = Arc::new(MemoryStorage::default());
-    let validator_id = [1u8; 32];
-
-    let mut consensus = PoAConsensus::new(config, storage, validator_id);
-
-    let initial_count = consensus.get_state().validator_count;
-
-    let new_validator = Validator {
-        id: [3u8; 32],
-        address: [3u8; 32],
-        stake: 1500,
-        is_active: true,
-    };
-
-    consensus.add_validator(new_validator);
-    assert_eq!(consensus.get_state().validator_count, initial_count + 1);
-
-    consensus.remove_validator(&[3u8; 32]);
-    assert_eq!(consensus.get_state().validator_count, initial_count);
-}
-
-#[tokio::test]
-async fn test_mempool_integration() {
-    let config = create_test_config();
-    let storage = Arc::new(MemoryStorage::default());
-    let validator_id = [1u8; 32];
-
-    let consensus = PoAConsensus::new(config, storage, validator_id);
-    let mempool = consensus.mempool();
-
-    let tx1 = Transaction::new(
-        [1u8; 32],
-        [2u8; 32],
-        ippan_types::Amount::from_micro_ipn(1000),
-        1,
-    );
-    let tx2 = Transaction::new(
-        [3u8; 32],
-        [4u8; 32],
-        ippan_types::Amount::from_micro_ipn(2000),
-        1,
-    );
-
-    assert!(mempool.add_transaction(tx1).is_ok());
-    assert!(mempool.add_transaction(tx2).is_ok());
-    assert_eq!(mempool.size(), 2);
-
-    let block_txs = mempool.get_transactions_for_block(10);
-    assert_eq!(block_txs.len(), 2);
-}
-
-#[tokio::test]
-async fn test_consensus_with_ai_reputation() {
-    let mut config = create_test_config();
-    config.enable_ai_reputation = true;
-
-    let storage = Arc::new(MemoryStorage::default());
-    let validator_id = [1u8; 32];
-
-    let consensus = PoAConsensus::new(config, storage, validator_id);
-
-    let state = consensus.get_state();
-    assert_eq!(state.validator_count, 2);
-}
-
-#[tokio::test]
-async fn test_fee_validation() {
-    let config = create_test_config();
-    let storage = Arc::new(MemoryStorage::default());
-    let validator_id = [1u8; 32];
-
-    let consensus = PoAConsensus::new(config, storage, validator_id);
-
-    let tx = Transaction::new(
-        [1u8; 32],
-        [2u8; 32],
-        ippan_types::Amount::from_micro_ipn(1000),
-        1,
-    );
-    let result = consensus
-        .validate_block(&Block::new(vec![], vec![tx], 1, validator_id))
-        .await;
-    assert!(result.is_ok());
-}
-
-#[tokio::test]
-async fn test_round_finalization() {
-    let config = create_test_config();
-    let storage = Arc::new(MemoryStorage::default());
-    let validator_id = [1u8; 32];
-
-    let mut consensus = PoAConsensus::new(config, storage.clone(), validator_id);
-
-    consensus.start().await.unwrap();
-
-    let tx = Transaction::new(
-        [1u8; 32],
-        [2u8; 32],
-        ippan_types::Amount::from_micro_ipn(1000),
-        1,
-    );
-    consensus.mempool().add_transaction(tx).unwrap();
-
-    tokio::time::sleep(Duration::from_millis(300)).await;
-
-    consensus.stop().await.unwrap();
-
-    let latest_height = storage.get_latest_height().unwrap();
-    assert!(latest_height >= 0);
-}
-
-#[tokio::test]
-async fn test_consensus_state_consistency() {
-    let config = create_test_config();
-    let storage = Arc::new(MemoryStorage::default());
-    let validator_id = [1u8; 32];
-
-    let consensus = PoAConsensus::new(config, storage, validator_id);
-
-    let state1 = consensus.get_state();
-    let state2 = consensus.get_state();
-
-    assert_eq!(state1.validator_count, state2.validator_count);
-    assert_eq!(state1.latest_block_height, state2.latest_block_height);
-}
-
-#[tokio::test]
-async fn test_concurrent_operations() {
-    let config = create_test_config();
-    let storage = Arc::new(MemoryStorage::default());
-    let validator_id = [1u8; 32];
-
-    let consensus = Arc::new(PoAConsensus::new(config, storage, validator_id));
-
-    let mut handles = vec![];
-    for i in 0..10 {
-        let consensus_clone = consensus.clone();
-        let handle = tokio::spawn(async move {
-            let tx = Transaction::new(
-                [i as u8; 32],
-                [(i + 1) as u8; 32],
-                ippan_types::Amount::from_micro_ipn(1000 + i as u64),
-                1,
-            );
-            consensus_clone.mempool().add_transaction(tx)
-        });
-        handles.push(handle);
-    }
-
-    for handle in handles {
-        assert!(handle.await.is_ok());
-    }
-
->>>>>>> ec794211
     assert_eq!(consensus.mempool().size(), 10);
 }