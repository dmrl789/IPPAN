use super::*;
use crate::{PoAConfig, PoAConsensus, Validator};
use ed25519_dalek::SigningKey;
use ippan_storage::MemoryStorage;
use ippan_types::{
    AccessKey,
    Block,
    ConfidentialEnvelope,
    ConfidentialProof,
    ConfidentialProofType,
    Transaction,
};
use std::sync::Arc;
use std::time::Duration;

<<<<<<< HEAD
#[cfg(all(test, feature = "integration-tests"))]
#[allow(clippy::module_inception)]
mod tests {
    use super::*;

    fn create_test_config() -> PoAConfig {
        PoAConfig {
            slot_duration_ms: 100,
            validators: vec![
                Validator {
                    id: [1u8; 32],
                    address: [1u8; 32],
                    stake: 1000,
                    is_active: true,
                },
                Validator {
                    id: [2u8; 32],
                    address: [2u8; 32],
                    stake: 2000,
                    is_active: true,
                },
            ],
            max_transactions_per_block: 1000,
            block_reward: 10,
            finalization_interval_ms: 200,
            enable_ai_reputation: false,
            enable_fee_caps: true,
            enable_dag_fair_emission: true,
        }
    }

    #[tokio::test]
    async fn test_consensus_creation() {
        let config = create_test_config();
        let storage = Arc::new(MemoryStorage::default());
        let validator_id = [1u8; 32];

        let consensus = PoAConsensus::new(config.clone(), storage, validator_id);

        let state = consensus.get_state();
        assert_eq!(state.validator_count, 2);
        assert_eq!(state.latest_block_height, 0);
    }

    #[tokio::test]
    async fn test_consensus_start_stop() {
        let config = create_test_config();
        let storage = Arc::new(MemoryStorage::default());
        let validator_id = [1u8; 32];

        let mut consensus = PoAConsensus::new(config, storage, validator_id);

        // Test start
        assert!(consensus.start().await.is_ok());

        // Test stop
        assert!(consensus.stop().await.is_ok());
    }

    #[tokio::test]
    async fn test_proposer_selection() {
        let config = create_test_config();
        let storage = Arc::new(MemoryStorage::default());
        let validator_id = [1u8; 32];

        let consensus = PoAConsensus::new(config, storage, validator_id);
        let state = consensus.get_state();

        // Should have a proposer selected
        assert!(state.current_proposer.is_some());
    }

    #[tokio::test]
    async fn test_block_proposal() {
        let config = create_test_config();
        let storage = Arc::new(MemoryStorage::default());
        let validator_id = [1u8; 32];

        let consensus = PoAConsensus::new(config, storage.clone(), validator_id);

        // Add a transaction to mempool
        let tx = Transaction::new(
            [3u8; 32],
            [4u8; 32],
            ippan_types::Amount::from_micro_ipn(1000),
            1,
        );
        consensus.mempool().add_transaction(tx).unwrap();

        // Propose a block
        let transactions = vec![Transaction::new(
            [5u8; 32],
            [6u8; 32],
            ippan_types::Amount::from_micro_ipn(2000),
            1,
        )];
        let result = consensus.propose_block(transactions).await;

        assert!(result.is_ok());
        let block = result.unwrap();
        assert_eq!(block.header.creator, validator_id);
    }

    #[tokio::test]
    async fn test_block_validation() {
        let config = create_test_config();
        let storage = Arc::new(MemoryStorage::default());
        let validator_id = [1u8; 32];

        let consensus = PoAConsensus::new(config, storage, validator_id);

        // Create a valid block
        let tx = Transaction::new(
            [1u8; 32],
            [2u8; 32],
            ippan_types::Amount::from_micro_ipn(1000),
            1,
        );
        let block = Block::new(vec![], vec![tx], 1, validator_id);

        let result = consensus.validate_block(&block).await;
        assert!(result.is_ok());
        assert!(result.unwrap());
    }

    #[tokio::test]
    async fn test_validator_management() {
        let config = create_test_config();
        let storage = Arc::new(MemoryStorage::default());
        let validator_id = [1u8; 32];

        let mut consensus = PoAConsensus::new(config, storage, validator_id);

        let initial_count = consensus.get_state().validator_count;

        // Add a new validator
        let new_validator = Validator {
            id: [3u8; 32],
            address: [3u8; 32],
            stake: 1500,
            is_active: true,
        };

        consensus.add_validator(new_validator);
        assert_eq!(consensus.get_state().validator_count, initial_count + 1);

        // Remove a validator
        consensus.remove_validator(&[3u8; 32]);
        assert_eq!(consensus.get_state().validator_count, initial_count);
    }

    #[tokio::test]
    async fn test_mempool_integration() {
        let config = create_test_config();
        let storage = Arc::new(MemoryStorage::default());
        let validator_id = [1u8; 32];

        let consensus = PoAConsensus::new(config, storage, validator_id);
        let mempool = consensus.mempool();

        // Add transactions
        let tx1 = Transaction::new(
            [1u8; 32],
            [2u8; 32],
            ippan_types::Amount::from_micro_ipn(1000),
            1,
        );
        let tx2 = Transaction::new(
            [3u8; 32],
            [4u8; 32],
            ippan_types::Amount::from_micro_ipn(2000),
            1,
        );

        assert!(mempool.add_transaction(tx1).is_ok());
        assert!(mempool.add_transaction(tx2).is_ok());
        assert_eq!(mempool.size(), 2);

        // Get transactions for block
        let block_txs = mempool.get_transactions_for_block(10);
        assert_eq!(block_txs.len(), 2);
    }

    #[tokio::test]
    async fn test_consensus_with_ai_reputation() {
        let mut config = create_test_config();
        config.enable_ai_reputation = true;

        let storage = Arc::new(MemoryStorage::default());
        let validator_id = [1u8; 32];

        let consensus = PoAConsensus::new(config, storage, validator_id);

        // Should still work with AI reputation enabled
        let state = consensus.get_state();
        assert_eq!(state.validator_count, 2);
    }

    #[tokio::test]
    async fn test_fee_validation() {
        let config = create_test_config();
        let storage = Arc::new(MemoryStorage::default());
        let validator_id = [1u8; 32];

        let consensus = PoAConsensus::new(config, storage, validator_id);

        // Test transaction with reasonable fee
        let tx = Transaction::new(
            [1u8; 32],
            [2u8; 32],
            ippan_types::Amount::from_micro_ipn(1000),
            1,
        );
        let result = consensus
            .validate_block(&Block::new(vec![], vec![tx], 1, validator_id))
            .await;
        assert!(result.is_ok());
    }

    #[tokio::test]
    async fn test_round_finalization() {
        let config = create_test_config();
        let storage = Arc::new(MemoryStorage::default());
        let validator_id = [1u8; 32];

        let mut consensus = PoAConsensus::new(config, storage.clone(), validator_id);

        // Start consensus
        consensus.start().await.unwrap();

        // Add some transactions
        let tx = Transaction::new(
            [1u8; 32],
            [2u8; 32],
            ippan_types::Amount::from_micro_ipn(1000),
            1,
        );
        consensus.mempool().add_transaction(tx).unwrap();

        // Wait for some processing
        tokio::time::sleep(Duration::from_millis(300)).await;

        // Stop consensus
        consensus.stop().await.unwrap();

        // Check if any blocks were created
        let _latest_height = storage.get_latest_height().unwrap();
        // Genesis block should exist at minimum (height is always >= 0 for u64)
=======
fn create_test_config() -> PoAConfig {
    PoAConfig {
        slot_duration_ms: 100,
        validators: vec![
            Validator {
                id: [1u8; 32],
                address: [1u8; 32],
                stake: 1000,
                is_active: true,
            },
            Validator {
                id: [2u8; 32],
                address: [2u8; 32],
                stake: 2000,
                is_active: true,
            },
        ],
        max_transactions_per_block: 1000,
        block_reward: 10,
        finalization_interval_ms: 200,
        enable_ai_reputation: false,
        enable_fee_caps: true,
        enable_dag_fair_emission: true,
    }
}

#[tokio::test]
async fn test_consensus_creation() {
    let config = create_test_config();
    let storage = Arc::new(MemoryStorage::default());
    let validator_id = [1u8; 32];

    let consensus = PoAConsensus::new(config.clone(), storage, validator_id);

    let state = consensus.get_state();
    assert_eq!(state.validator_count, 2);
    assert_eq!(state.latest_block_height, 0);
}

#[tokio::test]
async fn test_consensus_start_stop() {
    let config = create_test_config();
    let storage = Arc::new(MemoryStorage::default());
    let validator_id = [1u8; 32];

    let mut consensus = PoAConsensus::new(config, storage, validator_id);

    assert!(consensus.start().await.is_ok());
    assert!(consensus.stop().await.is_ok());
}

#[tokio::test]
async fn test_proposer_selection() {
    let config = create_test_config();
    let storage = Arc::new(MemoryStorage::default());
    let validator_id = [1u8; 32];

    let consensus = PoAConsensus::new(config, storage, validator_id);
    let state = consensus.get_state();

    assert!(state.current_proposer.is_some());
}

#[tokio::test]
async fn test_block_proposal() {
    let config = create_test_config();
    let storage = Arc::new(MemoryStorage::default());
    let validator_id = [1u8; 32];

    let consensus = PoAConsensus::new(config, storage.clone(), validator_id);

    let tx = Transaction::new(
        [3u8; 32],
        [4u8; 32],
        ippan_types::Amount::from_micro_ipn(1000),
        1,
    );
    consensus.mempool().add_transaction(tx).unwrap();

    let transactions = vec![Transaction::new(
        [5u8; 32],
        [6u8; 32],
        ippan_types::Amount::from_micro_ipn(2000),
        1,
    )];
    let result = consensus.propose_block(transactions).await;

    assert!(result.is_ok());
    let block = result.unwrap();
    assert_eq!(block.header.creator, validator_id);
}

#[tokio::test]
async fn test_block_validation() {
    let config = create_test_config();
    let storage = Arc::new(MemoryStorage::default());
    let validator_id = [1u8; 32];

    let consensus = PoAConsensus::new(config, storage, validator_id);

    let tx = Transaction::new(
        [1u8; 32],
        [2u8; 32],
        ippan_types::Amount::from_micro_ipn(1000),
        1,
    );
    let block = Block::new(vec![], vec![tx], 1, validator_id);

    let result = consensus.validate_block(&block).await;
    assert!(result.is_ok());
    assert!(result.unwrap());
}

#[tokio::test]
async fn test_block_validation_rejects_invalid_confidential_tx() {
    let config = create_test_config();
    let storage = Arc::new(MemoryStorage::default());
    let validator_id = [1u8; 32];

    let consensus = PoAConsensus::new(config, storage, validator_id);

    let key_material = [11u8; 32];
    let signing_key = SigningKey::from_bytes(&key_material);
    let from = signing_key.verifying_key().to_bytes();

    let mut tx = Transaction::new(
        from,
        [9u8; 32],
        ippan_types::Amount::from_micro_ipn(1000),
        1,
    );
    tx.set_confidential_envelope(ConfidentialEnvelope {
        enc_algo: String::new(),
        iv: "deterministic-iv".into(),
        ciphertext: "ciphertext".into(),
        access_keys: vec![AccessKey {
            recipient_pub: "recipient".into(),
            enc_key: "key".into(),
        }],
    });
    tx.set_confidential_proof(ConfidentialProof {
        proof_type: ConfidentialProofType::Stark,
        proof: "proof-bytes".into(),
        public_inputs: Default::default(),
    });
    let signing_bytes = signing_key.to_bytes();
    tx.sign(&signing_bytes).expect("sign transaction");

    let block = Block::new(vec![], vec![tx], 1, validator_id);

    let result = consensus.validate_block(&block).await;
    assert!(result.is_ok());
    assert!(!result.unwrap());
}

#[tokio::test]
async fn test_validator_management() {
    let config = create_test_config();
    let storage = Arc::new(MemoryStorage::default());
    let validator_id = [1u8; 32];

    let mut consensus = PoAConsensus::new(config, storage, validator_id);

    let initial_count = consensus.get_state().validator_count;

    let new_validator = Validator {
        id: [3u8; 32],
        address: [3u8; 32],
        stake: 1500,
        is_active: true,
    };

    consensus.add_validator(new_validator);
    assert_eq!(consensus.get_state().validator_count, initial_count + 1);

    consensus.remove_validator(&[3u8; 32]);
    assert_eq!(consensus.get_state().validator_count, initial_count);
}

#[tokio::test]
async fn test_mempool_integration() {
    let config = create_test_config();
    let storage = Arc::new(MemoryStorage::default());
    let validator_id = [1u8; 32];

    let consensus = PoAConsensus::new(config, storage, validator_id);
    let mempool = consensus.mempool();

    let tx1 = Transaction::new(
        [1u8; 32],
        [2u8; 32],
        ippan_types::Amount::from_micro_ipn(1000),
        1,
    );
    let tx2 = Transaction::new(
        [3u8; 32],
        [4u8; 32],
        ippan_types::Amount::from_micro_ipn(2000),
        1,
    );

    assert!(mempool.add_transaction(tx1).is_ok());
    assert!(mempool.add_transaction(tx2).is_ok());
    assert_eq!(mempool.size(), 2);

    let block_txs = mempool.get_transactions_for_block(10);
    assert_eq!(block_txs.len(), 2);
}

#[tokio::test]
async fn test_consensus_with_ai_reputation() {
    let mut config = create_test_config();
    config.enable_ai_reputation = true;

    let storage = Arc::new(MemoryStorage::default());
    let validator_id = [1u8; 32];

    let consensus = PoAConsensus::new(config, storage, validator_id);

    let state = consensus.get_state();
    assert_eq!(state.validator_count, 2);
}

#[tokio::test]
async fn test_fee_validation() {
    let config = create_test_config();
    let storage = Arc::new(MemoryStorage::default());
    let validator_id = [1u8; 32];

    let consensus = PoAConsensus::new(config, storage, validator_id);

    let tx = Transaction::new(
        [1u8; 32],
        [2u8; 32],
        ippan_types::Amount::from_micro_ipn(1000),
        1,
    );
    let result = consensus
        .validate_block(&Block::new(vec![], vec![tx], 1, validator_id))
        .await;
    assert!(result.is_ok());
}

#[tokio::test]
async fn test_round_finalization() {
    let config = create_test_config();
    let storage = Arc::new(MemoryStorage::default());
    let validator_id = [1u8; 32];

    let mut consensus = PoAConsensus::new(config, storage.clone(), validator_id);

    consensus.start().await.unwrap();

    let tx = Transaction::new(
        [1u8; 32],
        [2u8; 32],
        ippan_types::Amount::from_micro_ipn(1000),
        1,
    );
    consensus.mempool().add_transaction(tx).unwrap();

    tokio::time::sleep(Duration::from_millis(300)).await;

    consensus.stop().await.unwrap();

    let latest_height = storage.get_latest_height().unwrap();
    assert!(latest_height >= 0);
}

#[tokio::test]
async fn test_consensus_state_consistency() {
    let config = create_test_config();
    let storage = Arc::new(MemoryStorage::default());
    let validator_id = [1u8; 32];

    let consensus = PoAConsensus::new(config, storage, validator_id);

    let state1 = consensus.get_state();
    let state2 = consensus.get_state();

    assert_eq!(state1.validator_count, state2.validator_count);
    assert_eq!(state1.latest_block_height, state2.latest_block_height);
}

#[tokio::test]
async fn test_concurrent_operations() {
    let config = create_test_config();
    let storage = Arc::new(MemoryStorage::default());
    let validator_id = [1u8; 32];

    let consensus = Arc::new(PoAConsensus::new(config, storage, validator_id));

    let mut handles = vec![];
    for i in 0..10 {
        let consensus_clone = consensus.clone();
        let handle = tokio::spawn(async move {
            let tx = Transaction::new(
                [i as u8; 32],
                [(i + 1) as u8; 32],
                ippan_types::Amount::from_micro_ipn(1000 + i as u64),
                1,
            );
            consensus_clone.mempool().add_transaction(tx)
        });
        handles.push(handle);
>>>>>>> a661a3af
    }

    for handle in handles {
        assert!(handle.await.is_ok());
    }

    assert_eq!(consensus.mempool().size(), 10);
}<|MERGE_RESOLUTION|>--- conflicted
+++ resolved
@@ -13,7 +13,6 @@
 use std::sync::Arc;
 use std::time::Duration;
 
-<<<<<<< HEAD
 #[cfg(all(test, feature = "integration-tests"))]
 #[allow(clippy::module_inception)]
 mod tests {
@@ -262,30 +261,56 @@
         // Check if any blocks were created
         let _latest_height = storage.get_latest_height().unwrap();
         // Genesis block should exist at minimum (height is always >= 0 for u64)
-=======
-fn create_test_config() -> PoAConfig {
-    PoAConfig {
-        slot_duration_ms: 100,
-        validators: vec![
-            Validator {
-                id: [1u8; 32],
-                address: [1u8; 32],
-                stake: 1000,
-                is_active: true,
-            },
-            Validator {
-                id: [2u8; 32],
-                address: [2u8; 32],
-                stake: 2000,
-                is_active: true,
-            },
-        ],
-        max_transactions_per_block: 1000,
-        block_reward: 10,
-        finalization_interval_ms: 200,
-        enable_ai_reputation: false,
-        enable_fee_caps: true,
-        enable_dag_fair_emission: true,
+    }
+
+    #[tokio::test]
+    async fn test_consensus_state_consistency() {
+        let config = create_test_config();
+        let storage = Arc::new(MemoryStorage::default());
+        let validator_id = [1u8; 32];
+
+        let consensus = PoAConsensus::new(config, storage, validator_id);
+
+        let state1 = consensus.get_state();
+        let state2 = consensus.get_state();
+
+        // States should be consistent
+        assert_eq!(state1.validator_count, state2.validator_count);
+        assert_eq!(state1.latest_block_height, state2.latest_block_height);
+    }
+
+    #[tokio::test]
+    async fn test_concurrent_operations() {
+        let config = create_test_config();
+        let storage = Arc::new(MemoryStorage::default());
+        let validator_id = [1u8; 32];
+
+        let consensus = Arc::new(PoAConsensus::new(config, storage, validator_id));
+
+        // Spawn multiple tasks that interact with consensus
+        let mut handles = vec![];
+
+        for i in 0..10 {
+            let consensus_clone = consensus.clone();
+            let handle = tokio::spawn(async move {
+                let tx = Transaction::new(
+                    [i as u8; 32],
+                    [(i + 1) as u8; 32],
+                    ippan_types::Amount::from_micro_ipn(1000 + i as u64),
+                    1,
+                );
+                consensus_clone.mempool().add_transaction(tx)
+            });
+            handles.push(handle);
+        }
+
+        // Wait for all tasks to complete
+        for handle in handles {
+            assert!(handle.await.is_ok());
+        }
+
+        // Check that all transactions were added
+        assert_eq!(consensus.mempool().size(), 10);
     }
 }
 
@@ -568,7 +593,6 @@
             consensus_clone.mempool().add_transaction(tx)
         });
         handles.push(handle);
->>>>>>> a661a3af
     }
 
     for handle in handles {
