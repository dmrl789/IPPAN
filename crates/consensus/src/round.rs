use anyhow::Result;
use std::collections::HashMap;
use rand::Rng;
<<<<<<< HEAD
use serde::{Deserialize, Serialize};
=======

#[cfg(feature = "ai_l1")]
use ippan_ai_core::{features, gbdt::GbdtEvaluator, model::Model};
>>>>>>> aa2503c2

// -----------------------------------------------------------------------------
// ✅ Fallback definitions when AI feature is disabled
// -----------------------------------------------------------------------------
#[cfg(not(feature = "ai_l1"))]
use serde::{Deserialize, Serialize};

#[cfg(not(feature = "ai_l1"))]
impl Model {
    pub fn validate(&self) -> Result<()> {
        Ok(())
    }
}

#[cfg(not(feature = "ai_l1"))]
#[derive(Debug, Clone, Serialize, Deserialize)]
pub struct ValidatorTelemetry {
    pub validator_id: [u8; 32],
    pub block_production_rate: f64,
    pub avg_block_size: f64,
    pub uptime: f64,
    pub network_latency: f64,
    pub validation_accuracy: f64,
    pub stake: u64,
<<<<<<< HEAD
    pub slashing_events: u64,
    pub last_activity: u64,
    pub custom_metrics: HashMap<String, f64>,
=======
    pub slashing_events: u32,
    pub last_activity: u64,
    pub custom_metrics: HashMap<String, f64>,
}

#[cfg(not(feature = "ai_l1"))]
#[derive(Debug, Clone)]
pub struct Node {
    pub feature_index: usize,
    pub threshold: f64,
    pub left: usize,
    pub right: usize,
    pub value: Option<f64>,
}

#[cfg(not(feature = "ai_l1"))]
#[derive(Debug, Clone)]
pub struct Tree {
    pub nodes: Vec<Node>,
}

#[cfg(not(feature = "ai_l1"))]
#[derive(Debug, Clone)]
pub struct Model {
    pub version: u32,
    pub feature_count: usize,
    pub tree_count: usize,
    pub max_depth: usize,
    pub trees: Vec<Tree>,
}

#[cfg(not(feature = "ai_l1"))]
impl Model {
    pub fn new(version: u32, feature_count: usize, tree_count: usize, max_depth: usize, trees: Vec<Tree>) -> Self {
        Self { version, feature_count, tree_count, max_depth, trees }
    }

    pub fn validate(&self) -> Result<()> {
        Ok(())
    }
}

#[cfg(not(feature = "ai_l1"))]
pub struct GbdtEvaluator {
    model: Model,
}

#[cfg(not(feature = "ai_l1"))]
impl GbdtEvaluator {
    pub fn new(model: Model) -> Result<Self> {
        Ok(Self { model })
    }

    pub fn evaluate(&self, _features: &[f64]) -> Result<i32> {
        Ok(5000) // Default score
    }
>>>>>>> aa2503c2
}

#[cfg(not(feature = "ai_l1"))]
pub mod features {
    use super::ValidatorTelemetry;
    use anyhow::Result;

    pub fn from_telemetry(telemetry: &ValidatorTelemetry) -> Result<Vec<f64>> {
        Ok(vec![
            telemetry.block_production_rate,
            telemetry.avg_block_size,
            telemetry.uptime,
            telemetry.network_latency,
            telemetry.validation_accuracy,
            telemetry.stake as f64,
            telemetry.slashing_events as f64,
            telemetry.last_activity as f64,
        ])
    }
}

// -----------------------------------------------------------------------------
// ✅ RoundConsensus implementation
// -----------------------------------------------------------------------------

/// Round-based consensus with AI reputation scoring
pub struct RoundConsensus {
    current_round: u64,
    active_model: Option<Model>,
    validator_telemetry: HashMap<[u8; 32], ValidatorTelemetry>,
    reputation_scores: HashMap<[u8; 32], i32>,
}

/// Validator selection result
#[derive(Debug, Clone)]
pub struct ValidatorSelection {
    pub proposer: [u8; 32],
    pub verifiers: Vec<[u8; 32]>,
    pub reputation_scores: HashMap<[u8; 32], i32>,
    pub selection_weights: HashMap<[u8; 32], f64>,
}

impl RoundConsensus {
    pub fn new() -> Self {
        Self {
            current_round: 0,
            active_model: None,
            validator_telemetry: HashMap::new(),
            reputation_scores: HashMap::new(),
        }
    }

    pub fn set_active_model(&mut self, model: Model) -> Result<()> {
        model.validate()?;
        self.active_model = Some(model);
        self.reputation_scores.clear();
        Ok(())
    }

    pub fn update_telemetry(&mut self, validator_id: [u8; 32], telemetry: ValidatorTelemetry) {
        self.validator_telemetry.insert(validator_id, telemetry);
        self.reputation_scores.remove(&validator_id);
    }

    pub fn calculate_reputation_score(&self, validator_id: &[u8; 32]) -> Result<i32> {
        if let Some(score) = self.reputation_scores.get(validator_id) {
            return Ok(*score);
        }

        let telemetry = match self.validator_telemetry.get(validator_id) {
            Some(t) => t,
            None => return Ok(5000),
        };

        let model = match self.active_model.as_ref() {
            Some(m) => m,
            None => return Ok(5000),
        };

        let features = features::from_telemetry(telemetry)?;
        let evaluator = GbdtEvaluator::new(model.clone())?;
        evaluator.evaluate(&features)
    }

    pub fn select_validators(
        &mut self,
        validators: &[[u8; 32]],
        stake_weights: &HashMap<[u8; 32], u64>,
    ) -> Result<ValidatorSelection> {
        if validators.is_empty() {
            return Err(anyhow::anyhow!("No validators available"));
        }

        let mut reputation_scores = HashMap::new();
        let mut selection_weights = HashMap::new();

        for validator in validators {
            let reputation = self.calculate_reputation_score(validator).unwrap_or(5000);
            reputation_scores.insert(*validator, reputation);

            let stake_weight = stake_weights.get(validator).copied().unwrap_or(0) as f64;
            let reputation_weight = (reputation as f64) / 10_000.0;
            let combined_weight = stake_weight * 0.7 + reputation_weight * 1_000_000.0 * 0.3;
            selection_weights.insert(*validator, combined_weight);
        }

        let proposer = self.weighted_random_selection(validators, &selection_weights)?;
        let verifier_candidates: Vec<[u8; 32]> = validators
            .iter()
            .filter(|&&v| v != proposer)
            .copied()
            .collect();

        let verifier_weights: HashMap<[u8; 32], f64> = verifier_candidates
            .iter()
            .filter_map(|v| selection_weights.get(v).map(|&w| (*v, w)))
            .collect();

        let verifiers = self.select_multiple_weighted(&verifier_candidates, &verifier_weights, 3)?;

        Ok(ValidatorSelection {
            proposer,
            verifiers,
            reputation_scores,
            selection_weights,
        })
    }

    fn weighted_random_selection(
        &self,
        candidates: &[[u8; 32]],
        weights: &HashMap<[u8; 32], f64>,
    ) -> Result<[u8; 32]> {
        let total_weight: f64 = weights.values().sum();
        if total_weight <= 0.0 {
            return Err(anyhow::anyhow!("Total weight must be positive"));
        }

        let mut rng = rand::thread_rng();
        let random_value: f64 = rng.gen_range(0.0..total_weight);

        let mut cumulative_weight = 0.0;
        for candidate in candidates {
            if let Some(&weight) = weights.get(candidate) {
                cumulative_weight += weight;
                if random_value <= cumulative_weight {
                    return Ok(*candidate);
                }
            }
        }

        Ok(*candidates.last().unwrap())
    }

    fn select_multiple_weighted(
        &self,
        candidates: &[[u8; 32]],
        weights: &HashMap<[u8; 32], f64>,
        count: usize,
    ) -> Result<Vec<[u8; 32]>> {
        let mut selected = Vec::new();
        let mut remaining_candidates = candidates.to_vec();
        let mut remaining_weights = weights.clone();

        for _ in 0..count.min(candidates.len()) {
            if remaining_candidates.is_empty() {
                break;
            }

            let selected_item = self.weighted_random_selection(&remaining_candidates, &remaining_weights)?;
            selected.push(selected_item);
            remaining_candidates.retain(|&x| x != selected_item);
            remaining_weights.remove(&selected_item);
        }

        Ok(selected)
    }

    pub fn current_round(&self) -> u64 {
        self.current_round
    }

    pub fn advance_round(&mut self) {
        self.current_round += 1;
    }

    pub fn get_reputation_scores(&self) -> &HashMap<[u8; 32], i32> {
        &self.reputation_scores
    }

    pub fn get_validator_telemetry(&self) -> &HashMap<[u8; 32], ValidatorTelemetry> {
        &self.validator_telemetry
    }
}

impl Default for RoundConsensus {
    fn default() -> Self {
        Self::new()
    }
}

// -----------------------------------------------------------------------------
// ✅ Standalone helper
// -----------------------------------------------------------------------------
pub fn calculate_reputation_score(
    model: &Model,
    telemetry: &ValidatorTelemetry,
) -> Result<i32> {
    let features = features::from_telemetry(telemetry)?;
    let evaluator = GbdtEvaluator::new(model.clone())?;
    evaluator.evaluate(&features)
}

// -----------------------------------------------------------------------------
// ✅ Tests
// -----------------------------------------------------------------------------
#[cfg(test)]
mod tests {
    use super::*;

    #[cfg(feature = "ai_l1")]
    fn create_test_model() -> Model {
        Model::new(
            1,
            8,
            1,
            3,
            vec![Tree {
                nodes: vec![
                    Node { feature_index: 0, threshold: 50.0, left: 1, right: 2, value: None },
                    Node { feature_index: 0, threshold: 0.0, left: 0, right: 0, value: Some(1000.0) },
                    Node { feature_index: 0, threshold: 0.0, left: 0, right: 0, value: Some(500.0) },
                ],
            }],
        )
    }

    #[cfg(feature = "ai_l1")]
    fn create_test_telemetry() -> ValidatorTelemetry {
        ValidatorTelemetry {
            validator_id: [1u8; 32],
            block_production_rate: 12.5,
            avg_block_size: 1200.0,
            uptime: 0.98,
            network_latency: 80.0,
            validation_accuracy: 0.99,
            stake: 1_500_000,
            slashing_events: 0,
            last_activity: 300,
            custom_metrics: HashMap::new(),
        }
    }

    #[cfg(feature = "ai_l1")]
    #[test]
    fn test_reputation_score_calculation() {
        let model = create_test_model();
        let telemetry = create_test_telemetry();
        let score = calculate_reputation_score(&model, &telemetry).unwrap();
        assert!(score >= 0 && score <= 10000);
    }

    #[test]
    fn test_validator_selection() {
        let mut consensus = RoundConsensus::new();

        #[cfg(feature = "ai_l1")]
        {
            let model = create_test_model();
            consensus.set_active_model(model).unwrap();

            let validators = vec![[1u8; 32], [2u8; 32], [3u8; 32]];
            let mut stake_weights = HashMap::new();
            stake_weights.insert([1u8; 32], 1000);
            stake_weights.insert([2u8; 32], 2000);
            stake_weights.insert([3u8; 32], 1500);

            for validator in &validators {
                let mut telemetry = create_test_telemetry();
                telemetry.validator_id = *validator;
                consensus.update_telemetry(*validator, telemetry);
            }

            let selection = consensus.select_validators(&validators, &stake_weights).unwrap();
            assert!(validators.contains(&selection.proposer));
            assert_eq!(selection.verifiers.len(), 3);
            assert!(!selection.verifiers.contains(&selection.proposer));
        }
    }

    #[test]
    fn test_round_advancement() {
        let mut consensus = RoundConsensus::new();
        assert_eq!(consensus.current_round(), 0);
        consensus.advance_round();
        assert_eq!(consensus.current_round(), 1);
    }
}<|MERGE_RESOLUTION|>--- conflicted
+++ resolved
@@ -1,13 +1,9 @@
 use anyhow::Result;
 use std::collections::HashMap;
 use rand::Rng;
-<<<<<<< HEAD
-use serde::{Deserialize, Serialize};
-=======
 
 #[cfg(feature = "ai_l1")]
 use ippan_ai_core::{features, gbdt::GbdtEvaluator, model::Model};
->>>>>>> aa2503c2
 
 // -----------------------------------------------------------------------------
 // ✅ Fallback definitions when AI feature is disabled
@@ -32,11 +28,6 @@
     pub network_latency: f64,
     pub validation_accuracy: f64,
     pub stake: u64,
-<<<<<<< HEAD
-    pub slashing_events: u64,
-    pub last_activity: u64,
-    pub custom_metrics: HashMap<String, f64>,
-=======
     pub slashing_events: u32,
     pub last_activity: u64,
     pub custom_metrics: HashMap<String, f64>,
@@ -93,7 +84,6 @@
     pub fn evaluate(&self, _features: &[f64]) -> Result<i32> {
         Ok(5000) // Default score
     }
->>>>>>> aa2503c2
 }
 
 #[cfg(not(feature = "ai_l1"))]
