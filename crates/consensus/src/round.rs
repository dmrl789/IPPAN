use anyhow::Result;
<<<<<<< HEAD
use std::collections::HashMap;
use rand::Rng;

#[cfg(feature = "ai_l1")]
use ippan_ai_core::{features::ValidatorTelemetry, gbdt::GbdtEvaluator, model::Model};

#[cfg(not(feature = "ai_l1"))]
#[derive(Debug, Clone)]
pub struct ValidatorTelemetry {
    pub validator_id: [u8; 32],
    pub block_production_rate: f64,
    pub avg_block_size: f64,
    pub uptime: f64,
    pub network_latency: f64,
    pub validation_accuracy: f64,
    pub stake: u64,
    pub slashing_events: u32,
    pub last_activity: u64,
    pub custom_metrics: std::collections::HashMap<String, f64>,
}

#[cfg(not(feature = "ai_l1"))]
#[derive(Debug, Clone)]
pub struct Model {
    pub version: u32,
    pub feature_count: usize,
    pub tree_count: usize,
    pub max_depth: usize,
    pub trees: Vec<Tree>,
}

#[cfg(not(feature = "ai_l1"))]
#[derive(Debug, Clone)]
pub struct Tree {
    pub nodes: Vec<Node>,
}

#[cfg(not(feature = "ai_l1"))]
#[derive(Debug, Clone)]
pub struct Node {
    pub feature_index: usize,
    pub threshold: f64,
    pub left: usize,
    pub right: usize,
    pub value: Option<f64>,
}

#[cfg(not(feature = "ai_l1"))]
impl Model {
    pub fn new(version: u32, feature_count: usize, tree_count: usize, max_depth: usize, trees: Vec<Tree>) -> Self {
        Self { version, feature_count, tree_count, max_depth, trees }
    }
    
    pub fn validate(&self) -> Result<()> {
        Ok(())
    }
}

#[cfg(not(feature = "ai_l1"))]
pub struct GbdtEvaluator {
    model: Model,
}

#[cfg(not(feature = "ai_l1"))]
impl GbdtEvaluator {
    pub fn new(model: Model) -> Result<Self> {
        Ok(Self { model })
    }
    
    pub fn evaluate(&self, _features: &[f64]) -> Result<i32> {
        Ok(5000) // Default score
    }
}

#[cfg(not(feature = "ai_l1"))]
pub mod features {
    use super::ValidatorTelemetry;
    
    pub fn from_telemetry(telemetry: &ValidatorTelemetry) -> Result<Vec<f64>, anyhow::Error> {
        Ok(vec![
            telemetry.block_production_rate,
            telemetry.avg_block_size,
            telemetry.uptime,
            telemetry.network_latency,
            telemetry.validation_accuracy,
            telemetry.stake as f64,
            telemetry.slashing_events as f64,
            telemetry.last_activity as f64,
        ])
    }
=======
#[cfg(feature = "ai_l1")]
use ippan_ai_core::{features::ValidatorTelemetry, gbdt::GbdtEvaluator, model::Model};
use std::collections::HashMap;
use rand::Rng;

#[cfg(not(feature = "ai_l1"))]
use serde::{Deserialize, Serialize};

// Mock types when AI L1 feature is disabled
#[cfg(not(feature = "ai_l1"))]
#[derive(Debug, Clone, Serialize, Deserialize)]
pub struct Model;

#[cfg(not(feature = "ai_l1"))]
#[derive(Debug, Clone, Serialize, Deserialize)]
pub struct ValidatorTelemetry {
    pub validator_id: [u8; 32],
>>>>>>> 69ade102
}

/// Round-based consensus with AI reputation scoring
pub struct RoundConsensus {
    /// Current round number
    current_round: u64,
    /// Active AI model for reputation scoring
    active_model: Option<Model>,
    /// Validator telemetry data
    validator_telemetry: HashMap<[u8; 32], ValidatorTelemetry>,
    /// Reputation scores cache
    reputation_scores: HashMap<[u8; 32], i32>,
}

/// Validator selection result
#[derive(Debug, Clone)]
pub struct ValidatorSelection {
    /// Selected proposer
    pub proposer: [u8; 32],
    /// Selected verifiers
    pub verifiers: Vec<[u8; 32]>,
    /// Reputation scores used for selection
    pub reputation_scores: HashMap<[u8; 32], i32>,
    /// Selection weights
    pub selection_weights: HashMap<[u8; 32], f64>,
}

impl RoundConsensus {
    /// Create a new round consensus instance
    pub fn new() -> Self {
        Self {
            current_round: 0,
            active_model: None,
            validator_telemetry: HashMap::new(),
            reputation_scores: HashMap::new(),
        }
    }

    /// Set the active AI model for reputation scoring
    #[cfg(feature = "ai_l1")]
<<<<<<< HEAD
    pub fn set_active_model(&mut self, model: Model) -> Result<()> {
        model.validate()?;
        self.active_model = Some(model);
        self.reputation_scores.clear(); // Clear cache when model changes
        Ok(())
    }
    
    #[cfg(not(feature = "ai_l1"))]
=======
>>>>>>> 69ade102
    pub fn set_active_model(&mut self, model: Model) -> Result<()> {
        model.validate()?;
        self.active_model = Some(model);
        self.reputation_scores.clear(); // Clear cache when model changes
        Ok(())
    }

    #[cfg(not(feature = "ai_l1"))]
    pub fn set_active_model(&mut self, _model: Model) -> Result<()> {
        Ok(())
    }

    /// Update validator telemetry data
    pub fn update_telemetry(&mut self, validator_id: [u8; 32], telemetry: ValidatorTelemetry) {
        self.validator_telemetry.insert(validator_id, telemetry);
        self.reputation_scores.remove(&validator_id); // Clear cached score
    }

    /// Calculate reputation score for a validator
    #[cfg(feature = "ai_l1")]
    pub fn calculate_reputation_score(&self, validator_id: &[u8; 32]) -> Result<i32> {
        // Check cache first
        if let Some(score) = self.reputation_scores.get(validator_id) {
            return Ok(*score);
        }

        // Get telemetry data
        let telemetry = self.validator_telemetry.get(validator_id)
            .ok_or_else(|| anyhow::anyhow!("No telemetry data for validator"))?;

        // Get active model
        let model = self.active_model.as_ref()
            .ok_or_else(|| anyhow::anyhow!("No active AI model"))?;

        // Extract features
        let features = features::from_telemetry(telemetry)?;

        // Evaluate with GBDT
        let evaluator = GbdtEvaluator::new(model.clone())?;
        let score = evaluator.evaluate(&features)?;

        Ok(score)
    }

    #[cfg(not(feature = "ai_l1"))]
    pub fn calculate_reputation_score(&self, _validator_id: &[u8; 32]) -> Result<i32> {
        // Return default reputation score when AI is disabled
        Ok(5000)
    }

    /// Select proposer and verifiers for the next round
    pub fn select_validators(&mut self, validators: &[[u8; 32]], stake_weights: &HashMap<[u8; 32], u64>) -> Result<ValidatorSelection> {
        if validators.is_empty() {
            return Err(anyhow::anyhow!("No validators available"));
        }

        let mut reputation_scores = HashMap::new();
        let mut selection_weights = HashMap::new();

        // Calculate reputation scores and selection weights
        for validator in validators {
            let reputation = self.calculate_reputation_score(validator).unwrap_or(0);
            reputation_scores.insert(*validator, reputation);
            
            let stake_weight = stake_weights.get(validator).copied().unwrap_or(0) as f64;
            let reputation_weight = (reputation as f64) / 10000.0; // Normalize to 0-1
            
            // Combine stake and reputation (70% stake, 30% reputation)
            let combined_weight = stake_weight * 0.7 + reputation_weight * 1000000.0 * 0.3;
            selection_weights.insert(*validator, combined_weight);
        }

        // Select proposer using weighted random selection
        let proposer = self.weighted_random_selection(validators, &selection_weights)?;

        // Select verifiers (exclude proposer)
        let verifier_candidates: Vec<[u8; 32]> = validators.iter()
            .filter(|&&v| v != proposer)
            .copied()
            .collect();
        
        let verifier_weights: HashMap<[u8; 32], f64> = verifier_candidates.iter()
            .filter_map(|v| selection_weights.get(v).map(|&w| (*v, w)))
            .collect();
        
        let verifiers = self.select_multiple_weighted(&verifier_candidates, &verifier_weights, 3)?;

        Ok(ValidatorSelection {
            proposer,
            verifiers,
            reputation_scores,
            selection_weights,
        })
    }

    /// Weighted random selection
    fn weighted_random_selection(&self, candidates: &[[u8; 32]], weights: &HashMap<[u8; 32], f64>) -> Result<[u8; 32]> {
        let total_weight: f64 = weights.values().sum();
        if total_weight <= 0.0 {
            return Err(anyhow::anyhow!("Total weight must be positive"));
        }

        // Generate random number between 0 and total_weight
        let mut rng = rand::thread_rng();
        let random_value: f64 = rng.gen_range(0.0..total_weight);

        let mut cumulative_weight = 0.0;
        for candidate in candidates {
            if let Some(&weight) = weights.get(candidate) {
                cumulative_weight += weight;
                if random_value <= cumulative_weight {
                    return Ok(*candidate);
                }
            }
        }

        // Fallback to last candidate
        Ok(*candidates.last().unwrap())
    }

    /// Select multiple items using weighted random selection
    fn select_multiple_weighted(&self, candidates: &[[u8; 32]], weights: &HashMap<[u8; 32], f64>, count: usize) -> Result<Vec<[u8; 32]>>
    {
        let mut selected = Vec::new();
        let mut remaining_candidates = candidates.to_vec();
        let mut remaining_weights = weights.clone();

        for _ in 0..count.min(candidates.len()) {
            if remaining_candidates.is_empty() {
                break;
            }

            let selected_item = self.weighted_random_selection(&remaining_candidates, &remaining_weights)?;
            selected.push(selected_item);

            // Remove selected item from remaining candidates
            remaining_candidates.retain(|&x| x != selected_item);
            remaining_weights.remove(&selected_item);
        }

        Ok(selected)
    }

    /// Get current round
    pub fn current_round(&self) -> u64 {
        self.current_round
    }

    /// Advance to next round
    pub fn advance_round(&mut self) {
        self.current_round += 1;
    }

    /// Get reputation scores
    pub fn get_reputation_scores(&self) -> &HashMap<[u8; 32], i32> {
        &self.reputation_scores
    }

    /// Get validator telemetry
    pub fn get_validator_telemetry(&self) -> &HashMap<[u8; 32], ValidatorTelemetry> {
        &self.validator_telemetry
    }
}

impl Default for RoundConsensus {
    fn default() -> Self {
        Self::new()
    }
}

/// Convenience function to calculate reputation score
#[cfg(feature = "ai_l1")]
pub fn calculate_reputation_score(
    model: &Model,
    telemetry: &ValidatorTelemetry,
) -> Result<i32> {
    let features = features::from_telemetry(telemetry)?;
    let evaluator = GbdtEvaluator::new(model.clone())?;
    Ok(evaluator.evaluate(&features)?)
}

#[cfg(not(feature = "ai_l1"))]
pub fn calculate_reputation_score(
    _model: &Model,
    _telemetry: &ValidatorTelemetry,
) -> Result<i32> {
    Ok(5000)
}

#[cfg(all(test, feature = "ai_l1"))]
mod tests {
    use super::*;

    fn create_test_model() -> Model {
        Model::new(
            1,
            8, // 8 features
            100,
            10000,
            vec![Tree {
                nodes: vec![
                    Node {
                        feature_index: 0,
                        threshold: 50.0,
                        left: 1,
                        right: 2,
                        value: None,
                    },
                    Node {
                        feature_index: 0,
                        threshold: 0.0,
                        left: 0,
                        right: 0,
                        value: Some(1000.0),
                    },
                    Node {
                        feature_index: 0,
                        threshold: 0.0,
                        left: 0,
                        right: 0,
                        value: Some(500.0),
                    },
                ],
            }],
        )
    }

    fn create_test_telemetry() -> ValidatorTelemetry {
        ValidatorTelemetry {
            validator_id: [1u8; 32],
            block_production_rate: 12.5,
            avg_block_size: 1200.0,
            uptime: 0.98,
            network_latency: 80.0,
            validation_accuracy: 0.99,
            stake: 1500000,
            slashing_events: 0,
            last_activity: 300,
            custom_metrics: std::collections::HashMap::new(),
        }
    }

    #[test]
    fn test_reputation_score_calculation() {
        let model = create_test_model();
        let telemetry = create_test_telemetry();
        
        let score = calculate_reputation_score(&model, &telemetry).unwrap();
        assert!(score >= 0 && score <= 10000);
    }

    #[test]
    fn test_validator_selection() {
        let mut consensus = RoundConsensus::new();
        let model = create_test_model();
        consensus.set_active_model(model).unwrap();
        
        let validators = vec![[1u8; 32], [2u8; 32], [3u8; 32]];
        let mut stake_weights = HashMap::new();
        stake_weights.insert([1u8; 32], 1000);
        stake_weights.insert([2u8; 32], 2000);
        stake_weights.insert([3u8; 32], 1500);
        
        // Add telemetry for validators
        for validator in &validators {
            let mut telemetry = create_test_telemetry();
            telemetry.validator_id = *validator;
            consensus.update_telemetry(*validator, telemetry);
        }
        
        let selection = consensus.select_validators(&validators, &stake_weights).unwrap();
        
        assert!(validators.contains(&selection.proposer));
        assert_eq!(selection.verifiers.len(), 3);
        assert!(!selection.verifiers.contains(&selection.proposer));
    }

    #[test]
    fn test_round_advancement() {
        let mut consensus = RoundConsensus::new();
        assert_eq!(consensus.current_round(), 0);
        
        consensus.advance_round();
        assert_eq!(consensus.current_round(), 1);
    }
}<|MERGE_RESOLUTION|>--- conflicted
+++ resolved
@@ -1,10 +1,12 @@
 use anyhow::Result;
-<<<<<<< HEAD
 use std::collections::HashMap;
 use rand::Rng;
 
 #[cfg(feature = "ai_l1")]
 use ippan_ai_core::{features::ValidatorTelemetry, gbdt::GbdtEvaluator, model::Model};
+
+#[cfg(not(feature = "ai_l1"))]
+use serde::{Deserialize, Serialize};
 
 #[cfg(not(feature = "ai_l1"))]
 #[derive(Debug, Clone)]
@@ -90,26 +92,8 @@
             telemetry.last_activity as f64,
         ])
     }
-=======
-#[cfg(feature = "ai_l1")]
-use ippan_ai_core::{features::ValidatorTelemetry, gbdt::GbdtEvaluator, model::Model};
-use std::collections::HashMap;
-use rand::Rng;
-
-#[cfg(not(feature = "ai_l1"))]
-use serde::{Deserialize, Serialize};
-
-// Mock types when AI L1 feature is disabled
-#[cfg(not(feature = "ai_l1"))]
-#[derive(Debug, Clone, Serialize, Deserialize)]
-pub struct Model;
-
-#[cfg(not(feature = "ai_l1"))]
-#[derive(Debug, Clone, Serialize, Deserialize)]
-pub struct ValidatorTelemetry {
-    pub validator_id: [u8; 32],
->>>>>>> 69ade102
-}
+}
+
 
 /// Round-based consensus with AI reputation scoring
 pub struct RoundConsensus {
@@ -149,7 +133,6 @@
 
     /// Set the active AI model for reputation scoring
     #[cfg(feature = "ai_l1")]
-<<<<<<< HEAD
     pub fn set_active_model(&mut self, model: Model) -> Result<()> {
         model.validate()?;
         self.active_model = Some(model);
@@ -158,8 +141,6 @@
     }
     
     #[cfg(not(feature = "ai_l1"))]
-=======
->>>>>>> 69ade102
     pub fn set_active_model(&mut self, model: Model) -> Result<()> {
         model.validate()?;
         self.active_model = Some(model);
@@ -167,16 +148,13 @@
         Ok(())
     }
 
-    #[cfg(not(feature = "ai_l1"))]
-    pub fn set_active_model(&mut self, _model: Model) -> Result<()> {
-        Ok(())
-    }
 
     /// Update validator telemetry data
     pub fn update_telemetry(&mut self, validator_id: [u8; 32], telemetry: ValidatorTelemetry) {
         self.validator_telemetry.insert(validator_id, telemetry);
         self.reputation_scores.remove(&validator_id); // Clear cached score
     }
+
 
     /// Calculate reputation score for a validator
     #[cfg(feature = "ai_l1")]
