--- conflicted
+++ resolved
@@ -1,9 +1,4 @@
 use anyhow::Result;
-<<<<<<< HEAD
-#[cfg(feature = "ai_l1")]
-use ippan_ai_core::{features::ValidatorTelemetry, gbdt::GbdtEvaluator, model::Model};
-=======
->>>>>>> 22069d63
 use std::collections::HashMap;
 use rand::Rng;
 
@@ -110,15 +105,7 @@
 /// Round-based consensus with AI reputation scoring
 pub struct RoundConsensus {
     current_round: u64,
-<<<<<<< HEAD
-    /// Active AI model for reputation scoring (only available with ai_l1 feature)
-    #[cfg(feature = "ai_l1")]
     active_model: Option<Model>,
-    /// Validator telemetry data (only available with ai_l1 feature)
-    #[cfg(feature = "ai_l1")]
-=======
-    active_model: Option<Model>,
->>>>>>> 22069d63
     validator_telemetry: HashMap<[u8; 32], ValidatorTelemetry>,
     reputation_scores: HashMap<[u8; 32], i32>,
 }
@@ -136,19 +123,12 @@
     pub fn new() -> Self {
         Self {
             current_round: 0,
-            #[cfg(feature = "ai_l1")]
             active_model: None,
-            #[cfg(feature = "ai_l1")]
             validator_telemetry: HashMap::new(),
             reputation_scores: HashMap::new(),
         }
     }
 
-<<<<<<< HEAD
-    /// Set the active AI model for reputation scoring (only available with ai_l1 feature)
-    #[cfg(feature = "ai_l1")]
-=======
->>>>>>> 22069d63
     pub fn set_active_model(&mut self, model: Model) -> Result<()> {
         model.validate()?;
         self.active_model = Some(model);
@@ -156,21 +136,11 @@
         Ok(())
     }
 
-<<<<<<< HEAD
-    /// Update validator telemetry data (only available with ai_l1 feature)
-    #[cfg(feature = "ai_l1")]
-=======
->>>>>>> 22069d63
     pub fn update_telemetry(&mut self, validator_id: [u8; 32], telemetry: ValidatorTelemetry) {
         self.validator_telemetry.insert(validator_id, telemetry);
         self.reputation_scores.remove(&validator_id);
     }
 
-<<<<<<< HEAD
-    /// Calculate reputation score for a validator (only available with ai_l1 feature)
-    #[cfg(feature = "ai_l1")]
-=======
->>>>>>> 22069d63
     pub fn calculate_reputation_score(&self, validator_id: &[u8; 32]) -> Result<i32> {
         if let Some(score) = self.reputation_scores.get(validator_id) {
             return Ok(*score);
@@ -191,28 +161,11 @@
         evaluator.evaluate(&features)
     }
 
-<<<<<<< HEAD
-    /// Calculate reputation score for a validator (fallback without ai_l1 feature)
-    #[cfg(not(feature = "ai_l1"))]
-    pub fn calculate_reputation_score(&self, validator_id: &[u8; 32]) -> Result<i32> {
-        // Check cache first
-        if let Some(score) = self.reputation_scores.get(validator_id) {
-            return Ok(*score);
-        }
-
-        // Without AI, use a simple default score
-        Ok(5000) // Default neutral score
-    }
-
-    /// Select proposer and verifiers for the next round
-    pub fn select_validators(&mut self, validators: &[[u8; 32]], stake_weights: &HashMap<[u8; 32], u64>) -> Result<ValidatorSelection> {
-=======
     pub fn select_validators(
         &mut self,
         validators: &[[u8; 32]],
         stake_weights: &HashMap<[u8; 32], u64>,
     ) -> Result<ValidatorSelection> {
->>>>>>> 22069d63
         if validators.is_empty() {
             return Err(anyhow::anyhow!("No validators available"));
         }
@@ -314,11 +267,6 @@
         &self.reputation_scores
     }
 
-<<<<<<< HEAD
-    /// Get validator telemetry (only available with ai_l1 feature)
-    #[cfg(feature = "ai_l1")]
-=======
->>>>>>> 22069d63
     pub fn get_validator_telemetry(&self) -> &HashMap<[u8; 32], ValidatorTelemetry> {
         &self.validator_telemetry
     }
@@ -330,14 +278,9 @@
     }
 }
 
-<<<<<<< HEAD
-/// Convenience function to calculate reputation score (only available with ai_l1 feature)
-#[cfg(feature = "ai_l1")]
-=======
 // -----------------------------------------------------------------------------
 // ✅ Standalone helper
 // -----------------------------------------------------------------------------
->>>>>>> 22069d63
 pub fn calculate_reputation_score(
     model: &Model,
     telemetry: &ValidatorTelemetry,
@@ -353,11 +296,6 @@
 #[cfg(test)]
 mod tests {
     use super::*;
-<<<<<<< HEAD
-    #[cfg(feature = "ai_l1")]
-    use ippan_ai_core::model::{Model, Tree, Node};
-=======
->>>>>>> 22069d63
 
     #[cfg(feature = "ai_l1")]
     fn create_test_model() -> Model {
@@ -385,7 +323,7 @@
             uptime: 0.98,
             network_latency: 80.0,
             validation_accuracy: 0.99,
-            stake: 1500000,
+            stake: 1_500_000,
             slashing_events: 0,
             last_activity: 300,
             custom_metrics: HashMap::new(),
@@ -404,47 +342,29 @@
     #[test]
     fn test_validator_selection() {
         let mut consensus = RoundConsensus::new();
-<<<<<<< HEAD
-        
+
         #[cfg(feature = "ai_l1")]
         {
             let model = create_test_model();
             consensus.set_active_model(model).unwrap();
-        }
-        
-=======
-        let model = create_test_model();
-        consensus.set_active_model(model).unwrap();
-
->>>>>>> 22069d63
-        let validators = vec![[1u8; 32], [2u8; 32], [3u8; 32]];
-        let mut stake_weights = HashMap::new();
-        stake_weights.insert([1u8; 32], 1000);
-        stake_weights.insert([2u8; 32], 2000);
-        stake_weights.insert([3u8; 32], 1500);
-<<<<<<< HEAD
-        
-        // Add telemetry for validators (only with ai_l1 feature)
-        #[cfg(feature = "ai_l1")]
-        {
+
+            let validators = vec![[1u8; 32], [2u8; 32], [3u8; 32]];
+            let mut stake_weights = HashMap::new();
+            stake_weights.insert([1u8; 32], 1000);
+            stake_weights.insert([2u8; 32], 2000);
+            stake_weights.insert([3u8; 32], 1500);
+
             for validator in &validators {
                 let mut telemetry = create_test_telemetry();
                 telemetry.validator_id = *validator;
                 consensus.update_telemetry(*validator, telemetry);
             }
-=======
-
-        for v in &validators {
-            let mut t = create_test_telemetry();
-            t.validator_id = *v;
-            consensus.update_telemetry(*v, t);
->>>>>>> 22069d63
-        }
-
-        let selection = consensus.select_validators(&validators, &stake_weights).unwrap();
-        assert!(validators.contains(&selection.proposer));
-        assert_eq!(selection.verifiers.len(), 3);
-        assert!(!selection.verifiers.contains(&selection.proposer));
+
+            let selection = consensus.select_validators(&validators, &stake_weights).unwrap();
+            assert!(validators.contains(&selection.proposer));
+            assert_eq!(selection.verifiers.len(), 3);
+            assert!(!selection.verifiers.contains(&selection.proposer));
+        }
     }
 
     #[test]
