use anyhow::Result;
use std::collections::HashMap;
use rand::Rng;

#[cfg(feature = "ai_l1")]
use ippan_ai_core::{compute_validator_score, gbdt::GBDTModel};
#[cfg(feature = "ai_l1")]
pub use ippan_ai_core::features::ValidatorTelemetry;
#[cfg(not(feature = "ai_l1"))]
use serde::{Deserialize, Serialize};
#[cfg(not(feature = "ai_l1"))]
#[derive(Debug, Clone, Serialize, Deserialize)]
pub struct ValidatorTelemetry {
    pub validator_id: [u8; 32],
    pub block_production_rate: f64,
    pub avg_block_size: f64,
    pub uptime: f64,
    pub network_latency: f64,
    pub validation_accuracy: f64,
    pub stake: u64,
    pub slashing_events: u32,
    pub last_activity: u64,
    pub custom_metrics: HashMap<String, f64>,
}
// (rand and HashMap already imported above)

// (Mock types handled above when ai_l1 is disabled)

#[cfg(not(feature = "ai_l1"))]
#[derive(Debug, Clone)]
pub struct GBDTModel {}

#[cfg(not(feature = "ai_l1"))]
pub mod features {
    use super::ValidatorTelemetry;
    use anyhow::Result;

    pub fn from_telemetry(telemetry: &ValidatorTelemetry) -> Result<Vec<f64>> {
        Ok(vec![
            telemetry.block_production_rate,
            telemetry.avg_block_size,
            telemetry.uptime,
            telemetry.network_latency,
            telemetry.validation_accuracy,
            telemetry.stake as f64,
            telemetry.slashing_events as f64,
            telemetry.last_activity as f64,
        ])
    }
}

// -----------------------------------------------------------------------------
// ✅ RoundConsensus implementation
// -----------------------------------------------------------------------------

/// Round-based consensus with AI reputation scoring
pub struct RoundConsensus {
    current_round: u64,
    #[cfg(feature = "ai_l1")]
    active_model: Option<GBDTModel>,
    #[cfg(not(feature = "ai_l1"))]
    active_model: Option<GBDTModel>,
    validator_telemetry: HashMap<[u8; 32], ValidatorTelemetry>,
    reputation_scores: HashMap<[u8; 32], i32>,
}

/// Validator selection result
#[derive(Debug, Clone)]
pub struct ValidatorSelection {
    pub proposer: [u8; 32],
    pub verifiers: Vec<[u8; 32]>,
    pub reputation_scores: HashMap<[u8; 32], i32>,
    pub selection_weights: HashMap<[u8; 32], f64>,
}

impl RoundConsensus {
    pub fn new() -> Self {
        Self {
            current_round: 0,
            active_model: None,
            validator_telemetry: HashMap::new(),
            reputation_scores: HashMap::new(),
        }
    }

    pub fn set_active_model(&mut self, model: GBDTModel) -> Result<()> {
        self.active_model = Some(model);
        self.reputation_scores.clear();
        Ok(())
    }

    pub fn update_telemetry(&mut self, validator_id: [u8; 32], telemetry: ValidatorTelemetry) {
        self.validator_telemetry.insert(validator_id, telemetry);
        self.reputation_scores.remove(&validator_id);
    }

    pub fn calculate_reputation_score(&self, validator_id: &[u8; 32]) -> Result<i32> {
        if let Some(score) = self.reputation_scores.get(validator_id) {
            return Ok(*score);
        }

        let telemetry = match self.validator_telemetry.get(validator_id) {
            Some(t) => t,
            None => return Ok(5000),
        };
        
        #[cfg(feature = "ai_l1")]
        {
            let model = match self.active_model.as_ref() {
                Some(m) => m,
                None => return Ok(5000),
            };
            let score = compute_validator_score(telemetry, model) as i32;
            return Ok(score);
        }
        #[cfg(not(feature = "ai_l1"))]
        {
            return Ok(5000);
        }
    }

    pub fn select_validators(
        &mut self,
        validators: &[[u8; 32]],
        stake_weights: &HashMap<[u8; 32], u64>,
    ) -> Result<ValidatorSelection> {
        if validators.is_empty() {
            return Err(anyhow::anyhow!("No validators available"));
        }

        let mut reputation_scores = HashMap::new();
        let mut selection_weights = HashMap::new();

        for validator in validators {
            let reputation = self.calculate_reputation_score(validator).unwrap_or(5000);
            reputation_scores.insert(*validator, reputation);

            let stake_weight = stake_weights.get(validator).copied().unwrap_or(0) as f64;
            let reputation_weight = (reputation as f64) / 10_000.0;
            let combined_weight = stake_weight * 0.7 + reputation_weight * 1_000_000.0 * 0.3;
            selection_weights.insert(*validator, combined_weight);
        }

        let proposer = self.weighted_random_selection(validators, &selection_weights)?;
        let verifier_candidates: Vec<[u8; 32]> = validators
            .iter()
            .filter(|&&v| v != proposer)
            .copied()
            .collect();

        let verifier_weights: HashMap<[u8; 32], f64> = verifier_candidates
            .iter()
            .filter_map(|v| selection_weights.get(v).map(|&w| (*v, w)))
            .collect();

        let verifiers = self.select_multiple_weighted(&verifier_candidates, &verifier_weights, 3)?;

        Ok(ValidatorSelection {
            proposer,
            verifiers,
            reputation_scores,
            selection_weights,
        })
    }

    fn weighted_random_selection(
        &self,
        candidates: &[[u8; 32]],
        weights: &HashMap<[u8; 32], f64>,
    ) -> Result<[u8; 32]> {
        let total_weight: f64 = weights.values().sum();
        if total_weight <= 0.0 {
            return Err(anyhow::anyhow!("Total weight must be positive"));
        }

        let mut rng = rand::thread_rng();
        let random_value: f64 = rng.gen_range(0.0..total_weight);

        let mut cumulative_weight = 0.0;
        for candidate in candidates {
            if let Some(&weight) = weights.get(candidate) {
                cumulative_weight += weight;
                if random_value <= cumulative_weight {
                    return Ok(*candidate);
                }
            }
        }

        Ok(*candidates.last().unwrap())
    }

    fn select_multiple_weighted(
        &self,
        candidates: &[[u8; 32]],
        weights: &HashMap<[u8; 32], f64>,
        count: usize,
    ) -> Result<Vec<[u8; 32]>> {
        let mut selected = Vec::new();
        let mut remaining_candidates = candidates.to_vec();
        let mut remaining_weights = weights.clone();

        for _ in 0..count.min(candidates.len()) {
            if remaining_candidates.is_empty() {
                break;
            }

            let selected_item = self.weighted_random_selection(&remaining_candidates, &remaining_weights)?;
            selected.push(selected_item);
            remaining_candidates.retain(|&x| x != selected_item);
            remaining_weights.remove(&selected_item);
        }

        Ok(selected)
    }

    pub fn current_round(&self) -> u64 {
        self.current_round
    }

    pub fn advance_round(&mut self) {
        self.current_round += 1;
    }

    pub fn get_reputation_scores(&self) -> &HashMap<[u8; 32], i32> {
        &self.reputation_scores
    }

    pub fn get_validator_telemetry(&self) -> &HashMap<[u8; 32], ValidatorTelemetry> {
        &self.validator_telemetry
    }
}

impl Default for RoundConsensus {
    fn default() -> Self {
        Self::new()
    }
}

<<<<<<< HEAD
/// Convenience function to calculate reputation score
#[cfg(feature = "ai_l1")]
pub fn calculate_reputation_score(model: &Model, telemetry: &ValidatorTelemetry) -> Result<i32> {
    let features = ippan_ai_core::features::from_telemetry(telemetry)?;
    let evaluator = GbdtEvaluator::new(model.clone())?;
    evaluator.evaluate(&features)
=======
#[cfg(feature = "ai_l1")]
pub fn calculate_reputation_score(model: &GBDTModel, telemetry: &ValidatorTelemetry) -> Result<i32> {
    Ok(compute_validator_score(telemetry, model))
>>>>>>> f302866a
}

#[cfg(not(feature = "ai_l1"))]
pub fn calculate_reputation_score(_model: &GBDTModel, _telemetry: &ValidatorTelemetry) -> Result<i32> {
    Ok(5000)
}

#[cfg(test)]
mod tests {
    use super::*;

    #[cfg(feature = "ai_l1")]
    fn create_test_model() -> GBDTModel { GBDTModel { trees: vec![], bias: 0, scale: 10000 } }

    #[cfg(feature = "ai_l1")]
    fn create_test_telemetry() -> ValidatorTelemetry {
        ippan_ai_core::features::ValidatorTelemetry {
            blocks_proposed: 1,
            blocks_verified: 1,
            rounds_active: 1,
            avg_latency_us: 1,
            slash_count: 0,
            stake: 1,
            age_rounds: 1,
        }
    }

    #[cfg(feature = "ai_l1")]
    #[test]
    fn test_reputation_score_calculation() {
        let model = create_test_model();
        let telemetry = create_test_telemetry();
        let score = calculate_reputation_score(&model, &telemetry).unwrap();
        assert!(score >= 0 && score <= 10000);
    }

    #[test]
    fn test_validator_selection() {
        let mut consensus = RoundConsensus::new();

        #[cfg(feature = "ai_l1")]
        {
            let model = create_test_model();
            consensus.set_active_model(model).unwrap();

            let validators = vec![[1u8; 32], [2u8; 32], [3u8; 32]];
            let mut stake_weights = HashMap::new();
            stake_weights.insert([1u8; 32], 1000);
            stake_weights.insert([2u8; 32], 2000);
            stake_weights.insert([3u8; 32], 1500);

            for validator in &validators {
                let mut telemetry = create_test_telemetry();
                telemetry.validator_id = *validator;
                consensus.update_telemetry(*validator, telemetry);
            }

            let selection = consensus.select_validators(&validators, &stake_weights).unwrap();
            assert!(validators.contains(&selection.proposer));
            assert_eq!(selection.verifiers.len(), 3);
            assert!(!selection.verifiers.contains(&selection.proposer));
        }
    }

    #[test]
    fn test_round_advancement() {
        let mut consensus = RoundConsensus::new();
        assert_eq!(consensus.current_round(), 0);
        consensus.advance_round();
        assert_eq!(consensus.current_round(), 1);
    }
}<|MERGE_RESOLUTION|>--- conflicted
+++ resolved
@@ -8,6 +8,7 @@
 pub use ippan_ai_core::features::ValidatorTelemetry;
 #[cfg(not(feature = "ai_l1"))]
 use serde::{Deserialize, Serialize};
+
 #[cfg(not(feature = "ai_l1"))]
 #[derive(Debug, Clone, Serialize, Deserialize)]
 pub struct ValidatorTelemetry {
@@ -22,9 +23,6 @@
     pub last_activity: u64,
     pub custom_metrics: HashMap<String, f64>,
 }
-// (rand and HashMap already imported above)
-
-// (Mock types handled above when ai_l1 is disabled)
 
 #[cfg(not(feature = "ai_l1"))]
 #[derive(Debug, Clone)]
@@ -103,7 +101,7 @@
             Some(t) => t,
             None => return Ok(5000),
         };
-        
+
         #[cfg(feature = "ai_l1")]
         {
             let model = match self.active_model.as_ref() {
@@ -113,9 +111,10 @@
             let score = compute_validator_score(telemetry, model) as i32;
             return Ok(score);
         }
+
         #[cfg(not(feature = "ai_l1"))]
         {
-            return Ok(5000);
+            Ok(5000)
         }
     }
 
@@ -204,7 +203,8 @@
                 break;
             }
 
-            let selected_item = self.weighted_random_selection(&remaining_candidates, &remaining_weights)?;
+            let selected_item =
+                self.weighted_random_selection(&remaining_candidates, &remaining_weights)?;
             selected.push(selected_item);
             remaining_candidates.retain(|&x| x != selected_item);
             remaining_weights.remove(&selected_item);
@@ -236,18 +236,10 @@
     }
 }
 
-<<<<<<< HEAD
 /// Convenience function to calculate reputation score
-#[cfg(feature = "ai_l1")]
-pub fn calculate_reputation_score(model: &Model, telemetry: &ValidatorTelemetry) -> Result<i32> {
-    let features = ippan_ai_core::features::from_telemetry(telemetry)?;
-    let evaluator = GbdtEvaluator::new(model.clone())?;
-    evaluator.evaluate(&features)
-=======
 #[cfg(feature = "ai_l1")]
 pub fn calculate_reputation_score(model: &GBDTModel, telemetry: &ValidatorTelemetry) -> Result<i32> {
     Ok(compute_validator_score(telemetry, model))
->>>>>>> f302866a
 }
 
 #[cfg(not(feature = "ai_l1"))]
@@ -258,9 +250,16 @@
 #[cfg(test)]
 mod tests {
     use super::*;
+    use std::collections::HashMap;
 
     #[cfg(feature = "ai_l1")]
-    fn create_test_model() -> GBDTModel { GBDTModel { trees: vec![], bias: 0, scale: 10000 } }
+    fn create_test_model() -> GBDTModel {
+        GBDTModel {
+            trees: vec![],
+            bias: 0,
+            scale: 10000,
+        }
+    }
 
     #[cfg(feature = "ai_l1")]
     fn create_test_telemetry() -> ValidatorTelemetry {
@@ -292,24 +291,34 @@
         {
             let model = create_test_model();
             consensus.set_active_model(model).unwrap();
-
-            let validators = vec![[1u8; 32], [2u8; 32], [3u8; 32]];
-            let mut stake_weights = HashMap::new();
-            stake_weights.insert([1u8; 32], 1000);
-            stake_weights.insert([2u8; 32], 2000);
-            stake_weights.insert([3u8; 32], 1500);
-
-            for validator in &validators {
-                let mut telemetry = create_test_telemetry();
-                telemetry.validator_id = *validator;
-                consensus.update_telemetry(*validator, telemetry);
-            }
-
-            let selection = consensus.select_validators(&validators, &stake_weights).unwrap();
-            assert!(validators.contains(&selection.proposer));
-            assert_eq!(selection.verifiers.len(), 3);
-            assert!(!selection.verifiers.contains(&selection.proposer));
-        }
+        }
+
+        let validators = vec![[1u8; 32], [2u8; 32], [3u8; 32]];
+        let mut stake_weights = HashMap::new();
+        stake_weights.insert([1u8; 32], 1000);
+        stake_weights.insert([2u8; 32], 2000);
+        stake_weights.insert([3u8; 32], 1500);
+
+        for validator in &validators {
+            let telemetry = ValidatorTelemetry {
+                validator_id: *validator,
+                block_production_rate: 1.0,
+                avg_block_size: 2.0,
+                uptime: 99.9,
+                network_latency: 0.2,
+                validation_accuracy: 0.98,
+                stake: 1000,
+                slashing_events: 0,
+                last_activity: 123456,
+                custom_metrics: HashMap::new(),
+            };
+            consensus.update_telemetry(*validator, telemetry);
+        }
+
+        let selection = consensus.select_validators(&validators, &stake_weights).unwrap();
+        assert!(validators.contains(&selection.proposer));
+        assert_eq!(selection.verifiers.len(), 3);
+        assert!(!selection.verifiers.contains(&selection.proposer));
     }
 
     #[test]
