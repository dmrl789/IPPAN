--- conflicted
+++ resolved
@@ -1,45 +1,22 @@
 use anyhow::Result;
 #[cfg(feature = "ai_l1")]
-<<<<<<< HEAD
 use ippan_ai_core::{features, gbdt::GbdtEvaluator, model::Model};
-#[cfg(not(feature = "ai_l1"))]
-#[derive(Clone, Debug)]
-pub struct Model;
 #[cfg(feature = "ai_l1")]
 pub use ippan_ai_core::features::ValidatorTelemetry;
 #[cfg(not(feature = "ai_l1"))]
-#[derive(Debug, Clone, serde::Serialize, serde::Deserialize)]
-pub struct ValidatorTelemetry {
-    pub validator_id: [u8; 32],
-    pub block_production_rate: f64,
-    pub avg_block_size: f64,
-    pub uptime: f64,
-    pub network_latency: f64,
-    pub validation_accuracy: f64,
-    pub stake: u64,
-    pub slashing_events: u32,
-    pub last_activity: u64,
-    pub custom_metrics: std::collections::HashMap<String, f64>,
-}
-=======
-use ippan_ai_core::{features::ValidatorTelemetry, gbdt::GbdtEvaluator, model::Model};
->>>>>>> 69ade102
-use std::collections::HashMap;
-use rand::Rng;
-
-#[cfg(not(feature = "ai_l1"))]
 use serde::{Deserialize, Serialize};
-
-// Mock types when AI L1 feature is disabled
 #[cfg(not(feature = "ai_l1"))]
 #[derive(Debug, Clone, Serialize, Deserialize)]
 pub struct Model;
-
 #[cfg(not(feature = "ai_l1"))]
 #[derive(Debug, Clone, Serialize, Deserialize)]
 pub struct ValidatorTelemetry {
     pub validator_id: [u8; 32],
 }
+use std::collections::HashMap;
+use rand::Rng;
+
+// (Mock types handled above when ai_l1 is disabled)
 
 /// Round-based consensus with AI reputation scoring
 pub struct RoundConsensus {
@@ -78,11 +55,7 @@
     }
 
     /// Set the active AI model for reputation scoring
-<<<<<<< HEAD
-    #[allow(unused_variables)]
-=======
     #[cfg(feature = "ai_l1")]
->>>>>>> 69ade102
     pub fn set_active_model(&mut self, model: Model) -> Result<()> {
         #[cfg(feature = "ai_l1")]
         {
@@ -116,11 +89,6 @@
         let telemetry = self.validator_telemetry.get(validator_id)
             .ok_or_else(|| anyhow::anyhow!("No telemetry data for validator"))?;
 
-        // When AI is disabled, return a neutral score
-        #[cfg(not(feature = "ai_l1"))]
-        let score = 0;
-
-        #[cfg(feature = "ai_l1")]
         let score = {
             // Get active model
             let model = self.active_model.as_ref()
@@ -263,36 +231,18 @@
 
 /// Convenience function to calculate reputation score
 #[cfg(feature = "ai_l1")]
-<<<<<<< HEAD
 pub fn calculate_reputation_score(model: &Model, telemetry: &ValidatorTelemetry) -> Result<i32> {
-=======
-pub fn calculate_reputation_score(
-    model: &Model,
-    telemetry: &ValidatorTelemetry,
-) -> Result<i32> {
->>>>>>> 69ade102
     let features = ippan_ai_core::features::from_telemetry(telemetry)?;
     let evaluator = GbdtEvaluator::new(model.clone())?;
     Ok(evaluator.evaluate(&features)?)
 }
 
 #[cfg(not(feature = "ai_l1"))]
-<<<<<<< HEAD
-pub fn calculate_reputation_score(_model: &(), _telemetry: &ValidatorTelemetry) -> Result<i32> {
-    Ok(0)
-}
-
-#[cfg(test)]
-=======
-pub fn calculate_reputation_score(
-    _model: &Model,
-    _telemetry: &ValidatorTelemetry,
-) -> Result<i32> {
+pub fn calculate_reputation_score(_model: &Model, _telemetry: &ValidatorTelemetry) -> Result<i32> {
     Ok(5000)
 }
 
 #[cfg(all(test, feature = "ai_l1"))]
->>>>>>> 69ade102
 mod tests {
     use super::*;
     use ippan_ai_core::model::{Model, Tree, Node};
