--- conflicted
+++ resolved
@@ -3,19 +3,10 @@
 use rand::Rng;
 
 #[cfg(feature = "ai_l1")]
-<<<<<<< HEAD
-use ippan_ai_core::{features, gbdt::GbdtEvaluator, model::Model};
-#[cfg(feature = "ai_l1")]
-pub use ippan_ai_core::features::ValidatorTelemetry;
-
-// -----------------------------------------------------------------------------
-// ✅ Fallback definitions when AI feature is disabled
-// -----------------------------------------------------------------------------
-=======
 use ippan_ai_core::{compute_validator_score, gbdt::GBDTModel};
 #[cfg(feature = "ai_l1")]
 pub use ippan_ai_core::features::ValidatorTelemetry;
->>>>>>> d20214aa
+
 #[cfg(not(feature = "ai_l1"))]
 use serde::{Deserialize, Serialize};
 
@@ -33,25 +24,6 @@
     pub last_activity: u64,
     pub custom_metrics: HashMap<String, f64>,
 }
-<<<<<<< HEAD
-
-#[cfg(not(feature = "ai_l1"))]
-#[derive(Debug, Clone)]
-pub struct Node {
-    pub feature_index: usize,
-    pub threshold: f64,
-    pub left: usize,
-    pub right: usize,
-    pub value: Option<f64>,
-}
-
-#[cfg(not(feature = "ai_l1"))]
-#[derive(Debug, Clone)]
-pub struct Tree {
-    pub nodes: Vec<Node>,
-}
-=======
->>>>>>> d20214aa
 
 #[cfg(not(feature = "ai_l1"))]
 #[derive(Debug, Clone)]
@@ -83,9 +55,6 @@
 /// Round-based consensus with AI reputation scoring
 pub struct RoundConsensus {
     current_round: u64,
-    #[cfg(feature = "ai_l1")]
-    active_model: Option<GBDTModel>,
-    #[cfg(not(feature = "ai_l1"))]
     active_model: Option<GBDTModel>,
     validator_telemetry: HashMap<[u8; 32], ValidatorTelemetry>,
     reputation_scores: HashMap<[u8; 32], i32>,
@@ -110,12 +79,7 @@
         }
     }
 
-<<<<<<< HEAD
-    pub fn set_active_model(&mut self, model: Model) -> Result<()> {
-        model.validate()?;
-=======
     pub fn set_active_model(&mut self, model: GBDTModel) -> Result<()> {
->>>>>>> d20214aa
         self.active_model = Some(model);
         self.reputation_scores.clear();
         Ok(())
@@ -136,16 +100,6 @@
             None => return Ok(5000),
         };
 
-<<<<<<< HEAD
-        let model = match self.active_model.as_ref() {
-            Some(m) => m,
-            None => return Ok(5000),
-        };
-
-        let features = features::from_telemetry(telemetry)?;
-        let evaluator = GbdtEvaluator::new(model.clone())?;
-        evaluator.evaluate(&features)
-=======
         #[cfg(feature = "ai_l1")]
         {
             let model = match self.active_model.as_ref() {
@@ -160,7 +114,6 @@
         {
             Ok(5000)
         }
->>>>>>> d20214aa
     }
 
     pub fn select_validators(
@@ -281,24 +234,9 @@
     }
 }
 
-<<<<<<< HEAD
-// -----------------------------------------------------------------------------
-// ✅ Standalone helper
-// -----------------------------------------------------------------------------
-pub fn calculate_reputation_score(
-    model: &Model,
-    telemetry: &ValidatorTelemetry,
-) -> Result<i32> {
-    let features = features::from_telemetry(telemetry)?;
-    let evaluator = GbdtEvaluator::new(model.clone())?;
-    evaluator.evaluate(&features)
-}
-
-// -----------------------------------------------------------------------------
-// ✅ Tests
-// -----------------------------------------------------------------------------
-=======
-/// Convenience function to calculate reputation score
+// -----------------------------------------------------------------------------
+// ✅ Helper (standalone function)
+// -----------------------------------------------------------------------------
 #[cfg(feature = "ai_l1")]
 pub fn calculate_reputation_score(model: &GBDTModel, telemetry: &ValidatorTelemetry) -> Result<i32> {
     Ok(compute_validator_score(telemetry, model))
@@ -309,7 +247,9 @@
     Ok(5000)
 }
 
->>>>>>> d20214aa
+// -----------------------------------------------------------------------------
+// ✅ Tests
+// -----------------------------------------------------------------------------
 #[cfg(test)]
 mod tests {
     use super::*;
