--- conflicted
+++ resolved
@@ -1,326 +1,49 @@
-//! DAG-Fair Emission Module
+//! IPPAN DAG-Fair Emission Module
 //!
-//! Deterministic round-based reward emission for IPPAN BlockDAG.
-<<<<<<< HEAD
-//!
-//! ## Design Principles
-//!
-//! IPPAN produces thousands of micro-blocks per second in parallel rounds.
-//! Instead of per-block rewards (which would inflate supply), emission is tied
-//! to **rounds** — deterministic time windows (≈100–250 ms) that aggregate many blocks.
-//!
-//! Each round issues a **fixed reward** subdivided fairly among all participating
-//! validators based on their contribution (blocks proposed/verified) and reputation.
-//!
-//! ## Key Features
-//!
-//! - **Total supply cap:** 21,000,000 IPN (hard cap)
-//! - **Round-based emission:** Rewards per round, not per block
-//! - **Halving schedule:** Every ~2 years (≈630M rounds at 100ms/round)
-//! - **Fair distribution:** Proportional to participation, uptime, and reputation
-//! - **Deterministic:** All nodes calculate identical rewards from HashTimer data
-//! - **Auditable:** Full emission history trackable via round finalization records
-//!
-//! ## Emission Formula
-//!
-//! ```text
-//! R(t) = R₀ / 2^⌊t / T_h⌋
-//! ```
-//!
-//! Where:
-//! - R₀ = 0.0001 IPN = 10,000 µIPN (initial reward per round)
-//! - T_h = halving interval ≈ 630,000,000 rounds (2 years at 100ms rounds)
-//! - t = current round number
-//!
-//! ## Distribution Within a Round
-//!
-//! Total round reward R(t) is distributed as:
-//!
-//! 1. **60%** - Base emission distributed by participation
-//! 2. **25%** - Transaction fee rewards (from block fees)
-//! 3. **10%** - AI micro-service commissions
-//! 4. **5%** - Network reward pool dividend (weekly redistribution)
-//!
-//! Among validators in each round:
-//! - Block proposers: higher weight (configurable, default 1.2×)
-//! - Block verifiers: standard weight (1.0×)
-//! - Weighted by reputation score (AI-based or stake-based)
-//! - Adjusted for uptime and participation
-=======
-//! Implements the DAG-Fair emission model with:
-//! - Round-based rewards (not per-block)
-//! - Deterministic halving schedule
-//! - Proportional distribution among validators
-//! - 21M IPN supply cap
-//! - Fee recycling and AI micro-service commissions
-//! - Governance-controlled parameters
-//!
-//! All amounts use atomic IPN units with 24 decimal precision.
->>>>>>> 2eaea05f
+//! Implements deterministic round-based emission for the IPPAN BlockDAG.
+//! Each round emits a fixed reward (R₀ / 2^⌊t / Tₕ⌋) subdivided by validator participation,
+//! uptime, and AI reputation. Designed for 21 M IPN total supply and ≈2-year halving cycles.
 
 use ippan_types::{Amount, SUPPLY_CAP};
 use serde::{Deserialize, Serialize};
-<<<<<<< HEAD
-use std::collections::HashMap;
-
-/// Global emission parameters for IPPAN DAG-Fair model
-#[derive(Debug, Clone, Serialize, Deserialize)]
-pub struct EmissionParams {
-    /// Initial reward per round (in µIPN — micro-IPN, where 1 IPN = 10^8 µIPN)
-    /// Default: 10,000 µIPN = 0.0001 IPN per round
-    pub r0: u128,
-
-    /// Number of rounds between halvings
-    /// Default: 630,000,000 rounds ≈ 2 years at 100ms/round
-    pub halving_rounds: u64,
-
-    /// Supply cap (e.g. 21 M IPN = 21,000,000 × 10^8 µIPN)
-    pub supply_cap: u128,
-
-    /// Proposer reward weight multiplier (basis points; 12000 = 1.2×)
-    pub proposer_weight_bps: u16,
-
-    /// Verifier reward weight multiplier (basis points; 10000 = 1.0×)
-    pub verifier_weight_bps: u16,
-
-    /// Base emission share (basis points; 6000 = 60%)
-    pub base_emission_bps: u16,
-
-    /// Transaction fee share (basis points; 2500 = 25%)
-    pub fee_share_bps: u16,
-
-    /// AI service commission share (basis points; 1000 = 10%)
-    pub ai_commission_bps: u16,
-
-    /// Network reward pool dividend share (basis points; 500 = 5%)
-    pub network_pool_bps: u16,
-=======
 use anyhow::Result;
 use std::collections::HashMap;
 
-/// DAG-Fair emission parameters for IPPAN BlockDAG
+/// Core emission parameters.
 #[derive(Debug, Clone, Serialize, Deserialize)]
 pub struct DAGEmissionParams {
-    /// Initial reward per round (in atomic IPN units with 24 decimal precision)
-    /// Default: 0.0001 IPN = 10,000 µIPN per round
     pub r0: Amount,
-    /// Number of rounds between halvings (≈ 2 years at 100ms rounds)
-    /// Default: 315,000,000 rounds (≈ 2 years)
     pub halving_rounds: u64,
-    /// Total supply cap (21 M IPN in atomic units)
     pub supply_cap: Amount,
-    /// Round duration in milliseconds (for emission rate calculations)
     pub round_duration_ms: u64,
-    /// Fee cap as percentage of round reward (basis points)
-    /// Default: 10% = 1000 basis points
     pub fee_cap_bps: u16,
-    /// AI micro-service commission percentage (basis points)
-    /// Default: 10% = 1000 basis points
     pub ai_commission_bps: u16,
-    /// Network reward pool dividend percentage (basis points)
-    /// Default: 5% = 500 basis points
     pub network_pool_bps: u16,
-    /// Base emission percentage (basis points)
-    /// Default: 60% = 6000 basis points
     pub base_emission_bps: u16,
-    /// Transaction fee percentage (basis points)
-    /// Default: 25% = 2500 basis points
     pub tx_fee_bps: u16,
-    /// Proposer reward percentage (basis points; 20% = 2000)
     pub proposer_bps: u16,
-    /// Verifier reward percentage (basis points; 80% = 8000)
     pub verifier_bps: u16,
->>>>>>> 2eaea05f
-}
-
-/// Validator role in a round
-#[derive(Debug, Clone, Copy, PartialEq, Eq, Serialize, Deserialize)]
-pub enum ValidatorRole {
-    /// Block proposer (higher reward multiplier)
-    Proposer,
-    /// Block verifier (standard reward)
-    Verifier,
-    /// AI micro-service provider (commission-based)
-    AIService,
-}
-
-/// Validator participation in a round
-#[derive(Debug, Clone, Serialize, Deserialize)]
-pub struct ValidatorParticipation {
-    /// Validator ID
-    pub validator_id: [u8; 32],
-    /// Role in this round
-    pub role: ValidatorRole,
-    /// Number of blocks produced/verified
-    pub block_count: usize,
-    /// Uptime weight (0.0 to 1.0)
-    pub uptime_weight: f64,
-    /// Reputation score (0 to 10000)
-    pub reputation_score: u16,
-    /// Stake weight
-    pub stake_weight: u64,
-}
-
-/// Round emission calculation result
-#[derive(Debug, Clone, Serialize, Deserialize)]
-pub struct RoundEmission {
-    /// Round number
-    pub round: u64,
-    /// Total reward for this round (µIPN)
-    pub total_reward: u128,
-    /// Base emission portion
-    pub base_emission: u128,
-    /// Transaction fee portion
-    pub tx_fee_portion: u128,
-    /// AI commission portion
-    pub ai_commission_portion: u128,
-    /// Network pool portion
-    pub network_pool_portion: u128,
-    /// Fee cap limit for this round
-    pub fee_cap_limit: u128,
-    /// Number of halvings applied
-    pub halvings_applied: u32,
-}
-
-/// Validator reward distribution for a round
-#[derive(Debug, Clone, Serialize, Deserialize)]
-pub struct ValidatorReward {
-    /// Validator ID
-    pub validator_id: [u8; 32],
-    /// Total reward for this validator (µIPN)
-    pub total_reward: u128,
-    /// Base emission reward
-    pub base_reward: u128,
-    /// Transaction fee reward
-    pub tx_fee_reward: u128,
-    /// AI commission reward
-    pub ai_commission_reward: u128,
-    /// Network pool dividend
-    pub network_pool_dividend: u128,
-    /// Role multiplier applied
-    pub role_multiplier: f64,
-    /// Participation score
-    pub participation_score: f64,
 }
 
 impl Default for DAGEmissionParams {
     fn default() -> Self {
         Self {
-            // 0.0001 IPN per round = 10,000 µIPN
-<<<<<<< HEAD
-            // At 10 rounds/sec (100ms each), this gives:
-            // - 10 rounds/sec × 10,000 µIPN = 100,000 µIPN/sec = 0.001 IPN/sec
-            // - 0.001 IPN/sec × 86,400 sec/day ≈ 86.4 IPN/day
-            // - 86.4 IPN/day × 365 days ≈ 31,536 IPN/year initially
-            r0: 10_000,
-
-            // Halving every ~2 years
-            // At 100ms rounds: 10 rounds/sec × 60 sec × 60 min × 24 hr × 365 days × 2 years
-            // = 10 × 31,536,000 × 2 = 630,720,000 rounds
-            halving_rounds: 630_720_000,
-
-            // 21 million IPN cap (in µIPN: 21M × 10^8)
-            supply_cap: 21_000_000_00000000,
-
-            // Proposer gets 1.2× weight (20% bonus)
-            proposer_weight_bps: 12000,
-
-            // Verifier gets 1.0× weight (baseline)
-            verifier_weight_bps: 10000,
-
-            // Distribution shares (must sum to 10000 = 100%)
-            base_emission_bps: 6000,  // 60%
-            fee_share_bps: 2500,      // 25%
-            ai_commission_bps: 1000,  // 10%
-            network_pool_bps: 500,    // 5%
-        }
-    }
-}
-
-impl EmissionParams {
-    /// Validate that the emission parameters are consistent
-    pub fn validate(&self) -> Result<(), String> {
-        // Check that distribution shares sum to 100%
-        let total_bps = self.base_emission_bps
-            + self.fee_share_bps
-            + self.ai_commission_bps
-            + self.network_pool_bps;
-
-        if total_bps != 10000 {
-            return Err(format!(
-                "Distribution shares must sum to 10000 basis points (100%), got {}",
-                total_bps
-            ));
-        }
-
-        if self.r0 == 0 {
-            return Err("Initial reward (r0) must be positive".to_string());
-        }
-
-        if self.halving_rounds == 0 {
-            return Err("Halving rounds must be positive".to_string());
-        }
-
-        if self.supply_cap == 0 {
-            return Err("Supply cap must be positive".to_string());
-        }
-
-        Ok(())
-    }
-
-    /// Calculate the expected total emission over a given period
-    pub fn expected_annual_emission(&self, rounds_per_year: u64) -> u128 {
-        projected_supply(rounds_per_year, self)
-    }
-}
-
-/// Compute per-round reward using halving schedule
-///
-/// # Formula
-///
-/// ```text
-/// R(t) = R₀ / 2^halvings
-/// ```
-///
-/// where `halvings = ⌊t / halving_rounds⌋`
-///
-/// # Arguments
-///
-/// * `round` - Current round number (0-based)
-/// * `params` - Emission parameters
-///
-/// # Returns
-///
-/// Total reward for the round in µIPN
-pub fn round_reward(round: u64, params: &EmissionParams) -> u128 {
-=======
             r0: Amount::from_micro_ipn(10_000),
-            // Halving every ~2 years at 100ms rounds (315,000,000 rounds)
             halving_rounds: 315_000_000,
-            // 21 million IPN in atomic units
             supply_cap: Amount(SUPPLY_CAP),
-            // 100ms round duration
             round_duration_ms: 100,
-            // Fee cap at 10% of round reward
             fee_cap_bps: 1000,
-            // AI commission at 10%
             ai_commission_bps: 1000,
-            // Network pool at 5%
             network_pool_bps: 500,
-            // Base emission at 60%
             base_emission_bps: 6000,
-            // Transaction fees at 25%
             tx_fee_bps: 2500,
-            // Proposer reward at 20%
             proposer_bps: 2000,
-            // Verifier reward at 80%
             verifier_bps: 8000,
         }
     }
 }
 
 impl DAGEmissionParams {
-    /// Validate emission parameters
     pub fn validate(&self) -> Result<()> {
         if self.r0.is_zero() {
             return Err(anyhow::anyhow!("Initial reward must be positive"));
@@ -331,102 +54,79 @@
         if self.supply_cap.is_zero() {
             return Err(anyhow::anyhow!("Supply cap must be positive"));
         }
-        if self.round_duration_ms == 0 {
-            return Err(anyhow::anyhow!("Round duration must be positive"));
-        }
-        
-        // Check that percentages add up to 100%
-        let total_bps = self.base_emission_bps + self.tx_fee_bps + 
-                       self.ai_commission_bps + self.network_pool_bps;
+        let total_bps = self.base_emission_bps + self.tx_fee_bps +
+                        self.ai_commission_bps + self.network_pool_bps;
         if total_bps != 10_000 {
-            return Err(anyhow::anyhow!(
-                "Emission percentages must sum to 100% (10,000 basis points), got {}", 
-                total_bps
-            ));
-        }
-        
-        // Validate individual percentages
-        if self.fee_cap_bps > 10_000 {
-            return Err(anyhow::anyhow!("Fee cap cannot exceed 100%"));
-        }
-        if self.ai_commission_bps > 10_000 {
-            return Err(anyhow::anyhow!("AI commission cannot exceed 100%"));
-        }
-        
+            return Err(anyhow::anyhow!("Percentages must sum to 10_000 bps, got {}", total_bps));
+        }
         Ok(())
     }
-    
-    /// Get annual emission rate (IPN per year)
-    pub fn annual_emission_rate(&self) -> f64 {
-        let rounds_per_year = (365.25 * 24.0 * 3600.0 * 1000.0) / self.round_duration_ms as f64;
-        let ipn_per_round = self.r0.to_ipn();
-        rounds_per_year * ipn_per_round as f64
-    }
-    
-    /// Get projected total emission time (years)
-    pub fn projected_emission_years(&self) -> f64 {
-        let mut total_rounds = 0u64;
-        let mut halvings = 0u32;
-        
-        loop {
-            let reward = if halvings >= 64 { 
-                Amount::zero() 
-            } else { 
-                Amount(self.r0.atomic() >> halvings) 
-            };
-            if reward.is_zero() {
-                break;
-            }
-            
-            let rounds_in_halving = self.halving_rounds;
-            let _total_reward_in_halving = reward.atomic().saturating_mul(rounds_in_halving as u128);
-            
-            if total_rounds.saturating_add(rounds_in_halving) as u128 * reward.atomic() > self.supply_cap.atomic() {
-                // Calculate partial halving period
-                let remaining_supply = self.supply_cap.atomic().saturating_sub(
-                    total_rounds as u128 * reward.atomic()
-                );
-                let remaining_rounds = remaining_supply / reward.atomic();
-                total_rounds += remaining_rounds as u64;
-                break;
-            }
-            
-            total_rounds += rounds_in_halving;
-            halvings += 1;
-        }
-        
-        total_rounds as f64 * self.round_duration_ms as f64 / (365.25 * 24.0 * 3600.0 * 1000.0)
-    }
-}
-
-/// Compute per-round reward using DAG-Fair halving schedule
-/// Formula: R(t) = R₀ / 2^(⌊t/Th⌋)
+}
+
+/// Validator role.
+#[derive(Debug, Clone, Copy, PartialEq, Eq, Serialize, Deserialize)]
+pub enum ValidatorRole { Proposer, Verifier, AIService }
+
+/// Validator participation.
+#[derive(Debug, Clone, Serialize, Deserialize)]
+pub struct ValidatorParticipation {
+    pub validator_id: [u8; 32],
+    pub role: ValidatorRole,
+    pub block_count: usize,
+    pub uptime_weight: f64,
+    pub reputation_score: u16,
+    pub stake_weight: u64,
+}
+
+/// Round emission summary.
+#[derive(Debug, Clone, Serialize, Deserialize)]
+pub struct RoundEmission {
+    pub round: u64,
+    pub total_reward: u128,
+    pub base_emission: u128,
+    pub tx_fee_portion: u128,
+    pub ai_commission_portion: u128,
+    pub network_pool_portion: u128,
+    pub fee_cap_limit: u128,
+    pub halvings_applied: u32,
+}
+
+/// Validator reward summary.
+#[derive(Debug, Clone, Serialize, Deserialize)]
+pub struct ValidatorReward {
+    pub validator_id: [u8; 32],
+    pub total_reward: u128,
+    pub base_reward: u128,
+    pub tx_fee_reward: u128,
+    pub ai_commission_reward: u128,
+    pub network_pool_dividend: u128,
+    pub role_multiplier: f64,
+    pub participation_score: f64,
+}
+
+/// Compute per-round reward using halving schedule.
 pub fn calculate_round_reward(round: u64, params: &DAGEmissionParams) -> Amount {
->>>>>>> 2eaea05f
     if round == 0 {
         return Amount::zero();
     }
-
     let halvings = (round / params.halving_rounds) as u32;
-
-    // After 64 halvings, reward becomes negligible (effectively 0)
     if halvings >= 64 {
         return Amount::zero();
     }
     Amount(params.r0.atomic() >> halvings)
 }
 
-/// Calculate comprehensive round emission breakdown
+/// Compute full emission breakdown for a round.
 pub fn calculate_round_emission(round: u64, params: &DAGEmissionParams) -> RoundEmission {
     let total_reward = calculate_round_reward(round, params);
     let halvings_applied = (round / params.halving_rounds) as u32;
-    
+
     let base_emission = total_reward.percentage(params.base_emission_bps);
     let tx_fee_portion = total_reward.percentage(params.tx_fee_bps);
     let ai_commission_portion = total_reward.percentage(params.ai_commission_bps);
     let network_pool_portion = total_reward.percentage(params.network_pool_bps);
     let fee_cap_limit = total_reward.percentage(params.fee_cap_bps);
-    
+
     RoundEmission {
         round,
         total_reward: total_reward.atomic(),
@@ -437,232 +137,18 @@
         fee_cap_limit: fee_cap_limit.atomic(),
         halvings_applied,
     }
-<<<<<<< HEAD
-
-    // Right-shift is equivalent to division by 2^halvings
-    params.r0 >> halvings
-=======
->>>>>>> 2eaea05f
-}
-
-/// Validator role in a round
-#[derive(Debug, Clone, Copy, PartialEq, Eq, Serialize, Deserialize)]
-pub enum ValidatorRole {
-    /// Validator proposed one or more blocks
-    Proposer,
-    /// Validator verified blocks
-    Verifier,
-}
-
-/// Contribution of a single validator in a round
-#[derive(Debug, Clone, Serialize, Deserialize)]
-pub struct ValidatorContribution {
-    /// Validator's public key / address
-    pub validator_id: [u8; 32],
-
-    /// Number of blocks proposed by this validator
-    pub blocks_proposed: usize,
-
-    /// Number of blocks verified by this validator
-    pub blocks_verified: usize,
-
-    /// Reputation score (0-10000, where 10000 = 100% reputation)
-    pub reputation_score: u32,
-
-    /// Uptime factor (0-10000, where 10000 = 100% uptime)
-    pub uptime_factor: u32,
-}
-
-impl ValidatorContribution {
-    /// Calculate the weighted contribution score
-    ///
-    /// Score = (proposed × proposer_weight + verified × verifier_weight)
-    ///       × (reputation / 10000) × (uptime / 10000)
-    pub fn weighted_score(&self, params: &EmissionParams) -> u128 {
-        let proposed_weight = (self.blocks_proposed as u128)
-            .saturating_mul(params.proposer_weight_bps as u128);
-
-        let verified_weight = (self.blocks_verified as u128)
-            .saturating_mul(params.verifier_weight_bps as u128);
-
-        let raw_score = proposed_weight.saturating_add(verified_weight);
-
-        // Apply reputation multiplier (scaled by 10000)
-        let rep_adjusted = raw_score
-            .saturating_mul(self.reputation_score as u128)
-            .saturating_div(10000);
-
-        // Apply uptime multiplier (scaled by 10000)
-        rep_adjusted
-            .saturating_mul(self.uptime_factor as u128)
-            .saturating_div(10000)
-    }
-}
-
-/// Distribution of rewards for a single round
-#[derive(Debug, Clone, Serialize, Deserialize)]
-pub struct RoundRewardDistribution {
-<<<<<<< HEAD
-    /// Round number
-    pub round: u64,
-
-    /// Total base emission for this round (µIPN)
-    pub total_base_emission: u128,
-
-    /// Transaction fees collected this round (µIPN)
-    pub transaction_fees: u128,
-
-    /// AI service commissions collected this round (µIPN)
-    pub ai_commissions: u128,
-
-    /// Network pool dividend for this round (µIPN)
-    pub network_dividend: u128,
-
-    /// Total reward distributed (sum of all components)
-    pub total_distributed: u128,
-
-    /// Number of blocks in this round
-    pub block_count: usize,
-
-    /// Number of unique validators who participated
-    pub validator_count: usize,
-
-    /// Per-validator rewards
-    pub validator_rewards: HashMap<[u8; 32], u128>,
-
-    /// Total weighted score across all validators
-    pub total_weighted_score: u128,
-}
-
-impl RoundRewardDistribution {
-    /// Verify that distribution is complete and consistent
-    pub fn validate(&self) -> Result<(), String> {
-        let sum: u128 = self.validator_rewards.values().sum();
-
-        if sum > self.total_distributed {
-            return Err(format!(
-                "Sum of validator rewards ({}) exceeds total distributed ({})",
-                sum, self.total_distributed
-            ));
-        }
-
-        // Allow some rounding loss (up to validator count µIPN)
-        let max_loss = self.validator_count as u128;
-        let diff = self.total_distributed.saturating_sub(sum);
-
-        if diff > max_loss {
-            return Err(format!(
-                "Distribution loss ({}) exceeds maximum allowed ({})",
-                diff, max_loss
-            ));
-        }
-
-        Ok(())
-    }
-}
-
-/// Compute reward distribution for a round
-///
-/// # Arguments
-///
-/// * `round` - Current round number
-/// * `params` - Emission parameters
-/// * `contributions` - List of validator contributions
-/// * `transaction_fees` - Total transaction fees collected in this round (µIPN)
-/// * `ai_commissions` - Total AI service commissions in this round (µIPN)
-/// * `network_pool_balance` - Current network reward pool balance (µIPN)
-///
-/// # Returns
-///
-/// Complete breakdown of reward distribution
-pub fn distribute_round_reward(
-    round: u64,
-    params: &EmissionParams,
-    contributions: &[ValidatorContribution],
-    transaction_fees: u128,
-    ai_commissions: u128,
-    network_pool_balance: u128,
-) -> RoundRewardDistribution {
-    // Calculate base emission for this round
-    let base_emission = round_reward(round, params);
-
-    // Calculate component rewards
-    let base_reward = (base_emission * params.base_emission_bps as u128) / 10_000;
-    let fee_reward = (transaction_fees * params.fee_share_bps as u128) / 10_000;
-    let ai_reward = (ai_commissions * params.ai_commission_bps as u128) / 10_000;
-    let network_reward = (network_pool_balance * params.network_pool_bps as u128) / 10_000;
-
-    let total_distributed = base_reward
-        .saturating_add(fee_reward)
-        .saturating_add(ai_reward)
-        .saturating_add(network_reward);
-
-    // If no contributions, return empty distribution with zero rewards
-    if contributions.is_empty() {
-        return RoundRewardDistribution {
-            round,
-            total_base_emission: base_emission,
-            transaction_fees,
-            ai_commissions,
-            network_dividend: 0, // No dividend if no contributions
-            total_distributed: 0, // No distribution if no work done
-            block_count: 0,
-            validator_count: 0,
-            validator_rewards: HashMap::new(),
-            total_weighted_score: 0,
-        };
-    }
-    
-    // If total distributed is zero, return empty distribution
-    if total_distributed == 0 {
-        return RoundRewardDistribution {
-            round,
-            total_base_emission: base_emission,
-            transaction_fees,
-            ai_commissions,
-            network_dividend: network_reward,
-            total_distributed: 0,
-            block_count: 0,
-            validator_count: 0,
-            validator_rewards: HashMap::new(),
-            total_weighted_score: 0,
-        };
-    }
-
-    // Calculate total weighted score
-    let total_weighted_score: u128 = contributions
-        .iter()
-        .map(|c| c.weighted_score(params))
-        .sum();
-
-    // Distribute rewards proportionally
-    let mut validator_rewards = HashMap::new();
-
-    if total_weighted_score > 0 {
-        for contribution in contributions {
-            let validator_score = contribution.weighted_score(params);
-            let validator_reward = total_distributed
-                .saturating_mul(validator_score)
-                .saturating_div(total_weighted_score);
-
-            *validator_rewards.entry(contribution.validator_id).or_insert(0) += validator_reward;
-        }
-    }
-
-    // Count total blocks
-    let block_count: usize = contributions
-        .iter()
-        .map(|c| c.blocks_proposed + c.blocks_verified)
-        .sum();
-=======
-    pub total: Amount,
-    pub proposer_reward: Amount,
-    pub verifier_pool: Amount,
-    pub verifier_count: usize,
-    pub per_verifier: Amount,
-}
-
-/// DAG-Fair reward distribution for a round
+}
+
+/// Compute validator participation score.
+fn calculate_participation_score(p: &ValidatorParticipation) -> f64 {
+    let block_score = p.block_count as f64;
+    let uptime_score = p.uptime_weight;
+    let reputation_score = p.reputation_score as f64 / 10_000.0;
+    let stake_score = (p.stake_weight as f64).ln_1p();
+    block_score * 0.4 + uptime_score * 0.3 + reputation_score * 0.2 + stake_score * 0.1
+}
+
+/// DAG-Fair reward distribution.
 pub fn distribute_dag_fair_rewards(
     round: u64,
     params: &DAGEmissionParams,
@@ -671,1005 +157,66 @@
     ai_commissions: Amount,
 ) -> Result<Vec<ValidatorReward>> {
     let round_emission = calculate_round_emission(round, params);
-    
     if participations.is_empty() {
         return Ok(vec![]);
     }
-    
-    // Apply fee cap
+
     let effective_fees = collected_fees.min(Amount::from_atomic(round_emission.fee_cap_limit));
-    
-    // Calculate total participation score
-    let total_participation_score: f64 = participations.iter()
-        .map(|p| calculate_participation_score(p))
-        .sum();
-    
-    if total_participation_score == 0.0 {
+    let total_score: f64 = participations.iter().map(calculate_participation_score).sum();
+    if total_score == 0.0 {
         return Ok(vec![]);
     }
-    
+
     let mut rewards = Vec::new();
-    
-    for participation in participations {
-        let participation_score = calculate_participation_score(participation);
-        let participation_ratio = participation_score / total_participation_score;
-        
-        // Calculate role multiplier
-        let role_multiplier = match participation.role {
-            ValidatorRole::Proposer => 1.2, // 20% bonus for proposers
-            ValidatorRole::Verifier => 1.0, // Standard reward
-            ValidatorRole::AIService => 1.1, // 10% bonus for AI services
+    for p in participations {
+        let score = calculate_participation_score(p);
+        let ratio = score / total_score;
+        let multiplier = match p.role {
+            ValidatorRole::Proposer => 1.2,
+            ValidatorRole::Verifier => 1.0,
+            ValidatorRole::AIService => 1.1,
         };
-        
-        // Base emission reward
-        let base_reward = Amount::from_atomic(round_emission.base_emission)
-            .percentage((participation_ratio * 1000.0) as u16)
-            .percentage((role_multiplier * 1000.0) as u16);
-        
-        // Transaction fee reward (proportional to participation)
-        let tx_fee_reward = effective_fees
-            .percentage((participation_ratio * 1000.0) as u16)
-            .percentage((role_multiplier * 1000.0) as u16);
-        
-        // AI commission reward (only for AI service providers)
-        let ai_commission_reward = if participation.role == ValidatorRole::AIService {
-            ai_commissions
-                .percentage((participation_ratio * 1000.0) as u16)
-                .percentage((role_multiplier * 1000.0) as u16)
+
+        let base = Amount::from_atomic(round_emission.base_emission)
+            .percentage((ratio * 1000.0) as u16);
+        let tx = effective_fees.percentage((ratio * 1000.0) as u16);
+        let ai = if p.role == ValidatorRole::AIService {
+            ai_commissions.percentage((ratio * 1000.0) as u16)
         } else {
             Amount::zero()
         };
-        
-        // Network pool dividend (distributed equally among all participants)
-        let network_pool_dividend = Amount::from_atomic(round_emission.network_pool_portion)
-            .percentage((1000.0 / participations.len() as f64) as u16)
-            .percentage((role_multiplier * 1000.0) as u16);
-        
-        let total_reward = base_reward + tx_fee_reward + ai_commission_reward + network_pool_dividend;
-        
+        let pool = Amount::from_atomic(round_emission.network_pool_portion)
+            .percentage((1000.0 / participations.len() as f64) as u16);
+
+        let total = base + tx + ai + pool;
+
         rewards.push(ValidatorReward {
-            validator_id: participation.validator_id,
-            total_reward: total_reward.atomic(),
-            base_reward: base_reward.atomic(),
-            tx_fee_reward: tx_fee_reward.atomic(),
-            ai_commission_reward: ai_commission_reward.atomic(),
-            network_pool_dividend: network_pool_dividend.atomic(),
-            role_multiplier,
-            participation_score,
+            validator_id: p.validator_id,
+            total_reward: total.atomic(),
+            base_reward: base.atomic(),
+            tx_fee_reward: tx.atomic(),
+            ai_commission_reward: ai.atomic(),
+            network_pool_dividend: pool.atomic(),
+            role_multiplier: multiplier,
+            participation_score: score,
         });
     }
-    
     Ok(rewards)
 }
 
-/// Legacy distribution function for backward compatibility
-pub fn distribute_round_reward(
-    round: u64,
-    params: &DAGEmissionParams,
-    block_count: usize,
-    verifier_count: usize,
-) -> RoundRewardDistribution {
-    let total = calculate_round_reward(round, params);
-    if total.is_zero() || block_count == 0 {
-        return RoundRewardDistribution {
-            total: Amount::zero(),
-            proposer_reward: Amount::zero(),
-            verifier_pool: Amount::zero(),
-            verifier_count: 0,
-            per_verifier: Amount::zero(),
-        };
-    }
-    
-    let proposer_reward = total.percentage(params.proposer_bps);
-    let verifier_pool = total.saturating_sub(proposer_reward);
-    let per_verifier = if verifier_count > 0 {
-        verifier_pool / verifier_count as u128
-    } else {
-        Amount::zero()
-    };
->>>>>>> 2eaea05f
-
-    RoundRewardDistribution {
-        round,
-        total_base_emission: base_emission,
-        transaction_fees,
-        ai_commissions,
-        network_dividend: network_reward,
-        total_distributed,
-        block_count,
-        validator_count: contributions.len(),
-        validator_rewards,
-        total_weighted_score,
-    }
-}
-
-/// Calculate participation score for a validator
-fn calculate_participation_score(participation: &ValidatorParticipation) -> f64 {
-    let block_score = participation.block_count as f64;
-    let uptime_score = participation.uptime_weight;
-    let reputation_score = participation.reputation_score as f64 / 10000.0;
-    let stake_score = (participation.stake_weight as f64).ln_1p(); // Log scale for stake
-    
-    // Weighted combination: 40% blocks, 30% uptime, 20% reputation, 10% stake
-    block_score * 0.4 + uptime_score * 0.3 + reputation_score * 0.2 + stake_score * 0.1
-}
-
-/// Project total supply emitted after given number of rounds
-<<<<<<< HEAD
-///
-/// Uses geometric series to calculate cumulative emission:
-///
-/// ```text
-/// Total = Σ(R₀ / 2^i × rounds_per_halving_period)
-/// ```
-///
-/// # Arguments
-///
-/// * `rounds` - Number of rounds to project
-/// * `params` - Emission parameters
-///
-/// # Returns
-///
-/// Projected total supply in µIPN, capped at supply_cap
-pub fn projected_supply(rounds: u64, params: &EmissionParams) -> u128 {
-=======
-pub fn projected_supply(rounds: u64, params: &DAGEmissionParams) -> Amount {
->>>>>>> 2eaea05f
-    if rounds == 0 {
-        return Amount::zero();
-    }
-
-    let mut total = Amount::zero();
-    let mut halvings = 0u32;
-
-    loop {
-<<<<<<< HEAD
-        let reward = if halvings >= 64 { 0 } else { params.r0 >> halvings };
-
-        if reward == 0 {
-=======
-        let reward = if halvings >= 64 { 
-            Amount::zero() 
-        } else { 
-            Amount(params.r0.atomic() >> halvings) 
-        };
-        if reward.is_zero() {
->>>>>>> 2eaea05f
-            break;
-        }
-
-        let start_round = (halvings as u64) * params.halving_rounds + 1;
-        let end_round = ((halvings + 1) as u64) * params.halving_rounds;
-
-        if start_round > rounds {
-            break;
-        }
-
-        let effective_end = end_round.min(rounds);
-        let count = (effective_end - start_round + 1) as u128;
-        total = Amount(total.atomic().saturating_add(reward.atomic().saturating_mul(count)));
-
-        halvings += 1;
-    }
-
-    if total > params.supply_cap {
-        params.supply_cap
-    } else {
-        total
-    }
-}
-
-/// Calculate emission curve data for visualization
-pub fn calculate_emission_curve(
-    params: &DAGEmissionParams,
-    max_rounds: u64,
-    sample_interval: u64,
-) -> Vec<(u64, u128, u128)> {
-    let mut curve = Vec::new();
-    
-    for round in (0..=max_rounds).step_by(sample_interval as usize) {
-        let round_reward = calculate_round_reward(round, params);
-        let cumulative_supply = projected_supply(round, params);
-        curve.push((round, round_reward.atomic(), cumulative_supply.atomic()));
-    }
-    
-    curve
-}
-
-/// Calculate annual emission schedule
-pub fn calculate_annual_emission_schedule(
-    params: &DAGEmissionParams,
-    years: u32,
-) -> Vec<(u32, u128, u128)> {
-    let rounds_per_year = (365.25 * 24.0 * 3600.0 * 1000.0) / params.round_duration_ms as f64;
-    let mut schedule = Vec::new();
-    
-    for year in 1..=years {
-        let start_round = ((year - 1) as f64 * rounds_per_year) as u64 + 1;
-        let end_round = (year as f64 * rounds_per_year) as u64;
-        
-        let mut annual_emission = Amount::zero();
-        for round in start_round..=end_round {
-            annual_emission = annual_emission + calculate_round_reward(round, params);
-        }
-        
-        let cumulative_supply = projected_supply(end_round, params);
-        schedule.push((year, annual_emission.atomic(), cumulative_supply.atomic()));
-    }
-    
-    schedule
-}
-
-<<<<<<< HEAD
-/// Calculate the round number when supply cap is reached (or projected to be reached)
-pub fn rounds_until_cap(params: &EmissionParams) -> u64 {
-    // Binary search for the round where supply >= cap
-    let mut low = 0u64;
-    let mut high = params.halving_rounds * 100; // Max 100 halvings
-
-    while low < high {
-        let mid = (low + high) / 2;
-        let supply = projected_supply(mid, params);
-
-        if supply >= params.supply_cap {
-            high = mid;
-        } else {
-            low = mid + 1;
-        }
-    }
-
-    low
-}
-
-/// Weekly fee-recycling parameters
+/// Fee recycling settings.
 #[derive(Debug, Clone, Serialize, Deserialize)]
 pub struct FeeRecyclingParams {
-    /// Rounds per week (≈ 6,048,000 at 100 ms rounds)
-    pub rounds_per_week: u64,
-
-    /// Percentage of collected fees to recycle (basis points; 10000 = 100%)
-=======
-/// DAG-Fair emission system manager
-pub struct DAGEmissionSystem {
-    /// Current emission parameters
-    params: DAGEmissionParams,
-    /// Current round
-    current_round: u64,
-    /// Total supply emitted so far
-    total_emitted: Amount,
-    /// Fee collection pool
-    fee_pool: Amount,
-    /// AI commission pool
-    ai_commission_pool: Amount,
-    /// Network reward pool
-    network_pool: Amount,
-}
-
-impl DAGEmissionSystem {
-    /// Create a new DAG-Fair emission system
-    pub fn new(params: DAGEmissionParams) -> Result<Self> {
-        params.validate()?;
-        Ok(Self {
-            params,
-            current_round: 0,
-            total_emitted: Amount::zero(),
-            fee_pool: Amount::zero(),
-            ai_commission_pool: Amount::zero(),
-            network_pool: Amount::zero(),
-        })
-    }
-    
-    /// Process a round and distribute rewards
-    pub fn process_round(
-        &mut self,
-        participations: &[ValidatorParticipation],
-        collected_fees: Amount,
-        ai_commissions: Amount,
-    ) -> Result<Vec<ValidatorReward>> {
-        self.current_round += 1;
-        
-        // Add to pools
-        self.fee_pool = self.fee_pool + collected_fees;
-        self.ai_commission_pool = self.ai_commission_pool + ai_commissions;
-        
-        // Distribute rewards
-        let rewards = distribute_dag_fair_rewards(
-            self.current_round,
-            &self.params,
-            participations,
-            self.fee_pool,
-            self.ai_commission_pool,
-        )?;
-        
-        // Update total emitted
-        let round_emission = calculate_round_emission(self.current_round, &self.params);
-        self.total_emitted = self.total_emitted + Amount::from_atomic(round_emission.total_reward);
-        
-        // Clear pools after distribution
-        self.fee_pool = Amount::zero();
-        self.ai_commission_pool = Amount::zero();
-        
-        Ok(rewards)
-    }
-    
-    /// Get current emission parameters
-    pub fn get_params(&self) -> &DAGEmissionParams {
-        &self.params
-    }
-    
-    /// Update emission parameters (requires governance approval)
-    pub fn update_params(&mut self, new_params: DAGEmissionParams) -> Result<()> {
-        new_params.validate()?;
-        self.params = new_params;
-        Ok(())
-    }
-    
-    /// Get current round
-    pub fn current_round(&self) -> u64 {
-        self.current_round
-    }
-    
-    /// Get total emitted supply
-    pub fn total_emitted(&self) -> Amount {
-        self.total_emitted
-    }
-    
-    /// Get remaining supply
-    pub fn remaining_supply(&self) -> Amount {
-        self.params.supply_cap.saturating_sub(self.total_emitted)
-    }
-    
-    /// Check if emission is complete
-    pub fn is_emission_complete(&self) -> bool {
-        self.total_emitted >= self.params.supply_cap
-    }
-    
-    /// Get emission statistics
-    pub fn get_emission_stats(&self) -> EmissionStats {
-        EmissionStats {
-            current_round: self.current_round,
-            total_emitted: self.total_emitted.atomic(),
-            remaining_supply: self.remaining_supply().atomic(),
-            supply_cap: self.params.supply_cap.atomic(),
-            emission_percentage: (self.total_emitted.to_ipn() as f64 / self.params.supply_cap.to_ipn() as f64) * 100.0,
-            annual_emission_rate: self.params.annual_emission_rate(),
-            projected_completion_years: self.params.projected_emission_years(),
-        }
-    }
-}
-
-/// Fee recycling parameters
-#[derive(Debug, Clone, Serialize, Deserialize)]
-pub struct FeeRecyclingParams {
-    /// Percentage of fees to recycle (basis points)
->>>>>>> 2eaea05f
     pub recycle_bps: u16,
 }
 
 impl Default for FeeRecyclingParams {
     fn default() -> Self {
-        Self {
-<<<<<<< HEAD
-            // At 100ms per round: 10 rounds/sec × 60 × 60 × 24 × 7
-            rounds_per_week: 6_048_000,
-
-            // Recycle 100% of fees back into reward pool
-            recycle_bps: 10_000,
-=======
-            recycle_bps: 10_000, // 100% by default
->>>>>>> 2eaea05f
-        }
-    }
-}
-
-/// Compute amount of fees to recycle back into reward pool
-pub fn calculate_fee_recycling(collected_fees: Amount, params: &FeeRecyclingParams) -> Amount {
-    collected_fees.percentage(params.recycle_bps)
-}
-
-/// Emission statistics
-#[derive(Debug, Clone, Serialize, Deserialize)]
-pub struct EmissionStats {
-    pub current_round: u64,
-    pub total_emitted: u128,
-    pub remaining_supply: u128,
-    pub supply_cap: u128,
-    pub emission_percentage: f64,
-    pub annual_emission_rate: f64,
-    pub projected_completion_years: f64,
-}
-
-// ============================================================================
-// Advanced DAG-Fair Emission Types and Functions (for integration tests)
-// ============================================================================
-
-/// Type alias for micro-IPN (smallest unit: 1 IPN = 10^8 µIPN)
-pub type MicroIPN = u128;
-
-/// Constant: micro-IPN per IPN
-pub const MICRO_PER_IPN: u128 = 100_000_000;
-
-/// Validator identifier
-#[derive(Debug, Clone, PartialEq, Eq, Hash, Serialize, Deserialize)]
-pub struct ValidatorId(pub String);
-
-/// Validator role in a round
-#[derive(Debug, Clone, Copy, PartialEq, Eq, Serialize, Deserialize)]
-pub enum Role {
-    Proposer,
-    Verifier,
-}
-
-/// Participation record for a validator in a round
-#[derive(Debug, Clone, Serialize, Deserialize)]
-pub struct Participation {
-    pub role: Role,
-    pub blocks: u64,
-}
-
-/// Set of validator participations for a round
-pub type ParticipationSet = HashMap<ValidatorId, Participation>;
-
-/// Enhanced economics parameters with additional controls
-#[derive(Debug, Clone, Serialize, Deserialize)]
-pub struct EconomicsParams {
-    pub r0: u128,
-    pub halving_interval_rounds: u64,
-    pub hard_cap_micro: MicroIPN,
-    pub proposer_bps: u16,
-    pub verifier_bps: u16,
-}
-
-impl Default for EconomicsParams {
-    fn default() -> Self {
-        Self {
-            r0: 10_000,
-            halving_interval_rounds: 315_000_000,
-            hard_cap_micro: 21_000_000 * MICRO_PER_IPN,
-            proposer_bps: 2000,
-            verifier_bps: 8000,
-        }
-    }
-}
-
-/// Compute emission for a specific round
-pub fn emission_for_round(round: u64, params: &EconomicsParams) -> MicroIPN {
-    if round == 0 {
-        return 0;
-    }
-    let halvings = (round / params.halving_interval_rounds) as u32;
-    if halvings >= 64 {
-        return 0;
-    }
-    params.r0 >> halvings
-}
-
-/// Compute emission with hard cap enforcement
-pub fn emission_for_round_capped(
-    round: u64,
-    total_issued: MicroIPN,
-    params: &EconomicsParams,
-) -> Result<MicroIPN, &'static str> {
-    if total_issued >= params.hard_cap_micro {
-        return Err("hard cap exceeded");
-    }
-    let base_emission = emission_for_round(round, params);
-    let remaining = params.hard_cap_micro.saturating_sub(total_issued);
-    Ok(base_emission.min(remaining))
-}
-
-/// Distribution result
-pub type Payouts = HashMap<ValidatorId, MicroIPN>;
-
-/// Distribute emission and fees among validators based on participation
-pub fn distribute_round(
-    emission_micro: MicroIPN,
-    fees_micro: MicroIPN,
-    parts: &ParticipationSet,
-    params: &EconomicsParams,
-) -> Result<(Payouts, MicroIPN, MicroIPN), &'static str> {
-    if parts.is_empty() {
-        return Ok((HashMap::new(), 0, 0));
-    }
-
-    let total_pool = emission_micro.saturating_add(fees_micro);
-    if total_pool == 0 {
-        return Ok((HashMap::new(), 0, 0));
-    }
-
-    // Calculate total blocks by proposers and verifiers
-    let mut proposer_blocks = 0u64;
-    let mut verifier_blocks = 0u64;
-
-    for participation in parts.values() {
-        match participation.role {
-            Role::Proposer => proposer_blocks += participation.blocks,
-            Role::Verifier => verifier_blocks += participation.blocks,
-        }
-    }
-
-    let total_blocks = proposer_blocks.saturating_add(verifier_blocks);
-    if total_blocks == 0 {
-        return Ok((HashMap::new(), 0, 0));
-    }
-
-    // Split pool according to proposer/verifier basis points
-    let proposer_pool = (total_pool * params.proposer_bps as u128) / 10_000;
-    let verifier_pool = total_pool.saturating_sub(proposer_pool);
-
-    let mut payouts = HashMap::new();
-    let mut emission_paid = 0u128;
-    let mut fees_paid = 0u128;
-
-    // Distribute to each validator proportionally
-    for (vid, participation) in parts.iter() {
-        let payout = match participation.role {
-            Role::Proposer if proposer_blocks > 0 => {
-                (proposer_pool * participation.blocks as u128) / proposer_blocks as u128
-            }
-            Role::Verifier if verifier_blocks > 0 => {
-                (verifier_pool * participation.blocks as u128) / verifier_blocks as u128
-            }
-            _ => 0,
-        };
-
-        if payout > 0 {
-            payouts.insert(vid.clone(), payout);
-            // Track what portion came from emission vs fees
-            let emission_portion = (payout * emission_micro) / total_pool;
-            let fee_portion = payout.saturating_sub(emission_portion);
-            emission_paid = emission_paid.saturating_add(emission_portion);
-            fees_paid = fees_paid.saturating_add(fee_portion);
-        }
-    }
-
-    Ok((payouts, emission_paid, fees_paid))
-}
-
-/// Sum emission over a range of rounds
-pub fn sum_emission_over_rounds<F>(start: u64, end: u64, mut emission_fn: F) -> MicroIPN
-where
-    F: FnMut(u64) -> MicroIPN,
-{
-    let mut total = 0u128;
-    for round in start..=end {
-        total = total.saturating_add(emission_fn(round));
-    }
-    total
-}
-
-/// Calculate auto-burn amount due to rounding errors
-pub fn epoch_auto_burn(expected: MicroIPN, actual: MicroIPN) -> MicroIPN {
-    expected.saturating_sub(actual)
-}
-
-/// Emission audit record for transparency and governance
-#[derive(Debug, Clone, Serialize, Deserialize)]
-pub struct EmissionAuditRecord {
-    /// Starting round of audit period
-    pub start_round: u64,
-
-    /// Ending round of audit period
-    pub end_round: u64,
-
-    /// Total base emission during period (µIPN)
-    pub total_base_emission: u128,
-
-    /// Total transaction fees collected (µIPN)
-    pub total_fees_collected: u128,
-
-    /// Total AI commissions collected (µIPN)
-    pub total_ai_commissions: u128,
-
-    /// Total network dividends distributed (µIPN)
-    pub total_network_dividends: u128,
-
-    /// Total rewards distributed to validators (µIPN)
-    pub total_distributed: u128,
-
-    /// Cumulative supply at end of period (µIPN)
-    pub cumulative_supply: u128,
-
-    /// Number of rounds with zero participation
-    pub empty_rounds: u64,
-
-    /// Hash of all distribution records (for verification)
-    pub distribution_hash: [u8; 32],
-}
-
-#[cfg(test)]
-mod tests {
-    use super::*;
-
-    fn create_test_params() -> DAGEmissionParams {
-        DAGEmissionParams {
-            r0: Amount::from_micro_ipn(10_000),
-            halving_rounds: 1000,
-            supply_cap: Amount::from_atomic(21_000_000_00000000),
-            round_duration_ms: 100,
-            fee_cap_bps: 1000,
-            ai_commission_bps: 1000,
-            network_pool_bps: 500,
-            base_emission_bps: 6000,
-            tx_fee_bps: 2500,
-            proposer_bps: 2000,
-            verifier_bps: 8000,
-        }
-    }
-
-    fn create_test_participation(validator_id: [u8; 32], role: ValidatorRole) -> ValidatorParticipation {
-        ValidatorParticipation {
-            validator_id,
-            role,
-            block_count: 1,
-            uptime_weight: 0.95,
-            reputation_score: 8000,
-            stake_weight: 1000000,
-        }
-    }
-
-    #[test]
-    fn test_default_params_valid() {
-        let params = EmissionParams::default();
-        assert!(params.validate().is_ok());
-    }
-
-    #[test]
-    fn test_round_reward_halving() {
-<<<<<<< HEAD
-        let params = EmissionParams {
-            r0: 10_000,
-            halving_rounds: 1000,
-            ..Default::default()
-        };
-
-        // First epoch
-        assert_eq!(round_reward(1, &params), 10_000);
-        assert_eq!(round_reward(999, &params), 10_000);
-
-        // First halving
-        assert_eq!(round_reward(1000, &params), 5_000);
-        assert_eq!(round_reward(1999, &params), 5_000);
-
-        // Second halving
-        assert_eq!(round_reward(2000, &params), 2_500);
-
-        // Third halving
-        assert_eq!(round_reward(3000, &params), 1_250);
-    }
-
-    #[test]
-    fn test_distribution_with_contributions() {
-        let params = EmissionParams::default();
-
-        let contributions = vec![
-            ValidatorContribution {
-                validator_id: [1u8; 32],
-                blocks_proposed: 5,
-                blocks_verified: 10,
-                reputation_score: 8000, // 80% reputation
-                uptime_factor: 10000,   // 100% uptime
-            },
-            ValidatorContribution {
-                validator_id: [2u8; 32],
-                blocks_proposed: 3,
-                blocks_verified: 8,
-                reputation_score: 9000, // 90% reputation
-                uptime_factor: 9500,    // 95% uptime
-            },
-        ];
-
-        let dist = distribute_round_reward(100, &params, &contributions, 1000, 500, 10_000);
-
-        assert!(dist.total_distributed > 0);
-        assert_eq!(dist.validator_count, 2);
-        assert!(dist.validator_rewards.contains_key(&[1u8; 32]));
-        assert!(dist.validator_rewards.contains_key(&[2u8; 32]));
-        assert!(dist.validate().is_ok());
-    }
-
-    #[test]
-    fn test_distribution_empty() {
-        let params = EmissionParams::default();
-        let dist = distribute_round_reward(100, &params, &[], 0, 0, 0);
-
-        assert_eq!(dist.total_distributed, 0);
-        assert_eq!(dist.validator_count, 0);
-        assert!(dist.validator_rewards.is_empty());
-=======
-        let params = create_test_params();
-        assert_eq!(calculate_round_reward(999, &params).atomic(), 10_000);
-        assert_eq!(calculate_round_reward(1000, &params).atomic(), 5_000);
-        assert_eq!(calculate_round_reward(2000, &params).atomic(), 2_500);
-        assert_eq!(calculate_round_reward(3000, &params).atomic(), 1_250);
-    }
-
-    #[test]
-    fn test_round_emission_calculation() {
-        let params = create_test_params();
-        let emission = calculate_round_emission(1, &params);
-        
-        assert_eq!(emission.total_reward, 10_000);
-        assert_eq!(emission.base_emission, 6_000); // 60%
-        assert_eq!(emission.tx_fee_portion, 2_500); // 25%
-        assert_eq!(emission.ai_commission_portion, 1_000); // 10%
-        assert_eq!(emission.network_pool_portion, 500); // 5%
-        assert_eq!(emission.halvings_applied, 0);
-    }
-
-    #[test]
-    fn test_dag_fair_distribution() {
-        let params = create_test_params();
-        let participations = vec![
-            create_test_participation([1u8; 32], ValidatorRole::Proposer),
-            create_test_participation([2u8; 32], ValidatorRole::Verifier),
-            create_test_participation([3u8; 32], ValidatorRole::AIService),
-        ];
-        
-        let rewards = distribute_dag_fair_rewards(1, &params, &participations, Amount::from_micro_ipn(1000), Amount::from_micro_ipn(500)).unwrap();
-        
-        assert_eq!(rewards.len(), 3);
-        
-        // Proposer should get highest reward due to 1.2x multiplier
-        let proposer_reward = rewards.iter().find(|r| r.validator_id == [1u8; 32]).unwrap();
-        assert!(proposer_reward.total_reward > 0);
-        assert_eq!(proposer_reward.role_multiplier, 1.2);
-        
-        // AI service should get commission
-        let ai_reward = rewards.iter().find(|r| r.validator_id == [3u8; 32]).unwrap();
-        assert!(ai_reward.ai_commission_reward > 0);
->>>>>>> 2eaea05f
-    }
-
-    #[test]
-    fn test_projected_supply_growth() {
-<<<<<<< HEAD
-        let params = EmissionParams {
-            r0: 10_000,
-            halving_rounds: 1000,
-            supply_cap: 21_000_000_00000000,
-            ..Default::default()
-        };
-
-        let s1 = projected_supply(1000, &params);
-        let s2 = projected_supply(2000, &params);
-
-        // After first halving period: 1000 rounds × 10,000 µIPN
-        assert_eq!(s1, 10_000 * 1000);
-
-        // After second halving period: first period + (1000 rounds × 5,000 µIPN)
-        assert_eq!(s2, 10_000 * 1000 + 5_000 * 1000);
-
-        // Verify monotonic increase
-        assert!(s2 > s1);
-=======
-        let params = create_test_params();
-        let s1 = projected_supply(1000, &params);
-        let s2 = projected_supply(2000, &params);
-        assert_eq!(s1.atomic(), 10_000 * 1000);
-        assert_eq!(s2.atomic(), 10_000 * 1000 + 5_000 * 1000);
->>>>>>> 2eaea05f
-    }
-
-    #[test]
-    fn test_supply_cap_enforced() {
-<<<<<<< HEAD
-        let params = EmissionParams {
-            r0: 1_000_000,
-            halving_rounds: 100,
-            supply_cap: 50_000,
-            ..Default::default()
-=======
-        let params = DAGEmissionParams {
-            supply_cap: Amount::from_atomic(50_000),
-            ..create_test_params()
->>>>>>> 2eaea05f
-        };
-
-        let supply = projected_supply(10_000_000, &params);
-        assert!(supply <= params.supply_cap);
-        assert_eq!(supply, params.supply_cap);
-    }
-
-    #[test]
-    fn test_emission_system() {
-        let params = create_test_params();
-        let mut system = DAGEmissionSystem::new(params).unwrap();
-        
-        assert_eq!(system.current_round(), 0);
-        assert_eq!(system.total_emitted(), Amount::zero());
-        
-        let participations = vec![
-            create_test_participation([1u8; 32], ValidatorRole::Proposer),
-        ];
-        
-        let rewards = system.process_round(&participations, Amount::from_micro_ipn(1000), Amount::from_micro_ipn(500)).unwrap();
-        assert_eq!(system.current_round(), 1);
-        assert!(system.total_emitted() > Amount::zero());
-        assert!(!rewards.is_empty());
-    }
-
-    #[test]
-    fn test_fee_recycling() {
-        let params = FeeRecyclingParams::default();
-<<<<<<< HEAD
-        assert_eq!(calculate_fee_recycling(10_000, &params), 10_000);
-
-=======
-        assert_eq!(calculate_fee_recycling(Amount::from_atomic(10_000), &params).atomic(), 10_000);
->>>>>>> 2eaea05f
-        let params_half = FeeRecyclingParams {
-            recycle_bps: 5000,
-            ..Default::default()
-        };
-        assert_eq!(calculate_fee_recycling(Amount::from_atomic(10_000), &params_half).atomic(), 5_000);
-    }
-
-    #[test]
-    fn test_parameter_validation() {
-        let mut params = create_test_params();
-        assert!(params.validate().is_ok());
-        
-        // Test invalid percentages
-        params.base_emission_bps = 7000; // This would make total > 100%
-        assert!(params.validate().is_err());
-        
-        // Test valid percentages
-        params.base_emission_bps = 6000;
-        params.tx_fee_bps = 2500;
-        params.ai_commission_bps = 1000;
-        params.network_pool_bps = 500;
-        assert!(params.validate().is_ok());
-    }
-
-    #[test]
-    fn test_emission_curve() {
-        let params = create_test_params();
-        let curve = calculate_emission_curve(&params, 5000, 1000);
-        
-        assert!(!curve.is_empty());
-        assert_eq!(curve[0].0, 0); // First entry should be round 0
-        assert_eq!(curve[0].1, 0); // Round 0 should have 0 reward
-    }
-
-    #[test]
-    fn test_annual_emission_schedule() {
-        let params = create_test_params();
-        let schedule = calculate_annual_emission_schedule(&params, 3);
-        
-        assert_eq!(schedule.len(), 3);
-        assert!(schedule[0].1 > 0); // First year should have emission
-        assert!(schedule[1].1 < schedule[0].1); // Second year should have less due to halving
-    }
-
-    #[test]
-    fn test_participation_score_calculation() {
-        let participation = create_test_participation([1u8; 32], ValidatorRole::Proposer);
-        let score = calculate_participation_score(&participation);
-        
-        assert!(score > 0.0);
-        assert!(score <= 10.0); // Reasonable upper bound
-    }
-
-    #[test]
-    fn test_ultra_fine_precision() {
-        // Test yocto-IPN precision in reward distribution
-        let micro_reward = Amount::from_str_ipn("0.0001").unwrap();
-        let (per_block, remainder) = micro_reward.split(1000);
-        
-        // Each block should get exactly 0.0000001 IPN (100 nanoIPN)
-        assert_eq!(per_block.atomic(), 100_000_000_000_000_000);
-        assert_eq!(remainder.atomic(), 0);
-        
-        // Verify no loss in splitting
-        let reconstructed = per_block * 1000 + remainder;
-        assert_eq!(reconstructed, micro_reward);
-    }
-
-    #[test]
-<<<<<<< HEAD
-    fn test_emission_converges() {
-        let params = EmissionParams::default();
-        let s10k = projected_supply(10_000, &params);
-        let s100k = projected_supply(100_000, &params);
-        let s1m = projected_supply(1_000_000, &params);
-
-        assert!(s10k < s100k);
-        assert!(s100k < s1m);
-        assert!(s1m <= params.supply_cap);
-    }
-
-    #[test]
-    fn test_weighted_score_calculation() {
-        let params = EmissionParams::default();
-
-        let contribution = ValidatorContribution {
-            validator_id: [1u8; 32],
-            blocks_proposed: 10,
-            blocks_verified: 20,
-            reputation_score: 8000,  // 80%
-            uptime_factor: 10000,    // 100%
-        };
-
-        let score = contribution.weighted_score(&params);
-
-        // Expected: (10 × 12000 + 20 × 10000) × 0.8 × 1.0
-        //         = (120000 + 200000) × 0.8
-        //         = 320000 × 0.8 = 256000
-        assert_eq!(score, 256_000);
-    }
-
-    #[test]
-    fn test_rounds_until_cap() {
-        let params = EmissionParams {
-            r0: 10_000,
-            halving_rounds: 1000,
-            supply_cap: 20_000_000, // Small cap for testing
-            ..Default::default()
-        };
-
-        let rounds = rounds_until_cap(&params);
-        let supply = projected_supply(rounds, &params);
-
-        // The supply should be at or very close to the cap
-        // Allow for the fact that we might overshoot slightly on the last round
-        assert!(
-            supply >= params.supply_cap || (params.supply_cap - supply) <= params.r0,
-            "Supply {} should be >= cap {} or within one round reward",
-            supply,
-            params.supply_cap
-        );
-        assert!(rounds > 0);
-    }
-
-    #[test]
-    fn test_default_emission_schedule() {
-        let params = EmissionParams::default();
-
-        // Year 1 (assuming 10 rounds/sec, 100ms each)
-        let rounds_per_year = 10 * 60 * 60 * 24 * 365; // ~315,360,000
-        let year1 = projected_supply(rounds_per_year, &params);
-
-        // Should emit roughly 31,536 IPN in year 1 (before first halving)
-        // 10,000 µIPN/round × 315,360,000 rounds ≈ 3,153,600,000,000 µIPN = 31,536 IPN
-        assert!(year1 > 30_000_00000000); // > 30,000 IPN
-        assert!(year1 < 33_000_00000000); // < 33,000 IPN
-    }
-
-    #[test]
-    fn test_reputation_impact() {
-        let params = EmissionParams::default();
-
-        let high_rep = ValidatorContribution {
-            validator_id: [1u8; 32],
-            blocks_proposed: 10,
-            blocks_verified: 10,
-            reputation_score: 10000, // 100%
-            uptime_factor: 10000,
-        };
-
-        let low_rep = ValidatorContribution {
-            validator_id: [2u8; 32],
-            blocks_proposed: 10,
-            blocks_verified: 10,
-            reputation_score: 5000, // 50%
-            uptime_factor: 10000,
-        };
-
-        let high_score = high_rep.weighted_score(&params);
-        let low_score = low_rep.weighted_score(&params);
-
-        // Low reputation should result in half the score
-        assert_eq!(low_score, high_score / 2);
-=======
-    fn test_atomic_precision_no_loss() {
-        // Distribute a very small amount among many recipients
-        let total = Amount::from_atomic(999_999_999_999_999_999_999_999);
-        let (per_unit, remainder) = total.split(1_000_000);
-        
-        // Verify no rounding loss
-        let reconstructed = per_unit * 1_000_000 + remainder;
-        assert_eq!(reconstructed, total);
->>>>>>> 2eaea05f
-    }
+        Self { recycle_bps: 10_000 }
+    }
+}
+
+/// Compute fees to recycle into the reward pool.
+pub fn calculate_fee_recycling(fees: Amount, params: &FeeRecyclingParams) -> Amount {
+    fees.percentage(params.recycle_bps)
 }