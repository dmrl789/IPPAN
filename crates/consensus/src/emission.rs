//! DAG-Fair Emission Module
//!
<<<<<<< HEAD
//! Deterministic round-based reward emission for IPPAN BlockDAG.
//! Implements the DAG-Fair emission model with:
//! - Round-based rewards (not per-block)
//! - Deterministic halving schedule
//! - Proportional distribution among validators
//! - 21M IPN supply cap
//! - Fee recycling and AI micro-service commissions
//! - Governance-controlled parameters
=======
//! Deterministic round-based reward emission for IPPAN.
//! Includes halving logic, proposer/verifier reward split,
//! total supply projection, and fee recycling.
//!
//! All amounts use atomic IPN units with 24 decimal precision.
>>>>>>> 69ade102

use ippan_types::{Amount, SUPPLY_CAP};
use serde::{Deserialize, Serialize};
<<<<<<< HEAD
use anyhow::Result;
=======
use std::collections::HashMap;
>>>>>>> 69ade102

/// DAG-Fair emission parameters for IPPAN BlockDAG
#[derive(Debug, Clone, Serialize, Deserialize)]
<<<<<<< HEAD
pub struct DAGEmissionParams {
    /// Initial reward per round (in µIPN — micro-IPN)
    /// Default: 0.0001 IPN = 10,000 µIPN per round
    pub r0: u128,
    /// Number of rounds between halvings (≈ 2 years at 100ms rounds)
    /// Default: 315,000,000 rounds (≈ 2 years)
    pub halving_rounds: u64,
    /// Total supply cap (21 M IPN = 21,000,000,000,000 µIPN)
    pub supply_cap: u128,
    /// Round duration in milliseconds (for emission rate calculations)
    pub round_duration_ms: u64,
    /// Fee cap as percentage of round reward (basis points)
    /// Default: 10% = 1000 basis points
    pub fee_cap_bps: u16,
    /// AI micro-service commission percentage (basis points)
    /// Default: 10% = 1000 basis points
    pub ai_commission_bps: u16,
    /// Network reward pool dividend percentage (basis points)
    /// Default: 5% = 500 basis points
    pub network_pool_bps: u16,
    /// Base emission percentage (basis points)
    /// Default: 60% = 6000 basis points
    pub base_emission_bps: u16,
    /// Transaction fee percentage (basis points)
    /// Default: 25% = 2500 basis points
    pub tx_fee_bps: u16,
=======
pub struct EmissionParams {
    /// Initial reward per round (in atomic IPN units with 24 decimal precision)
    pub r0: Amount,
    /// Number of rounds between halvings
    pub halving_rounds: u64,
    /// Supply cap (21 M IPN in atomic units)
    pub supply_cap: Amount,
    /// Proposer reward percentage (basis points; 20 % = 2000)
    pub proposer_bps: u16,
    /// Verifier reward percentage (basis points; 80 % = 8000)
    pub verifier_bps: u16,
>>>>>>> 69ade102
}

/// Validator role in a round
#[derive(Debug, Clone, Copy, PartialEq, Eq, Serialize, Deserialize)]
pub enum ValidatorRole {
    /// Block proposer (higher reward multiplier)
    Proposer,
    /// Block verifier (standard reward)
    Verifier,
    /// AI micro-service provider (commission-based)
    AIService,
}

/// Validator participation in a round
#[derive(Debug, Clone, Serialize, Deserialize)]
pub struct ValidatorParticipation {
    /// Validator ID
    pub validator_id: [u8; 32],
    /// Role in this round
    pub role: ValidatorRole,
    /// Number of blocks produced/verified
    pub block_count: usize,
    /// Uptime weight (0.0 to 1.0)
    pub uptime_weight: f64,
    /// Reputation score (0 to 10000)
    pub reputation_score: u16,
    /// Stake weight
    pub stake_weight: u64,
}

/// Round emission calculation result
#[derive(Debug, Clone, Serialize, Deserialize)]
pub struct RoundEmission {
    /// Round number
    pub round: u64,
    /// Total reward for this round (µIPN)
    pub total_reward: u128,
    /// Base emission portion
    pub base_emission: u128,
    /// Transaction fee portion
    pub tx_fee_portion: u128,
    /// AI commission portion
    pub ai_commission_portion: u128,
    /// Network pool portion
    pub network_pool_portion: u128,
    /// Fee cap limit for this round
    pub fee_cap_limit: u128,
    /// Number of halvings applied
    pub halvings_applied: u32,
}

/// Validator reward distribution for a round
#[derive(Debug, Clone, Serialize, Deserialize)]
pub struct ValidatorReward {
    /// Validator ID
    pub validator_id: [u8; 32],
    /// Total reward for this validator (µIPN)
    pub total_reward: u128,
    /// Base emission reward
    pub base_reward: u128,
    /// Transaction fee reward
    pub tx_fee_reward: u128,
    /// AI commission reward
    pub ai_commission_reward: u128,
    /// Network pool dividend
    pub network_pool_dividend: u128,
    /// Role multiplier applied
    pub role_multiplier: f64,
    /// Participation score
    pub participation_score: f64,
}

impl Default for DAGEmissionParams {
    fn default() -> Self {
        Self {
<<<<<<< HEAD
            // 0.0001 IPN per round = 10,000 µIPN
            r0: 10_000,
            // Halving every ~2 years at 100ms rounds (315,000,000 rounds)
            halving_rounds: 315_000_000,
            // 21 million IPN = 21,000,000,000,000 µIPN
            supply_cap: 21_000_000_00000000,
            // 100ms round duration
            round_duration_ms: 100,
            // Fee cap at 10% of round reward
            fee_cap_bps: 1000,
            // AI commission at 10%
            ai_commission_bps: 1000,
            // Network pool at 5%
            network_pool_bps: 500,
            // Base emission at 60%
            base_emission_bps: 6000,
            // Transaction fees at 25%
            tx_fee_bps: 2500,
        }
    }
}

impl DAGEmissionParams {
    /// Validate emission parameters
    pub fn validate(&self) -> Result<()> {
        if self.r0 == 0 {
            return Err(anyhow::anyhow!("Initial reward must be positive"));
        }
        if self.halving_rounds == 0 {
            return Err(anyhow::anyhow!("Halving rounds must be positive"));
        }
        if self.supply_cap == 0 {
            return Err(anyhow::anyhow!("Supply cap must be positive"));
        }
        if self.round_duration_ms == 0 {
            return Err(anyhow::anyhow!("Round duration must be positive"));
        }
        
        // Check that percentages add up to 100%
        let total_bps = self.base_emission_bps + self.tx_fee_bps + 
                       self.ai_commission_bps + self.network_pool_bps;
        if total_bps != 10_000 {
            return Err(anyhow::anyhow!(
                "Emission percentages must sum to 100% (10,000 basis points), got {}", 
                total_bps
            ));
        }
        
        // Validate individual percentages
        if self.fee_cap_bps > 10_000 {
            return Err(anyhow::anyhow!("Fee cap cannot exceed 100%"));
        }
        if self.ai_commission_bps > 10_000 {
            return Err(anyhow::anyhow!("AI commission cannot exceed 100%"));
        }
        
        Ok(())
    }
    
    /// Get annual emission rate (IPN per year)
    pub fn annual_emission_rate(&self) -> f64 {
        let rounds_per_year = (365.25 * 24.0 * 3600.0 * 1000.0) / self.round_duration_ms as f64;
        let ipn_per_round = self.r0 as f64 / 1_000_000.0; // Convert µIPN to IPN
        rounds_per_year * ipn_per_round
    }
    
    /// Get projected total emission time (years)
    pub fn projected_emission_years(&self) -> f64 {
        let mut total_rounds = 0u64;
        let mut halvings = 0u32;
        
        loop {
            let reward = if halvings >= 64 { 0 } else { self.r0 >> halvings };
            if reward == 0 {
                break;
            }
            
            let rounds_in_halving = self.halving_rounds;
            let _total_reward_in_halving = reward.saturating_mul(rounds_in_halving as u128);
            
            if total_rounds.saturating_add(rounds_in_halving) as u128 * reward > self.supply_cap {
                // Calculate partial halving period
                let remaining_supply = self.supply_cap.saturating_sub(
                    total_rounds as u128 * reward
                );
                let remaining_rounds = remaining_supply / reward;
                total_rounds += remaining_rounds as u64;
                break;
            }
            
            total_rounds += rounds_in_halving;
            halvings += 1;
        }
        
        total_rounds as f64 * self.round_duration_ms as f64 / (365.25 * 24.0 * 3600.0 * 1000.0)
    }
}

/// Compute per-round reward using DAG-Fair halving schedule
/// Formula: R(t) = R₀ / 2^(⌊t/Th⌋)
pub fn calculate_round_reward(round: u64, params: &DAGEmissionParams) -> u128 {
=======
            // ~50 IPN/day at 100 ms rounds with finalization
            r0: Amount::from_micro_ipn(10_000),
            // Halving ≈ every 2 years at 200 ms rounds (~315 M rounds)
            halving_rounds: 315_000_000,
            // 21 million IPN in atomic units
            supply_cap: Amount(SUPPLY_CAP),
            proposer_bps: 2000,
            verifier_bps: 8000,
        }
    }
}

/// Compute per-round reward using a halving schedule
pub fn round_reward(round: u64, params: &EmissionParams) -> Amount {
>>>>>>> 69ade102
    if round == 0 {
        return Amount::zero();
    }
    let halvings = (round / params.halving_rounds) as u32;
    if halvings >= 64 {
        return Amount::zero();
    }
    Amount(params.r0.atomic() >> halvings)
}

<<<<<<< HEAD
/// Calculate comprehensive round emission breakdown
pub fn calculate_round_emission(round: u64, params: &DAGEmissionParams) -> RoundEmission {
    let total_reward = calculate_round_reward(round, params);
    let halvings_applied = (round / params.halving_rounds) as u32;
    
    let base_emission = (total_reward * params.base_emission_bps as u128) / 10_000;
    let tx_fee_portion = (total_reward * params.tx_fee_bps as u128) / 10_000;
    let ai_commission_portion = (total_reward * params.ai_commission_bps as u128) / 10_000;
    let network_pool_portion = (total_reward * params.network_pool_bps as u128) / 10_000;
    let fee_cap_limit = (total_reward * params.fee_cap_bps as u128) / 10_000;
    
    RoundEmission {
        round,
        total_reward,
        base_emission,
        tx_fee_portion,
        ai_commission_portion,
        network_pool_portion,
        fee_cap_limit,
        halvings_applied,
    }
=======
/// Distribution of rewards for a single round
#[derive(Debug, Clone, Serialize, Deserialize)]
pub struct RoundRewardDistribution {
    pub total: Amount,
    pub proposer_reward: Amount,
    pub verifier_pool: Amount,
    pub verifier_count: usize,
    pub per_verifier: Amount,
>>>>>>> 69ade102
}

/// DAG-Fair reward distribution for a round
pub fn distribute_dag_fair_rewards(
    round: u64,
<<<<<<< HEAD
    params: &DAGEmissionParams,
    participations: &[ValidatorParticipation],
    collected_fees: u128,
    ai_commissions: u128,
) -> Result<Vec<ValidatorReward>> {
    let round_emission = calculate_round_emission(round, params);
    
    if participations.is_empty() {
        return Ok(vec![]);
    }
    
    // Apply fee cap
    let effective_fees = collected_fees.min(round_emission.fee_cap_limit);
    
    // Calculate total participation score
    let total_participation_score: f64 = participations.iter()
        .map(|p| calculate_participation_score(p))
        .sum();
    
    if total_participation_score == 0.0 {
        return Ok(vec![]);
    }
    
    let mut rewards = Vec::new();
    
    for participation in participations {
        let participation_score = calculate_participation_score(participation);
        let participation_ratio = participation_score / total_participation_score;
        
        // Calculate role multiplier
        let role_multiplier = match participation.role {
            ValidatorRole::Proposer => 1.2, // 20% bonus for proposers
            ValidatorRole::Verifier => 1.0, // Standard reward
            ValidatorRole::AIService => 1.1, // 10% bonus for AI services
        };
        
        // Base emission reward
        let base_reward = ((round_emission.base_emission as f64 * participation_ratio) as u128)
            .saturating_mul((role_multiplier * 1000.0) as u128) / 1000;
        
        // Transaction fee reward (proportional to participation)
        let tx_fee_reward = ((effective_fees as f64 * participation_ratio) as u128)
            .saturating_mul((role_multiplier * 1000.0) as u128) / 1000;
        
        // AI commission reward (only for AI service providers)
        let ai_commission_reward = if participation.role == ValidatorRole::AIService {
            ((ai_commissions as f64 * participation_ratio) as u128)
                .saturating_mul((role_multiplier * 1000.0) as u128) / 1000
        } else {
            0
=======
    params: &EmissionParams,
    block_count: usize,
    verifier_count: usize,
) -> RoundRewardDistribution {
    let total = round_reward(round, params);
    if total.is_zero() || block_count == 0 {
        return RoundRewardDistribution {
            total: Amount::zero(),
            proposer_reward: Amount::zero(),
            verifier_pool: Amount::zero(),
            verifier_count: 0,
            per_verifier: Amount::zero(),
>>>>>>> 69ade102
        };
        
        // Network pool dividend (distributed equally among all participants)
        let network_pool_dividend = (round_emission.network_pool_portion / participations.len() as u128)
            .saturating_mul((role_multiplier * 1000.0) as u128) / 1000;
        
        let total_reward = base_reward + tx_fee_reward + ai_commission_reward + network_pool_dividend;
        
        rewards.push(ValidatorReward {
            validator_id: participation.validator_id,
            total_reward,
            base_reward,
            tx_fee_reward,
            ai_commission_reward,
            network_pool_dividend,
            role_multiplier,
            participation_score,
        });
    }
    
    Ok(rewards)
}

<<<<<<< HEAD
/// Calculate participation score for a validator
fn calculate_participation_score(participation: &ValidatorParticipation) -> f64 {
    let block_score = participation.block_count as f64;
    let uptime_score = participation.uptime_weight;
    let reputation_score = participation.reputation_score as f64 / 10000.0;
    let stake_score = (participation.stake_weight as f64).ln_1p(); // Log scale for stake
    
    // Weighted combination: 40% blocks, 30% uptime, 20% reputation, 10% stake
    block_score * 0.4 + uptime_score * 0.3 + reputation_score * 0.2 + stake_score * 0.1
}

/// Project total supply emitted after given number of rounds
pub fn projected_supply(rounds: u64, params: &DAGEmissionParams) -> u128 {
=======
    let proposer_reward = total.percentage(params.proposer_bps);
    let verifier_pool = total.saturating_sub(proposer_reward);
    let per_verifier = if verifier_count > 0 {
        verifier_pool / verifier_count as u128
    } else {
        Amount::zero()
    };

    RoundRewardDistribution {
        total,
        proposer_reward,
        verifier_pool,
        verifier_count,
        per_verifier,
    }
}

/// Project total supply emitted after given number of rounds
pub fn projected_supply(rounds: u64, params: &EmissionParams) -> Amount {
>>>>>>> 69ade102
    if rounds == 0 {
        return Amount::zero();
    }

    let mut total = Amount::zero();
    let mut halvings = 0u32;

    loop {
        let reward = if halvings >= 64 { 
            Amount::zero() 
        } else { 
            Amount(params.r0.atomic() >> halvings) 
        };
        if reward.is_zero() {
            break;
        }

        let start_round = (halvings as u64) * params.halving_rounds + 1;
        let end_round = ((halvings + 1) as u64) * params.halving_rounds;
        if start_round > rounds {
            break;
        }

        let effective_end = end_round.min(rounds);
        let count = (effective_end - start_round + 1) as u128;
        total = Amount(total.atomic().saturating_add(reward.atomic().saturating_mul(count)));

        halvings += 1;
    }

    if total > params.supply_cap {
        params.supply_cap
    } else {
        total
    }
}

/// Calculate emission curve data for visualization
pub fn calculate_emission_curve(
    params: &DAGEmissionParams,
    max_rounds: u64,
    sample_interval: u64,
) -> Vec<(u64, u128, u128)> {
    let mut curve = Vec::new();
    
    for round in (0..=max_rounds).step_by(sample_interval as usize) {
        let round_reward = calculate_round_reward(round, params);
        let cumulative_supply = projected_supply(round, params);
        curve.push((round, round_reward, cumulative_supply));
    }
    
    curve
}

/// Calculate annual emission schedule
pub fn calculate_annual_emission_schedule(
    params: &DAGEmissionParams,
    years: u32,
) -> Vec<(u32, u128, u128)> {
    let rounds_per_year = (365.25 * 24.0 * 3600.0 * 1000.0) / params.round_duration_ms as f64;
    let mut schedule = Vec::new();
    
    for year in 1..=years {
        let start_round = ((year - 1) as f64 * rounds_per_year) as u64 + 1;
        let end_round = (year as f64 * rounds_per_year) as u64;
        
        let mut annual_emission = 0u128;
        for round in start_round..=end_round {
            annual_emission = annual_emission.saturating_add(calculate_round_reward(round, params));
        }
        
        let cumulative_supply = projected_supply(end_round, params);
        schedule.push((year, annual_emission, cumulative_supply));
    }
    
    schedule
}

<<<<<<< HEAD
/// DAG-Fair emission system manager
pub struct DAGEmissionSystem {
    /// Current emission parameters
    params: DAGEmissionParams,
    /// Current round
    current_round: u64,
    /// Total supply emitted so far
    total_emitted: u128,
    /// Fee collection pool
    fee_pool: u128,
    /// AI commission pool
    ai_commission_pool: u128,
    /// Network reward pool
    network_pool: u128,
}

impl DAGEmissionSystem {
    /// Create a new DAG-Fair emission system
    pub fn new(params: DAGEmissionParams) -> Result<Self> {
        params.validate()?;
        Ok(Self {
            params,
            current_round: 0,
            total_emitted: 0,
            fee_pool: 0,
            ai_commission_pool: 0,
            network_pool: 0,
        })
    }
    
    /// Process a round and distribute rewards
    pub fn process_round(
        &mut self,
        participations: &[ValidatorParticipation],
        collected_fees: u128,
        ai_commissions: u128,
    ) -> Result<Vec<ValidatorReward>> {
        self.current_round += 1;
        
        // Add to pools
        self.fee_pool = self.fee_pool.saturating_add(collected_fees);
        self.ai_commission_pool = self.ai_commission_pool.saturating_add(ai_commissions);
        
        // Distribute rewards
        let rewards = distribute_dag_fair_rewards(
            self.current_round,
            &self.params,
            participations,
            self.fee_pool,
            self.ai_commission_pool,
        )?;
        
        // Update total emitted
        let round_emission = calculate_round_emission(self.current_round, &self.params);
        self.total_emitted = self.total_emitted.saturating_add(round_emission.total_reward);
        
        // Clear pools after distribution
        self.fee_pool = 0;
        self.ai_commission_pool = 0;
        
        Ok(rewards)
    }
    
    /// Get current emission parameters
    pub fn get_params(&self) -> &DAGEmissionParams {
        &self.params
    }
    
    /// Update emission parameters (requires governance approval)
    pub fn update_params(&mut self, new_params: DAGEmissionParams) -> Result<()> {
        new_params.validate()?;
        self.params = new_params;
        Ok(())
    }
    
    /// Get current round
    pub fn current_round(&self) -> u64 {
        self.current_round
    }
    
    /// Get total emitted supply
    pub fn total_emitted(&self) -> u128 {
        self.total_emitted
    }
    
    /// Get remaining supply
    pub fn remaining_supply(&self) -> u128 {
        self.params.supply_cap.saturating_sub(self.total_emitted)
    }
    
    /// Check if emission is complete
    pub fn is_emission_complete(&self) -> bool {
        self.total_emitted >= self.params.supply_cap
    }
    
    /// Get emission statistics
    pub fn get_emission_stats(&self) -> EmissionStats {
        EmissionStats {
            current_round: self.current_round,
            total_emitted: self.total_emitted,
            remaining_supply: self.remaining_supply(),
            supply_cap: self.params.supply_cap,
            emission_percentage: (self.total_emitted as f64 / self.params.supply_cap as f64) * 100.0,
            annual_emission_rate: self.params.annual_emission_rate(),
            projected_completion_years: self.params.projected_emission_years(),
        }
    }
}

/// Emission statistics
#[derive(Debug, Clone, Serialize, Deserialize)]
pub struct EmissionStats {
    pub current_round: u64,
    pub total_emitted: u128,
    pub remaining_supply: u128,
    pub supply_cap: u128,
    pub emission_percentage: f64,
    pub annual_emission_rate: f64,
    pub projected_completion_years: f64,
=======
/// Compute amount of fees to recycle back into reward pool
pub fn calculate_fee_recycling(collected_fees: Amount, params: &FeeRecyclingParams) -> Amount {
    collected_fees.percentage(params.recycle_bps)
}

// ============================================================================
// Advanced DAG-Fair Emission Types and Functions (for integration tests)
// ============================================================================

/// Type alias for micro-IPN (smallest unit: 1 IPN = 10^8 µIPN)
pub type MicroIPN = u128;

/// Constant: micro-IPN per IPN
pub const MICRO_PER_IPN: u128 = 100_000_000;

/// Validator identifier
#[derive(Debug, Clone, PartialEq, Eq, Hash, Serialize, Deserialize)]
pub struct ValidatorId(pub String);

/// Validator role in a round
#[derive(Debug, Clone, Copy, PartialEq, Eq, Serialize, Deserialize)]
pub enum Role {
    Proposer,
    Verifier,
}

/// Participation record for a validator in a round
#[derive(Debug, Clone, Serialize, Deserialize)]
pub struct Participation {
    pub role: Role,
    pub blocks: u64,
}

/// Set of validator participations for a round
pub type ParticipationSet = HashMap<ValidatorId, Participation>;

/// Enhanced economics parameters with additional controls
#[derive(Debug, Clone, Serialize, Deserialize)]
pub struct EconomicsParams {
    pub r0: u128,
    pub halving_interval_rounds: u64,
    pub hard_cap_micro: MicroIPN,
    pub proposer_bps: u16,
    pub verifier_bps: u16,
}

impl Default for EconomicsParams {
    fn default() -> Self {
        Self {
            r0: 10_000,
            halving_interval_rounds: 315_000_000,
            hard_cap_micro: 21_000_000 * MICRO_PER_IPN,
            proposer_bps: 2000,
            verifier_bps: 8000,
        }
    }
}

/// Compute emission for a specific round
pub fn emission_for_round(round: u64, params: &EconomicsParams) -> MicroIPN {
    if round == 0 {
        return 0;
    }
    let halvings = (round / params.halving_interval_rounds) as u32;
    if halvings >= 64 {
        return 0;
    }
    params.r0 >> halvings
}

/// Compute emission with hard cap enforcement
pub fn emission_for_round_capped(
    round: u64,
    total_issued: MicroIPN,
    params: &EconomicsParams,
) -> Result<MicroIPN, &'static str> {
    if total_issued >= params.hard_cap_micro {
        return Err("hard cap exceeded");
    }
    let base_emission = emission_for_round(round, params);
    let remaining = params.hard_cap_micro.saturating_sub(total_issued);
    Ok(base_emission.min(remaining))
}

/// Distribution result
pub type Payouts = HashMap<ValidatorId, MicroIPN>;

/// Distribute emission and fees among validators based on participation
pub fn distribute_round(
    emission_micro: MicroIPN,
    fees_micro: MicroIPN,
    parts: &ParticipationSet,
    params: &EconomicsParams,
) -> Result<(Payouts, MicroIPN, MicroIPN), &'static str> {
    if parts.is_empty() {
        return Ok((HashMap::new(), 0, 0));
    }

    let total_pool = emission_micro.saturating_add(fees_micro);
    if total_pool == 0 {
        return Ok((HashMap::new(), 0, 0));
    }

    // Calculate total blocks by proposers and verifiers
    let mut proposer_blocks = 0u64;
    let mut verifier_blocks = 0u64;

    for participation in parts.values() {
        match participation.role {
            Role::Proposer => proposer_blocks += participation.blocks,
            Role::Verifier => verifier_blocks += participation.blocks,
        }
    }

    let total_blocks = proposer_blocks.saturating_add(verifier_blocks);
    if total_blocks == 0 {
        return Ok((HashMap::new(), 0, 0));
    }

    // Split pool according to proposer/verifier basis points
    let proposer_pool = (total_pool * params.proposer_bps as u128) / 10_000;
    let verifier_pool = total_pool.saturating_sub(proposer_pool);

    let mut payouts = HashMap::new();
    let mut emission_paid = 0u128;
    let mut fees_paid = 0u128;

    // Distribute to each validator proportionally
    for (vid, participation) in parts.iter() {
        let payout = match participation.role {
            Role::Proposer if proposer_blocks > 0 => {
                (proposer_pool * participation.blocks as u128) / proposer_blocks as u128
            }
            Role::Verifier if verifier_blocks > 0 => {
                (verifier_pool * participation.blocks as u128) / verifier_blocks as u128
            }
            _ => 0,
        };

        if payout > 0 {
            payouts.insert(vid.clone(), payout);
            // Track what portion came from emission vs fees
            let emission_portion = (payout * emission_micro) / total_pool;
            let fee_portion = payout.saturating_sub(emission_portion);
            emission_paid = emission_paid.saturating_add(emission_portion);
            fees_paid = fees_paid.saturating_add(fee_portion);
        }
    }

    Ok((payouts, emission_paid, fees_paid))
}

/// Sum emission over a range of rounds
pub fn sum_emission_over_rounds<F>(start: u64, end: u64, mut emission_fn: F) -> MicroIPN
where
    F: FnMut(u64) -> MicroIPN,
{
    let mut total = 0u128;
    for round in start..=end {
        total = total.saturating_add(emission_fn(round));
    }
    total
}

/// Calculate auto-burn amount due to rounding errors
pub fn epoch_auto_burn(expected: MicroIPN, actual: MicroIPN) -> MicroIPN {
    expected.saturating_sub(actual)
>>>>>>> 69ade102
}

#[cfg(test)]
mod tests {
    use super::*;

<<<<<<< HEAD
    fn create_test_params() -> DAGEmissionParams {
        DAGEmissionParams {
            r0: 10_000,
            halving_rounds: 1000,
            supply_cap: 21_000_000_00000000,
            round_duration_ms: 100,
            fee_cap_bps: 1000,
            ai_commission_bps: 1000,
            network_pool_bps: 500,
            base_emission_bps: 6000,
            tx_fee_bps: 2500,
        }
    }

    fn create_test_participation(validator_id: [u8; 32], role: ValidatorRole) -> ValidatorParticipation {
        ValidatorParticipation {
            validator_id,
            role,
            block_count: 1,
            uptime_weight: 0.95,
            reputation_score: 8000,
            stake_weight: 1000000,
        }
    }

    #[test]
    fn test_round_reward_halving() {
        let params = create_test_params();
        assert_eq!(calculate_round_reward(999, &params), 10_000);
        assert_eq!(calculate_round_reward(1000, &params), 5_000);
        assert_eq!(calculate_round_reward(2000, &params), 2_500);
        assert_eq!(calculate_round_reward(3000, &params), 1_250);
    }

    #[test]
    fn test_round_emission_calculation() {
        let params = create_test_params();
        let emission = calculate_round_emission(1, &params);
        
        assert_eq!(emission.total_reward, 10_000);
        assert_eq!(emission.base_emission, 6_000); // 60%
        assert_eq!(emission.tx_fee_portion, 2_500); // 25%
        assert_eq!(emission.ai_commission_portion, 1_000); // 10%
        assert_eq!(emission.network_pool_portion, 500); // 5%
        assert_eq!(emission.halvings_applied, 0);
    }

    #[test]
    fn test_dag_fair_distribution() {
        let params = create_test_params();
        let participations = vec![
            create_test_participation([1u8; 32], ValidatorRole::Proposer),
            create_test_participation([2u8; 32], ValidatorRole::Verifier),
            create_test_participation([3u8; 32], ValidatorRole::AIService),
        ];
        
        let rewards = distribute_dag_fair_rewards(1, &params, &participations, 1000, 500).unwrap();
        
        assert_eq!(rewards.len(), 3);
        
        // Proposer should get highest reward due to 1.2x multiplier
        let proposer_reward = rewards.iter().find(|r| r.validator_id == [1u8; 32]).unwrap();
        assert!(proposer_reward.total_reward > 0);
        assert_eq!(proposer_reward.role_multiplier, 1.2);
        
        // AI service should get commission
        let ai_reward = rewards.iter().find(|r| r.validator_id == [3u8; 32]).unwrap();
        assert!(ai_reward.ai_commission_reward > 0);
=======
    #[test]
    fn test_round_reward_halving() {
        let params = EmissionParams {
            r0: Amount::from_atomic(10_000),
            halving_rounds: 1000,
            ..Default::default()
        };
        assert_eq!(round_reward(999, &params).atomic(), 10_000);
        assert_eq!(round_reward(1000, &params).atomic(), 5_000);
        assert_eq!(round_reward(2000, &params).atomic(), 2_500);
        assert_eq!(round_reward(3000, &params).atomic(), 1_250);
    }

    #[test]
    fn test_distribution() {
        let params = EmissionParams::default();
        let dist = distribute_round_reward(1, &params, 1, 4);
        assert_eq!(dist.total, Amount::from_micro_ipn(10_000));
        assert_eq!(dist.proposer_reward, Amount::from_micro_ipn(2_000));
        assert_eq!(dist.verifier_pool, Amount::from_micro_ipn(8_000));
        assert_eq!(dist.per_verifier, Amount::from_micro_ipn(2_000));
>>>>>>> 69ade102
    }

    #[test]
    fn test_projected_supply_growth() {
<<<<<<< HEAD
        let params = create_test_params();
=======
        let params = EmissionParams {
            r0: Amount::from_atomic(10_000),
            halving_rounds: 1000,
            supply_cap: Amount(SUPPLY_CAP),
            proposer_bps: 2000,
            verifier_bps: 8000,
        };
>>>>>>> 69ade102
        let s1 = projected_supply(1000, &params);
        let s2 = projected_supply(2000, &params);
        assert_eq!(s1.atomic(), 10_000 * 1000);
        assert_eq!(s2.atomic(), 10_000 * 1000 + 5_000 * 1000);
    }

    #[test]
    fn test_supply_cap_enforced() {
<<<<<<< HEAD
        let params = DAGEmissionParams {
            supply_cap: 50_000,
            ..create_test_params()
=======
        let params = EmissionParams {
            supply_cap: Amount::from_atomic(50_000),
            ..Default::default()
>>>>>>> 69ade102
        };
        let supply = projected_supply(10_000_000, &params);
        assert!(supply <= params.supply_cap);
    }

    #[test]
<<<<<<< HEAD
    fn test_emission_system() {
        let params = create_test_params();
        let mut system = DAGEmissionSystem::new(params).unwrap();
        
        assert_eq!(system.current_round(), 0);
        assert_eq!(system.total_emitted(), 0);
        
        let participations = vec![
            create_test_participation([1u8; 32], ValidatorRole::Proposer),
        ];
        
        let rewards = system.process_round(&participations, 1000, 500).unwrap();
        assert_eq!(system.current_round(), 1);
        assert!(system.total_emitted() > 0);
        assert!(!rewards.is_empty());
    }

    #[test]
    fn test_parameter_validation() {
        let mut params = create_test_params();
        assert!(params.validate().is_ok());
        
        // Test invalid percentages
        params.base_emission_bps = 7000; // This would make total > 100%
        assert!(params.validate().is_err());
        
        // Test valid percentages
        params.base_emission_bps = 6000;
        params.tx_fee_bps = 2500;
        params.ai_commission_bps = 1000;
        params.network_pool_bps = 500;
        assert!(params.validate().is_ok());
    }

    #[test]
    fn test_emission_curve() {
        let params = create_test_params();
        let curve = calculate_emission_curve(&params, 5000, 1000);
        
        assert!(!curve.is_empty());
        assert_eq!(curve[0].0, 0); // First entry should be round 0
        assert_eq!(curve[0].1, 0); // Round 0 should have 0 reward
    }

    #[test]
    fn test_annual_emission_schedule() {
        let params = create_test_params();
        let schedule = calculate_annual_emission_schedule(&params, 3);
        
        assert_eq!(schedule.len(), 3);
        assert!(schedule[0].1 > 0); // First year should have emission
        assert!(schedule[1].1 < schedule[0].1); // Second year should have less due to halving
=======
    fn test_fee_recycling() {
        let params = FeeRecyclingParams::default();
        assert_eq!(calculate_fee_recycling(Amount::from_atomic(10_000), &params).atomic(), 10_000);
        let params_half = FeeRecyclingParams {
            recycle_bps: 5000,
            ..Default::default()
        };
        assert_eq!(calculate_fee_recycling(Amount::from_atomic(10_000), &params_half).atomic(), 5_000);
>>>>>>> 69ade102
    }

    #[test]
    fn test_participation_score_calculation() {
        let participation = create_test_participation([1u8; 32], ValidatorRole::Proposer);
        let score = calculate_participation_score(&participation);
        
        assert!(score > 0.0);
        assert!(score <= 10.0); // Reasonable upper bound
    }

    #[test]
    fn test_ultra_fine_precision() {
        // Test yocto-IPN precision in reward distribution
        let micro_reward = Amount::from_str_ipn("0.0001").unwrap();
        let (per_block, remainder) = micro_reward.split(1000);
        
        // Each block should get exactly 0.0000001 IPN (100 nanoIPN)
        assert_eq!(per_block.atomic(), 100_000_000_000_000_000);
        assert_eq!(remainder.atomic(), 0);
        
        // Verify no loss in splitting
        let reconstructed = per_block * 1000 + remainder;
        assert_eq!(reconstructed, micro_reward);
    }

    #[test]
    fn test_atomic_precision_no_loss() {
        // Distribute a very small amount among many recipients
        let total = Amount::from_atomic(999_999_999_999_999_999_999_999);
        let (per_unit, remainder) = total.split(1_000_000);
        
        // Verify no rounding loss
        let reconstructed = per_unit * 1_000_000 + remainder;
        assert_eq!(reconstructed, total);
    }
}<|MERGE_RESOLUTION|>--- conflicted
+++ resolved
@@ -1,6 +1,5 @@
 //! DAG-Fair Emission Module
 //!
-<<<<<<< HEAD
 //! Deterministic round-based reward emission for IPPAN BlockDAG.
 //! Implements the DAG-Fair emission model with:
 //! - Round-based rewards (not per-block)
@@ -9,34 +8,25 @@
 //! - 21M IPN supply cap
 //! - Fee recycling and AI micro-service commissions
 //! - Governance-controlled parameters
-=======
-//! Deterministic round-based reward emission for IPPAN.
-//! Includes halving logic, proposer/verifier reward split,
-//! total supply projection, and fee recycling.
 //!
 //! All amounts use atomic IPN units with 24 decimal precision.
->>>>>>> 69ade102
 
 use ippan_types::{Amount, SUPPLY_CAP};
 use serde::{Deserialize, Serialize};
-<<<<<<< HEAD
 use anyhow::Result;
-=======
 use std::collections::HashMap;
->>>>>>> 69ade102
 
 /// DAG-Fair emission parameters for IPPAN BlockDAG
 #[derive(Debug, Clone, Serialize, Deserialize)]
-<<<<<<< HEAD
 pub struct DAGEmissionParams {
-    /// Initial reward per round (in µIPN — micro-IPN)
+    /// Initial reward per round (in atomic IPN units with 24 decimal precision)
     /// Default: 0.0001 IPN = 10,000 µIPN per round
-    pub r0: u128,
+    pub r0: Amount,
     /// Number of rounds between halvings (≈ 2 years at 100ms rounds)
     /// Default: 315,000,000 rounds (≈ 2 years)
     pub halving_rounds: u64,
-    /// Total supply cap (21 M IPN = 21,000,000,000,000 µIPN)
-    pub supply_cap: u128,
+    /// Total supply cap (21 M IPN in atomic units)
+    pub supply_cap: Amount,
     /// Round duration in milliseconds (for emission rate calculations)
     pub round_duration_ms: u64,
     /// Fee cap as percentage of round reward (basis points)
@@ -54,19 +44,10 @@
     /// Transaction fee percentage (basis points)
     /// Default: 25% = 2500 basis points
     pub tx_fee_bps: u16,
-=======
-pub struct EmissionParams {
-    /// Initial reward per round (in atomic IPN units with 24 decimal precision)
-    pub r0: Amount,
-    /// Number of rounds between halvings
-    pub halving_rounds: u64,
-    /// Supply cap (21 M IPN in atomic units)
-    pub supply_cap: Amount,
-    /// Proposer reward percentage (basis points; 20 % = 2000)
+    /// Proposer reward percentage (basis points; 20% = 2000)
     pub proposer_bps: u16,
-    /// Verifier reward percentage (basis points; 80 % = 8000)
+    /// Verifier reward percentage (basis points; 80% = 8000)
     pub verifier_bps: u16,
->>>>>>> 69ade102
 }
 
 /// Validator role in a round
@@ -142,13 +123,12 @@
 impl Default for DAGEmissionParams {
     fn default() -> Self {
         Self {
-<<<<<<< HEAD
             // 0.0001 IPN per round = 10,000 µIPN
-            r0: 10_000,
+            r0: Amount::from_micro_ipn(10_000),
             // Halving every ~2 years at 100ms rounds (315,000,000 rounds)
             halving_rounds: 315_000_000,
-            // 21 million IPN = 21,000,000,000,000 µIPN
-            supply_cap: 21_000_000_00000000,
+            // 21 million IPN in atomic units
+            supply_cap: Amount(SUPPLY_CAP),
             // 100ms round duration
             round_duration_ms: 100,
             // Fee cap at 10% of round reward
@@ -161,6 +141,10 @@
             base_emission_bps: 6000,
             // Transaction fees at 25%
             tx_fee_bps: 2500,
+            // Proposer reward at 20%
+            proposer_bps: 2000,
+            // Verifier reward at 80%
+            verifier_bps: 8000,
         }
     }
 }
@@ -168,13 +152,13 @@
 impl DAGEmissionParams {
     /// Validate emission parameters
     pub fn validate(&self) -> Result<()> {
-        if self.r0 == 0 {
+        if self.r0.is_zero() {
             return Err(anyhow::anyhow!("Initial reward must be positive"));
         }
         if self.halving_rounds == 0 {
             return Err(anyhow::anyhow!("Halving rounds must be positive"));
         }
-        if self.supply_cap == 0 {
+        if self.supply_cap.is_zero() {
             return Err(anyhow::anyhow!("Supply cap must be positive"));
         }
         if self.round_duration_ms == 0 {
@@ -205,8 +189,8 @@
     /// Get annual emission rate (IPN per year)
     pub fn annual_emission_rate(&self) -> f64 {
         let rounds_per_year = (365.25 * 24.0 * 3600.0 * 1000.0) / self.round_duration_ms as f64;
-        let ipn_per_round = self.r0 as f64 / 1_000_000.0; // Convert µIPN to IPN
-        rounds_per_year * ipn_per_round
+        let ipn_per_round = self.r0.to_ipn();
+        rounds_per_year * ipn_per_round as f64
     }
     
     /// Get projected total emission time (years)
@@ -215,20 +199,24 @@
         let mut halvings = 0u32;
         
         loop {
-            let reward = if halvings >= 64 { 0 } else { self.r0 >> halvings };
-            if reward == 0 {
+            let reward = if halvings >= 64 { 
+                Amount::zero() 
+            } else { 
+                Amount(self.r0.atomic() >> halvings) 
+            };
+            if reward.is_zero() {
                 break;
             }
             
             let rounds_in_halving = self.halving_rounds;
-            let _total_reward_in_halving = reward.saturating_mul(rounds_in_halving as u128);
+            let _total_reward_in_halving = reward.atomic().saturating_mul(rounds_in_halving as u128);
             
-            if total_rounds.saturating_add(rounds_in_halving) as u128 * reward > self.supply_cap {
+            if total_rounds.saturating_add(rounds_in_halving) as u128 * reward.atomic() > self.supply_cap.atomic() {
                 // Calculate partial halving period
-                let remaining_supply = self.supply_cap.saturating_sub(
-                    total_rounds as u128 * reward
+                let remaining_supply = self.supply_cap.atomic().saturating_sub(
+                    total_rounds as u128 * reward.atomic()
                 );
-                let remaining_rounds = remaining_supply / reward;
+                let remaining_rounds = remaining_supply / reward.atomic();
                 total_rounds += remaining_rounds as u64;
                 break;
             }
@@ -243,23 +231,7 @@
 
 /// Compute per-round reward using DAG-Fair halving schedule
 /// Formula: R(t) = R₀ / 2^(⌊t/Th⌋)
-pub fn calculate_round_reward(round: u64, params: &DAGEmissionParams) -> u128 {
-=======
-            // ~50 IPN/day at 100 ms rounds with finalization
-            r0: Amount::from_micro_ipn(10_000),
-            // Halving ≈ every 2 years at 200 ms rounds (~315 M rounds)
-            halving_rounds: 315_000_000,
-            // 21 million IPN in atomic units
-            supply_cap: Amount(SUPPLY_CAP),
-            proposer_bps: 2000,
-            verifier_bps: 8000,
-        }
-    }
-}
-
-/// Compute per-round reward using a halving schedule
-pub fn round_reward(round: u64, params: &EmissionParams) -> Amount {
->>>>>>> 69ade102
+pub fn calculate_round_reward(round: u64, params: &DAGEmissionParams) -> Amount {
     if round == 0 {
         return Amount::zero();
     }
@@ -270,29 +242,29 @@
     Amount(params.r0.atomic() >> halvings)
 }
 
-<<<<<<< HEAD
 /// Calculate comprehensive round emission breakdown
 pub fn calculate_round_emission(round: u64, params: &DAGEmissionParams) -> RoundEmission {
     let total_reward = calculate_round_reward(round, params);
     let halvings_applied = (round / params.halving_rounds) as u32;
     
-    let base_emission = (total_reward * params.base_emission_bps as u128) / 10_000;
-    let tx_fee_portion = (total_reward * params.tx_fee_bps as u128) / 10_000;
-    let ai_commission_portion = (total_reward * params.ai_commission_bps as u128) / 10_000;
-    let network_pool_portion = (total_reward * params.network_pool_bps as u128) / 10_000;
-    let fee_cap_limit = (total_reward * params.fee_cap_bps as u128) / 10_000;
+    let base_emission = total_reward.percentage(params.base_emission_bps);
+    let tx_fee_portion = total_reward.percentage(params.tx_fee_bps);
+    let ai_commission_portion = total_reward.percentage(params.ai_commission_bps);
+    let network_pool_portion = total_reward.percentage(params.network_pool_bps);
+    let fee_cap_limit = total_reward.percentage(params.fee_cap_bps);
     
     RoundEmission {
         round,
-        total_reward,
-        base_emission,
-        tx_fee_portion,
-        ai_commission_portion,
-        network_pool_portion,
-        fee_cap_limit,
+        total_reward: total_reward.atomic(),
+        base_emission: base_emission.atomic(),
+        tx_fee_portion: tx_fee_portion.atomic(),
+        ai_commission_portion: ai_commission_portion.atomic(),
+        network_pool_portion: network_pool_portion.atomic(),
+        fee_cap_limit: fee_cap_limit.atomic(),
         halvings_applied,
     }
-=======
+}
+
 /// Distribution of rewards for a single round
 #[derive(Debug, Clone, Serialize, Deserialize)]
 pub struct RoundRewardDistribution {
@@ -301,17 +273,15 @@
     pub verifier_pool: Amount,
     pub verifier_count: usize,
     pub per_verifier: Amount,
->>>>>>> 69ade102
 }
 
 /// DAG-Fair reward distribution for a round
 pub fn distribute_dag_fair_rewards(
     round: u64,
-<<<<<<< HEAD
     params: &DAGEmissionParams,
     participations: &[ValidatorParticipation],
-    collected_fees: u128,
-    ai_commissions: u128,
+    collected_fees: Amount,
+    ai_commissions: Amount,
 ) -> Result<Vec<ValidatorReward>> {
     let round_emission = calculate_round_emission(round, params);
     
@@ -320,7 +290,7 @@
     }
     
     // Apply fee cap
-    let effective_fees = collected_fees.min(round_emission.fee_cap_limit);
+    let effective_fees = collected_fees.min(Amount::from_atomic(round_emission.fee_cap_limit));
     
     // Calculate total participation score
     let total_participation_score: f64 = participations.iter()
@@ -345,25 +315,54 @@
         };
         
         // Base emission reward
-        let base_reward = ((round_emission.base_emission as f64 * participation_ratio) as u128)
-            .saturating_mul((role_multiplier * 1000.0) as u128) / 1000;
+        let base_reward = Amount::from_atomic(round_emission.base_emission)
+            .percentage((participation_ratio * 1000.0) as u16)
+            .percentage((role_multiplier * 1000.0) as u16);
         
         // Transaction fee reward (proportional to participation)
-        let tx_fee_reward = ((effective_fees as f64 * participation_ratio) as u128)
-            .saturating_mul((role_multiplier * 1000.0) as u128) / 1000;
+        let tx_fee_reward = effective_fees
+            .percentage((participation_ratio * 1000.0) as u16)
+            .percentage((role_multiplier * 1000.0) as u16);
         
         // AI commission reward (only for AI service providers)
         let ai_commission_reward = if participation.role == ValidatorRole::AIService {
-            ((ai_commissions as f64 * participation_ratio) as u128)
-                .saturating_mul((role_multiplier * 1000.0) as u128) / 1000
+            ai_commissions
+                .percentage((participation_ratio * 1000.0) as u16)
+                .percentage((role_multiplier * 1000.0) as u16)
         } else {
-            0
-=======
-    params: &EmissionParams,
+            Amount::zero()
+        };
+        
+        // Network pool dividend (distributed equally among all participants)
+        let network_pool_dividend = Amount::from_atomic(round_emission.network_pool_portion)
+            .percentage((1000.0 / participations.len() as f64) as u16)
+            .percentage((role_multiplier * 1000.0) as u16);
+        
+        let total_reward = base_reward + tx_fee_reward + ai_commission_reward + network_pool_dividend;
+        
+        rewards.push(ValidatorReward {
+            validator_id: participation.validator_id,
+            total_reward: total_reward.atomic(),
+            base_reward: base_reward.atomic(),
+            tx_fee_reward: tx_fee_reward.atomic(),
+            ai_commission_reward: ai_commission_reward.atomic(),
+            network_pool_dividend: network_pool_dividend.atomic(),
+            role_multiplier,
+            participation_score,
+        });
+    }
+    
+    Ok(rewards)
+}
+
+/// Legacy distribution function for backward compatibility
+pub fn distribute_round_reward(
+    round: u64,
+    params: &DAGEmissionParams,
     block_count: usize,
     verifier_count: usize,
 ) -> RoundRewardDistribution {
-    let total = round_reward(round, params);
+    let total = calculate_round_reward(round, params);
     if total.is_zero() || block_count == 0 {
         return RoundRewardDistribution {
             total: Amount::zero(),
@@ -371,45 +370,9 @@
             verifier_pool: Amount::zero(),
             verifier_count: 0,
             per_verifier: Amount::zero(),
->>>>>>> 69ade102
         };
-        
-        // Network pool dividend (distributed equally among all participants)
-        let network_pool_dividend = (round_emission.network_pool_portion / participations.len() as u128)
-            .saturating_mul((role_multiplier * 1000.0) as u128) / 1000;
-        
-        let total_reward = base_reward + tx_fee_reward + ai_commission_reward + network_pool_dividend;
-        
-        rewards.push(ValidatorReward {
-            validator_id: participation.validator_id,
-            total_reward,
-            base_reward,
-            tx_fee_reward,
-            ai_commission_reward,
-            network_pool_dividend,
-            role_multiplier,
-            participation_score,
-        });
-    }
-    
-    Ok(rewards)
-}
-
-<<<<<<< HEAD
-/// Calculate participation score for a validator
-fn calculate_participation_score(participation: &ValidatorParticipation) -> f64 {
-    let block_score = participation.block_count as f64;
-    let uptime_score = participation.uptime_weight;
-    let reputation_score = participation.reputation_score as f64 / 10000.0;
-    let stake_score = (participation.stake_weight as f64).ln_1p(); // Log scale for stake
-    
-    // Weighted combination: 40% blocks, 30% uptime, 20% reputation, 10% stake
-    block_score * 0.4 + uptime_score * 0.3 + reputation_score * 0.2 + stake_score * 0.1
-}
-
-/// Project total supply emitted after given number of rounds
-pub fn projected_supply(rounds: u64, params: &DAGEmissionParams) -> u128 {
-=======
+    }
+    
     let proposer_reward = total.percentage(params.proposer_bps);
     let verifier_pool = total.saturating_sub(proposer_reward);
     let per_verifier = if verifier_count > 0 {
@@ -427,9 +390,19 @@
     }
 }
 
+/// Calculate participation score for a validator
+fn calculate_participation_score(participation: &ValidatorParticipation) -> f64 {
+    let block_score = participation.block_count as f64;
+    let uptime_score = participation.uptime_weight;
+    let reputation_score = participation.reputation_score as f64 / 10000.0;
+    let stake_score = (participation.stake_weight as f64).ln_1p(); // Log scale for stake
+    
+    // Weighted combination: 40% blocks, 30% uptime, 20% reputation, 10% stake
+    block_score * 0.4 + uptime_score * 0.3 + reputation_score * 0.2 + stake_score * 0.1
+}
+
 /// Project total supply emitted after given number of rounds
-pub fn projected_supply(rounds: u64, params: &EmissionParams) -> Amount {
->>>>>>> 69ade102
+pub fn projected_supply(rounds: u64, params: &DAGEmissionParams) -> Amount {
     if rounds == 0 {
         return Amount::zero();
     }
@@ -478,7 +451,7 @@
     for round in (0..=max_rounds).step_by(sample_interval as usize) {
         let round_reward = calculate_round_reward(round, params);
         let cumulative_supply = projected_supply(round, params);
-        curve.push((round, round_reward, cumulative_supply));
+        curve.push((round, round_reward.atomic(), cumulative_supply.atomic()));
     }
     
     curve
@@ -496,19 +469,18 @@
         let start_round = ((year - 1) as f64 * rounds_per_year) as u64 + 1;
         let end_round = (year as f64 * rounds_per_year) as u64;
         
-        let mut annual_emission = 0u128;
+        let mut annual_emission = Amount::zero();
         for round in start_round..=end_round {
-            annual_emission = annual_emission.saturating_add(calculate_round_reward(round, params));
+            annual_emission = annual_emission + calculate_round_reward(round, params);
         }
         
         let cumulative_supply = projected_supply(end_round, params);
-        schedule.push((year, annual_emission, cumulative_supply));
+        schedule.push((year, annual_emission.atomic(), cumulative_supply.atomic()));
     }
     
     schedule
 }
 
-<<<<<<< HEAD
 /// DAG-Fair emission system manager
 pub struct DAGEmissionSystem {
     /// Current emission parameters
@@ -516,13 +488,13 @@
     /// Current round
     current_round: u64,
     /// Total supply emitted so far
-    total_emitted: u128,
+    total_emitted: Amount,
     /// Fee collection pool
-    fee_pool: u128,
+    fee_pool: Amount,
     /// AI commission pool
-    ai_commission_pool: u128,
+    ai_commission_pool: Amount,
     /// Network reward pool
-    network_pool: u128,
+    network_pool: Amount,
 }
 
 impl DAGEmissionSystem {
@@ -532,10 +504,10 @@
         Ok(Self {
             params,
             current_round: 0,
-            total_emitted: 0,
-            fee_pool: 0,
-            ai_commission_pool: 0,
-            network_pool: 0,
+            total_emitted: Amount::zero(),
+            fee_pool: Amount::zero(),
+            ai_commission_pool: Amount::zero(),
+            network_pool: Amount::zero(),
         })
     }
     
@@ -543,14 +515,14 @@
     pub fn process_round(
         &mut self,
         participations: &[ValidatorParticipation],
-        collected_fees: u128,
-        ai_commissions: u128,
+        collected_fees: Amount,
+        ai_commissions: Amount,
     ) -> Result<Vec<ValidatorReward>> {
         self.current_round += 1;
         
         // Add to pools
-        self.fee_pool = self.fee_pool.saturating_add(collected_fees);
-        self.ai_commission_pool = self.ai_commission_pool.saturating_add(ai_commissions);
+        self.fee_pool = self.fee_pool + collected_fees;
+        self.ai_commission_pool = self.ai_commission_pool + ai_commissions;
         
         // Distribute rewards
         let rewards = distribute_dag_fair_rewards(
@@ -563,11 +535,11 @@
         
         // Update total emitted
         let round_emission = calculate_round_emission(self.current_round, &self.params);
-        self.total_emitted = self.total_emitted.saturating_add(round_emission.total_reward);
+        self.total_emitted = self.total_emitted + Amount::from_atomic(round_emission.total_reward);
         
         // Clear pools after distribution
-        self.fee_pool = 0;
-        self.ai_commission_pool = 0;
+        self.fee_pool = Amount::zero();
+        self.ai_commission_pool = Amount::zero();
         
         Ok(rewards)
     }
@@ -590,12 +562,12 @@
     }
     
     /// Get total emitted supply
-    pub fn total_emitted(&self) -> u128 {
+    pub fn total_emitted(&self) -> Amount {
         self.total_emitted
     }
     
     /// Get remaining supply
-    pub fn remaining_supply(&self) -> u128 {
+    pub fn remaining_supply(&self) -> Amount {
         self.params.supply_cap.saturating_sub(self.total_emitted)
     }
     
@@ -608,14 +580,34 @@
     pub fn get_emission_stats(&self) -> EmissionStats {
         EmissionStats {
             current_round: self.current_round,
-            total_emitted: self.total_emitted,
-            remaining_supply: self.remaining_supply(),
-            supply_cap: self.params.supply_cap,
-            emission_percentage: (self.total_emitted as f64 / self.params.supply_cap as f64) * 100.0,
+            total_emitted: self.total_emitted.atomic(),
+            remaining_supply: self.remaining_supply().atomic(),
+            supply_cap: self.params.supply_cap.atomic(),
+            emission_percentage: (self.total_emitted.to_ipn() as f64 / self.params.supply_cap.to_ipn() as f64) * 100.0,
             annual_emission_rate: self.params.annual_emission_rate(),
             projected_completion_years: self.params.projected_emission_years(),
         }
     }
+}
+
+/// Fee recycling parameters
+#[derive(Debug, Clone, Serialize, Deserialize)]
+pub struct FeeRecyclingParams {
+    /// Percentage of fees to recycle (basis points)
+    pub recycle_bps: u16,
+}
+
+impl Default for FeeRecyclingParams {
+    fn default() -> Self {
+        Self {
+            recycle_bps: 10_000, // 100% by default
+        }
+    }
+}
+
+/// Compute amount of fees to recycle back into reward pool
+pub fn calculate_fee_recycling(collected_fees: Amount, params: &FeeRecyclingParams) -> Amount {
+    collected_fees.percentage(params.recycle_bps)
 }
 
 /// Emission statistics
@@ -628,10 +620,6 @@
     pub emission_percentage: f64,
     pub annual_emission_rate: f64,
     pub projected_completion_years: f64,
-=======
-/// Compute amount of fees to recycle back into reward pool
-pub fn calculate_fee_recycling(collected_fees: Amount, params: &FeeRecyclingParams) -> Amount {
-    collected_fees.percentage(params.recycle_bps)
 }
 
 // ============================================================================
@@ -796,25 +784,25 @@
 /// Calculate auto-burn amount due to rounding errors
 pub fn epoch_auto_burn(expected: MicroIPN, actual: MicroIPN) -> MicroIPN {
     expected.saturating_sub(actual)
->>>>>>> 69ade102
 }
 
 #[cfg(test)]
 mod tests {
     use super::*;
 
-<<<<<<< HEAD
     fn create_test_params() -> DAGEmissionParams {
         DAGEmissionParams {
-            r0: 10_000,
+            r0: Amount::from_micro_ipn(10_000),
             halving_rounds: 1000,
-            supply_cap: 21_000_000_00000000,
+            supply_cap: Amount::from_atomic(21_000_000_00000000),
             round_duration_ms: 100,
             fee_cap_bps: 1000,
             ai_commission_bps: 1000,
             network_pool_bps: 500,
             base_emission_bps: 6000,
             tx_fee_bps: 2500,
+            proposer_bps: 2000,
+            verifier_bps: 8000,
         }
     }
 
@@ -832,10 +820,10 @@
     #[test]
     fn test_round_reward_halving() {
         let params = create_test_params();
-        assert_eq!(calculate_round_reward(999, &params), 10_000);
-        assert_eq!(calculate_round_reward(1000, &params), 5_000);
-        assert_eq!(calculate_round_reward(2000, &params), 2_500);
-        assert_eq!(calculate_round_reward(3000, &params), 1_250);
+        assert_eq!(calculate_round_reward(999, &params).atomic(), 10_000);
+        assert_eq!(calculate_round_reward(1000, &params).atomic(), 5_000);
+        assert_eq!(calculate_round_reward(2000, &params).atomic(), 2_500);
+        assert_eq!(calculate_round_reward(3000, &params).atomic(), 1_250);
     }
 
     #[test]
@@ -860,7 +848,7 @@
             create_test_participation([3u8; 32], ValidatorRole::AIService),
         ];
         
-        let rewards = distribute_dag_fair_rewards(1, &params, &participations, 1000, 500).unwrap();
+        let rewards = distribute_dag_fair_rewards(1, &params, &participations, Amount::from_micro_ipn(1000), Amount::from_micro_ipn(500)).unwrap();
         
         assert_eq!(rewards.len(), 3);
         
@@ -872,44 +860,11 @@
         // AI service should get commission
         let ai_reward = rewards.iter().find(|r| r.validator_id == [3u8; 32]).unwrap();
         assert!(ai_reward.ai_commission_reward > 0);
-=======
-    #[test]
-    fn test_round_reward_halving() {
-        let params = EmissionParams {
-            r0: Amount::from_atomic(10_000),
-            halving_rounds: 1000,
-            ..Default::default()
-        };
-        assert_eq!(round_reward(999, &params).atomic(), 10_000);
-        assert_eq!(round_reward(1000, &params).atomic(), 5_000);
-        assert_eq!(round_reward(2000, &params).atomic(), 2_500);
-        assert_eq!(round_reward(3000, &params).atomic(), 1_250);
-    }
-
-    #[test]
-    fn test_distribution() {
-        let params = EmissionParams::default();
-        let dist = distribute_round_reward(1, &params, 1, 4);
-        assert_eq!(dist.total, Amount::from_micro_ipn(10_000));
-        assert_eq!(dist.proposer_reward, Amount::from_micro_ipn(2_000));
-        assert_eq!(dist.verifier_pool, Amount::from_micro_ipn(8_000));
-        assert_eq!(dist.per_verifier, Amount::from_micro_ipn(2_000));
->>>>>>> 69ade102
     }
 
     #[test]
     fn test_projected_supply_growth() {
-<<<<<<< HEAD
         let params = create_test_params();
-=======
-        let params = EmissionParams {
-            r0: Amount::from_atomic(10_000),
-            halving_rounds: 1000,
-            supply_cap: Amount(SUPPLY_CAP),
-            proposer_bps: 2000,
-            verifier_bps: 8000,
-        };
->>>>>>> 69ade102
         let s1 = projected_supply(1000, &params);
         let s2 = projected_supply(2000, &params);
         assert_eq!(s1.atomic(), 10_000 * 1000);
@@ -918,75 +873,33 @@
 
     #[test]
     fn test_supply_cap_enforced() {
-<<<<<<< HEAD
         let params = DAGEmissionParams {
-            supply_cap: 50_000,
+            supply_cap: Amount::from_atomic(50_000),
             ..create_test_params()
-=======
-        let params = EmissionParams {
-            supply_cap: Amount::from_atomic(50_000),
-            ..Default::default()
->>>>>>> 69ade102
         };
         let supply = projected_supply(10_000_000, &params);
         assert!(supply <= params.supply_cap);
     }
 
     #[test]
-<<<<<<< HEAD
     fn test_emission_system() {
         let params = create_test_params();
         let mut system = DAGEmissionSystem::new(params).unwrap();
         
         assert_eq!(system.current_round(), 0);
-        assert_eq!(system.total_emitted(), 0);
+        assert_eq!(system.total_emitted(), Amount::zero());
         
         let participations = vec![
             create_test_participation([1u8; 32], ValidatorRole::Proposer),
         ];
         
-        let rewards = system.process_round(&participations, 1000, 500).unwrap();
+        let rewards = system.process_round(&participations, Amount::from_micro_ipn(1000), Amount::from_micro_ipn(500)).unwrap();
         assert_eq!(system.current_round(), 1);
-        assert!(system.total_emitted() > 0);
+        assert!(system.total_emitted() > Amount::zero());
         assert!(!rewards.is_empty());
     }
 
     #[test]
-    fn test_parameter_validation() {
-        let mut params = create_test_params();
-        assert!(params.validate().is_ok());
-        
-        // Test invalid percentages
-        params.base_emission_bps = 7000; // This would make total > 100%
-        assert!(params.validate().is_err());
-        
-        // Test valid percentages
-        params.base_emission_bps = 6000;
-        params.tx_fee_bps = 2500;
-        params.ai_commission_bps = 1000;
-        params.network_pool_bps = 500;
-        assert!(params.validate().is_ok());
-    }
-
-    #[test]
-    fn test_emission_curve() {
-        let params = create_test_params();
-        let curve = calculate_emission_curve(&params, 5000, 1000);
-        
-        assert!(!curve.is_empty());
-        assert_eq!(curve[0].0, 0); // First entry should be round 0
-        assert_eq!(curve[0].1, 0); // Round 0 should have 0 reward
-    }
-
-    #[test]
-    fn test_annual_emission_schedule() {
-        let params = create_test_params();
-        let schedule = calculate_annual_emission_schedule(&params, 3);
-        
-        assert_eq!(schedule.len(), 3);
-        assert!(schedule[0].1 > 0); // First year should have emission
-        assert!(schedule[1].1 < schedule[0].1); // Second year should have less due to halving
-=======
     fn test_fee_recycling() {
         let params = FeeRecyclingParams::default();
         assert_eq!(calculate_fee_recycling(Amount::from_atomic(10_000), &params).atomic(), 10_000);
@@ -995,7 +908,43 @@
             ..Default::default()
         };
         assert_eq!(calculate_fee_recycling(Amount::from_atomic(10_000), &params_half).atomic(), 5_000);
->>>>>>> 69ade102
+    }
+
+    #[test]
+    fn test_parameter_validation() {
+        let mut params = create_test_params();
+        assert!(params.validate().is_ok());
+        
+        // Test invalid percentages
+        params.base_emission_bps = 7000; // This would make total > 100%
+        assert!(params.validate().is_err());
+        
+        // Test valid percentages
+        params.base_emission_bps = 6000;
+        params.tx_fee_bps = 2500;
+        params.ai_commission_bps = 1000;
+        params.network_pool_bps = 500;
+        assert!(params.validate().is_ok());
+    }
+
+    #[test]
+    fn test_emission_curve() {
+        let params = create_test_params();
+        let curve = calculate_emission_curve(&params, 5000, 1000);
+        
+        assert!(!curve.is_empty());
+        assert_eq!(curve[0].0, 0); // First entry should be round 0
+        assert_eq!(curve[0].1, 0); // Round 0 should have 0 reward
+    }
+
+    #[test]
+    fn test_annual_emission_schedule() {
+        let params = create_test_params();
+        let schedule = calculate_annual_emission_schedule(&params, 3);
+        
+        assert_eq!(schedule.len(), 3);
+        assert!(schedule[0].1 > 0); // First year should have emission
+        assert!(schedule[1].1 < schedule[0].1); // Second year should have less due to halving
     }
 
     #[test]
