<<<<<<< HEAD
//! DAG-Fair emission module for round-based rewards
//!
//! Implements a deterministic emission schedule with:
//! - Round-based halvings
//! - Split distribution between proposers and verifiers
//! - Fee recycling to the reward pool
=======
//! DAG-Fair Emission Module
//!
//! Deterministic round-based reward emission for IPPAN.
//! Includes halving logic, proposer/verifier reward split,
//! total supply projection, and fee recycling.
>>>>>>> d70a701b

use serde::{Deserialize, Serialize};

/// Global emission parameters for IPPAN
#[derive(Debug, Clone, Serialize, Deserialize)]
pub struct EmissionParams {
<<<<<<< HEAD
    /// Initial reward per round (µIPN)
    pub r0: u128,
    /// Number of rounds between halvings
    pub halving_rounds: u64,
    /// Maximum total supply (21 M IPN = 21 000 000 × 10⁸ µIPN)
    pub supply_cap: u128,
    /// Proposer reward percentage (basis points, 1 bp = 0.01 %)
    pub proposer_bps: u16,
    /// Verifier reward percentage (basis points)
=======
    /// Initial reward per round (in µIPN — micro IPN)
    pub r0: u128,
    /// Number of rounds between halvings
    pub halving_rounds: u64,
    /// Supply cap (e.g. 21 M IPN = 21 000 000 × 10⁸ µIPN)
    pub supply_cap: u128,
    /// Proposer reward percentage (basis points; 20 % = 2000)
    pub proposer_bps: u16,
    /// Verifier reward percentage (basis points; 80 % = 8000)
>>>>>>> d70a701b
    pub verifier_bps: u16,
}

impl Default for EmissionParams {
    fn default() -> Self {
        Self {
<<<<<<< HEAD
            // Start with 10 000 µIPN per round (~50 IPN/day at 100 ms rounds)
            r0: 10_000,
            // Halving roughly every two years (≈ 315 M rounds at 200 ms)
            halving_rounds: 315_000_000,
            // 21 million IPN × 10⁸ µIPN
            supply_cap: 21_000_000_00000000,
            // 20 % proposer / 80 % verifiers
=======
            // ~50 IPN/day at 100 ms rounds with finalization
            r0: 10_000,
            // Halving ≈ every 2 years at 200 ms rounds (~315 M rounds)
            halving_rounds: 315_000_000,
            // 21 million IPN × 10⁸ µIPN
            supply_cap: 21_000_000_00000000,
>>>>>>> d70a701b
            proposer_bps: 2000,
            verifier_bps: 8000,
        }
    }
}

<<<<<<< HEAD
/// Compute the per-round reward using a halving schedule.
=======
/// Compute round reward using halving schedule
>>>>>>> d70a701b
pub fn round_reward(round: u64, params: &EmissionParams) -> u128 {
    if round == 0 {
        return 0;
    }
    let halvings = (round / params.halving_rounds) as u32;
    if halvings >= 64 {
        return 0;
    }
    params.r0 >> halvings
}

<<<<<<< HEAD
/// Reward breakdown for a single round.
=======
/// Distribution of rewards for a single round
>>>>>>> d70a701b
#[derive(Debug, Clone, Serialize, Deserialize)]
pub struct RoundRewardDistribution {
    pub total: u128,
    pub proposer_reward: u128,
    pub verifier_pool: u128,
    pub verifier_count: usize,
    pub per_verifier: u128,
}

<<<<<<< HEAD
/// Compute reward distribution for one round.
=======
/// Compute reward distribution for a round
>>>>>>> d70a701b
pub fn distribute_round_reward(
    round: u64,
    params: &EmissionParams,
    block_count: usize,
    verifier_count: usize,
) -> RoundRewardDistribution {
    let total = round_reward(round, params);
    if total == 0 || block_count == 0 {
        return RoundRewardDistribution {
            total: 0,
            proposer_reward: 0,
            verifier_pool: 0,
            verifier_count: 0,
            per_verifier: 0,
        };
    }

    let proposer_reward = (total * params.proposer_bps as u128) / 10_000;
<<<<<<< HEAD
    let verifier_pool = total - proposer_reward;
=======
    let verifier_pool = total.saturating_sub(proposer_reward);
>>>>>>> d70a701b
    let per_verifier = if verifier_count > 0 {
        verifier_pool / verifier_count as u128
    } else {
        0
    };

    RoundRewardDistribution {
        total,
        proposer_reward,
        verifier_pool,
        verifier_count,
        per_verifier,
    }
}

<<<<<<< HEAD
/// Estimate total emitted supply up to `rounds` (µIPN).
=======
/// Project total supply emitted after given number of rounds
>>>>>>> d70a701b
pub fn projected_supply(rounds: u64, params: &EmissionParams) -> u128 {
    if rounds == 0 {
        return 0;
    }

    let mut total = 0u128;
    let mut halvings = 0u32;
    loop {
        let reward = if halvings >= 64 {
            0
        } else {
            params.r0 >> halvings
        };
<<<<<<< HEAD
        if reward_at_level == 0 {
=======
        if reward == 0 {
>>>>>>> d70a701b
            break;
        }

        let start_round = (halvings as u64) * params.halving_rounds + 1;
        let end_round = ((halvings + 1) as u64) * params.halving_rounds;
        if start_round > rounds {
            break;
        }

        let effective_end = end_round.min(rounds);
<<<<<<< HEAD
        let rounds_at_level = (effective_end - start_round + 1) as u128;
        total = total.saturating_add(reward_at_level.saturating_mul(rounds_at_level));
=======
        let count = (effective_end - start_round + 1) as u128;
        total = total.saturating_add(reward.saturating_mul(count));

>>>>>>> d70a701b
        halvings += 1;
    }

    total.min(params.supply_cap)
}

<<<<<<< HEAD
/// Weekly fee-recycling parameters.
#[derive(Debug, Clone, Serialize, Deserialize)]
pub struct FeeRecyclingParams {
    /// Rounds per week (~3 024 000 at 200 ms)
    pub rounds_per_week: u64,
    /// Portion of collected fees to recycle (10 000 = 100 %)
=======
/// Weekly fee-recycling parameters
#[derive(Debug, Clone, Serialize, Deserialize)]
pub struct FeeRecyclingParams {
    /// Rounds per week (≈ 3 024 000 at 200 ms rounds)
    pub rounds_per_week: u64,
    /// Percentage of collected fees to recycle (basis points)
>>>>>>> d70a701b
    pub recycle_bps: u16,
}

impl Default for FeeRecyclingParams {
    fn default() -> Self {
        Self {
            rounds_per_week: 3_024_000,
<<<<<<< HEAD
            recycle_bps: 10_000,
        }
    }
}

/// Compute recycled fee amount.
=======
            recycle_bps: 10_000, // 100 %
        }
    }
}

/// Compute amount of fees to recycle back into reward pool
>>>>>>> d70a701b
pub fn calculate_fee_recycling(collected_fees: u128, params: &FeeRecyclingParams) -> u128 {
    (collected_fees * params.recycle_bps as u128) / 10_000
}

#[cfg(test)]
mod tests {
    use super::*;

    #[test]
    fn test_round_reward_halving() {
        let params = EmissionParams {
            r0: 10_000,
            halving_rounds: 1000,
            ..Default::default()
        };
        assert_eq!(round_reward(999, &params), 10_000);
        assert_eq!(round_reward(1000, &params), 5_000);
        assert_eq!(round_reward(2000, &params), 2_500);
        assert_eq!(round_reward(3000, &params), 1_250);
    }

    #[test]
<<<<<<< HEAD
    fn test_distribute_round_reward() {
=======
    fn test_distribution() {
>>>>>>> d70a701b
        let params = EmissionParams::default();
        let dist = distribute_round_reward(1, &params, 1, 4);
        assert_eq!(dist.total, 10_000);
        assert_eq!(dist.proposer_reward, 2_000);
<<<<<<< HEAD
        assert_eq!(dist.verifier_pool, 8_000);
=======
>>>>>>> d70a701b
        assert_eq!(dist.per_verifier, 2_000);
    }

    #[test]
<<<<<<< HEAD
    fn test_projected_supply() {
=======
    fn test_projected_supply_growth() {
>>>>>>> d70a701b
        let params = EmissionParams {
            r0: 10_000,
            halving_rounds: 1000,
            supply_cap: 21_000_000_00000000,
            proposer_bps: 2000,
            verifier_bps: 8000,
        };
        let s1 = projected_supply(1000, &params);
<<<<<<< HEAD
        assert_eq!(s1, 10_000 * 1000);
        let s2 = projected_supply(2000, &params);
=======
        let s2 = projected_supply(2000, &params);
        assert_eq!(s1, 10_000 * 1000);
>>>>>>> d70a701b
        assert_eq!(s2, 10_000 * 1000 + 5_000 * 1000);
    }

    #[test]
    fn test_supply_cap_enforced() {
        let params = EmissionParams {
<<<<<<< HEAD
            r0: 10_000,
            halving_rounds: 100,
            supply_cap: 50_000,
            proposer_bps: 2000,
            verifier_bps: 8000,
        };
        assert!(projected_supply(1000, &params) <= params.supply_cap);
=======
            supply_cap: 50_000,
            ..Default::default()
        };
        let supply = projected_supply(10_000_000, &params);
        assert!(supply <= params.supply_cap);
>>>>>>> d70a701b
    }

    #[test]
    fn test_fee_recycling() {
        let params = FeeRecyclingParams::default();
        assert_eq!(calculate_fee_recycling(10_000, &params), 10_000);
<<<<<<< HEAD
        let p50 = FeeRecyclingParams {
            recycle_bps: 5000,
            ..Default::default()
        };
        assert_eq!(calculate_fee_recycling(10_000, &p50), 5_000);
    }

    #[test]
    fn test_reward_eventually_zero() {
        let params = EmissionParams {
            r0: 1_000,
            halving_rounds: 100,
            ..Default::default()
        };
        let future_round = 100 * 65; // 65 halvings
        assert_eq!(round_reward(future_round, &params), 0);
=======
        let params_half = FeeRecyclingParams { recycle_bps: 5000, ..Default::default() };
        assert_eq!(calculate_fee_recycling(10_000, &params_half), 5_000);
    }

    #[test]
    fn test_emission_converges() {
        let params = EmissionParams::default();
        let s10k = projected_supply(10_000, &params);
        let s100k = projected_supply(100_000, &params);
        assert!(s10k < s100k && s100k <= params.supply_cap);
>>>>>>> d70a701b
    }
}<|MERGE_RESOLUTION|>--- conflicted
+++ resolved
@@ -1,35 +1,15 @@
-<<<<<<< HEAD
-//! DAG-Fair emission module for round-based rewards
-//!
-//! Implements a deterministic emission schedule with:
-//! - Round-based halvings
-//! - Split distribution between proposers and verifiers
-//! - Fee recycling to the reward pool
-=======
 //! DAG-Fair Emission Module
 //!
 //! Deterministic round-based reward emission for IPPAN.
 //! Includes halving logic, proposer/verifier reward split,
 //! total supply projection, and fee recycling.
->>>>>>> d70a701b
 
 use serde::{Deserialize, Serialize};
 
 /// Global emission parameters for IPPAN
 #[derive(Debug, Clone, Serialize, Deserialize)]
 pub struct EmissionParams {
-<<<<<<< HEAD
-    /// Initial reward per round (µIPN)
-    pub r0: u128,
-    /// Number of rounds between halvings
-    pub halving_rounds: u64,
-    /// Maximum total supply (21 M IPN = 21 000 000 × 10⁸ µIPN)
-    pub supply_cap: u128,
-    /// Proposer reward percentage (basis points, 1 bp = 0.01 %)
-    pub proposer_bps: u16,
-    /// Verifier reward percentage (basis points)
-=======
-    /// Initial reward per round (in µIPN — micro IPN)
+    /// Initial reward per round (in µIPN — micro-IPN)
     pub r0: u128,
     /// Number of rounds between halvings
     pub halving_rounds: u64,
@@ -38,40 +18,25 @@
     /// Proposer reward percentage (basis points; 20 % = 2000)
     pub proposer_bps: u16,
     /// Verifier reward percentage (basis points; 80 % = 8000)
->>>>>>> d70a701b
     pub verifier_bps: u16,
 }
 
 impl Default for EmissionParams {
     fn default() -> Self {
         Self {
-<<<<<<< HEAD
-            // Start with 10 000 µIPN per round (~50 IPN/day at 100 ms rounds)
-            r0: 10_000,
-            // Halving roughly every two years (≈ 315 M rounds at 200 ms)
-            halving_rounds: 315_000_000,
-            // 21 million IPN × 10⁸ µIPN
-            supply_cap: 21_000_000_00000000,
-            // 20 % proposer / 80 % verifiers
-=======
             // ~50 IPN/day at 100 ms rounds with finalization
             r0: 10_000,
             // Halving ≈ every 2 years at 200 ms rounds (~315 M rounds)
             halving_rounds: 315_000_000,
             // 21 million IPN × 10⁸ µIPN
             supply_cap: 21_000_000_00000000,
->>>>>>> d70a701b
             proposer_bps: 2000,
             verifier_bps: 8000,
         }
     }
 }
 
-<<<<<<< HEAD
-/// Compute the per-round reward using a halving schedule.
-=======
-/// Compute round reward using halving schedule
->>>>>>> d70a701b
+/// Compute per-round reward using a halving schedule
 pub fn round_reward(round: u64, params: &EmissionParams) -> u128 {
     if round == 0 {
         return 0;
@@ -83,11 +48,7 @@
     params.r0 >> halvings
 }
 
-<<<<<<< HEAD
-/// Reward breakdown for a single round.
-=======
 /// Distribution of rewards for a single round
->>>>>>> d70a701b
 #[derive(Debug, Clone, Serialize, Deserialize)]
 pub struct RoundRewardDistribution {
     pub total: u128,
@@ -97,11 +58,7 @@
     pub per_verifier: u128,
 }
 
-<<<<<<< HEAD
-/// Compute reward distribution for one round.
-=======
 /// Compute reward distribution for a round
->>>>>>> d70a701b
 pub fn distribute_round_reward(
     round: u64,
     params: &EmissionParams,
@@ -120,11 +77,7 @@
     }
 
     let proposer_reward = (total * params.proposer_bps as u128) / 10_000;
-<<<<<<< HEAD
-    let verifier_pool = total - proposer_reward;
-=======
     let verifier_pool = total.saturating_sub(proposer_reward);
->>>>>>> d70a701b
     let per_verifier = if verifier_count > 0 {
         verifier_pool / verifier_count as u128
     } else {
@@ -140,11 +93,7 @@
     }
 }
 
-<<<<<<< HEAD
-/// Estimate total emitted supply up to `rounds` (µIPN).
-=======
 /// Project total supply emitted after given number of rounds
->>>>>>> d70a701b
 pub fn projected_supply(rounds: u64, params: &EmissionParams) -> u128 {
     if rounds == 0 {
         return 0;
@@ -152,17 +101,10 @@
 
     let mut total = 0u128;
     let mut halvings = 0u32;
+
     loop {
-        let reward = if halvings >= 64 {
-            0
-        } else {
-            params.r0 >> halvings
-        };
-<<<<<<< HEAD
-        if reward_at_level == 0 {
-=======
+        let reward = if halvings >= 64 { 0 } else { params.r0 >> halvings };
         if reward == 0 {
->>>>>>> d70a701b
             break;
         }
 
@@ -173,35 +115,21 @@
         }
 
         let effective_end = end_round.min(rounds);
-<<<<<<< HEAD
-        let rounds_at_level = (effective_end - start_round + 1) as u128;
-        total = total.saturating_add(reward_at_level.saturating_mul(rounds_at_level));
-=======
         let count = (effective_end - start_round + 1) as u128;
         total = total.saturating_add(reward.saturating_mul(count));
 
->>>>>>> d70a701b
         halvings += 1;
     }
 
     total.min(params.supply_cap)
 }
 
-<<<<<<< HEAD
-/// Weekly fee-recycling parameters.
-#[derive(Debug, Clone, Serialize, Deserialize)]
-pub struct FeeRecyclingParams {
-    /// Rounds per week (~3 024 000 at 200 ms)
-    pub rounds_per_week: u64,
-    /// Portion of collected fees to recycle (10 000 = 100 %)
-=======
 /// Weekly fee-recycling parameters
 #[derive(Debug, Clone, Serialize, Deserialize)]
 pub struct FeeRecyclingParams {
     /// Rounds per week (≈ 3 024 000 at 200 ms rounds)
     pub rounds_per_week: u64,
     /// Percentage of collected fees to recycle (basis points)
->>>>>>> d70a701b
     pub recycle_bps: u16,
 }
 
@@ -209,21 +137,12 @@
     fn default() -> Self {
         Self {
             rounds_per_week: 3_024_000,
-<<<<<<< HEAD
-            recycle_bps: 10_000,
-        }
-    }
-}
-
-/// Compute recycled fee amount.
-=======
             recycle_bps: 10_000, // 100 %
         }
     }
 }
 
 /// Compute amount of fees to recycle back into reward pool
->>>>>>> d70a701b
 pub fn calculate_fee_recycling(collected_fees: u128, params: &FeeRecyclingParams) -> u128 {
     (collected_fees * params.recycle_bps as u128) / 10_000
 }
@@ -246,28 +165,17 @@
     }
 
     #[test]
-<<<<<<< HEAD
-    fn test_distribute_round_reward() {
-=======
     fn test_distribution() {
->>>>>>> d70a701b
         let params = EmissionParams::default();
         let dist = distribute_round_reward(1, &params, 1, 4);
         assert_eq!(dist.total, 10_000);
         assert_eq!(dist.proposer_reward, 2_000);
-<<<<<<< HEAD
         assert_eq!(dist.verifier_pool, 8_000);
-=======
->>>>>>> d70a701b
         assert_eq!(dist.per_verifier, 2_000);
     }
 
     #[test]
-<<<<<<< HEAD
-    fn test_projected_supply() {
-=======
     fn test_projected_supply_growth() {
->>>>>>> d70a701b
         let params = EmissionParams {
             r0: 10_000,
             halving_rounds: 1000,
@@ -276,59 +184,29 @@
             verifier_bps: 8000,
         };
         let s1 = projected_supply(1000, &params);
-<<<<<<< HEAD
-        assert_eq!(s1, 10_000 * 1000);
-        let s2 = projected_supply(2000, &params);
-=======
         let s2 = projected_supply(2000, &params);
         assert_eq!(s1, 10_000 * 1000);
->>>>>>> d70a701b
         assert_eq!(s2, 10_000 * 1000 + 5_000 * 1000);
     }
 
     #[test]
     fn test_supply_cap_enforced() {
         let params = EmissionParams {
-<<<<<<< HEAD
-            r0: 10_000,
-            halving_rounds: 100,
-            supply_cap: 50_000,
-            proposer_bps: 2000,
-            verifier_bps: 8000,
-        };
-        assert!(projected_supply(1000, &params) <= params.supply_cap);
-=======
             supply_cap: 50_000,
             ..Default::default()
         };
         let supply = projected_supply(10_000_000, &params);
         assert!(supply <= params.supply_cap);
->>>>>>> d70a701b
     }
 
     #[test]
     fn test_fee_recycling() {
         let params = FeeRecyclingParams::default();
         assert_eq!(calculate_fee_recycling(10_000, &params), 10_000);
-<<<<<<< HEAD
-        let p50 = FeeRecyclingParams {
+        let params_half = FeeRecyclingParams {
             recycle_bps: 5000,
             ..Default::default()
         };
-        assert_eq!(calculate_fee_recycling(10_000, &p50), 5_000);
-    }
-
-    #[test]
-    fn test_reward_eventually_zero() {
-        let params = EmissionParams {
-            r0: 1_000,
-            halving_rounds: 100,
-            ..Default::default()
-        };
-        let future_round = 100 * 65; // 65 halvings
-        assert_eq!(round_reward(future_round, &params), 0);
-=======
-        let params_half = FeeRecyclingParams { recycle_bps: 5000, ..Default::default() };
         assert_eq!(calculate_fee_recycling(10_000, &params_half), 5_000);
     }
 
@@ -338,6 +216,5 @@
         let s10k = projected_supply(10_000, &params);
         let s100k = projected_supply(100_000, &params);
         assert!(s10k < s100k && s100k <= params.supply_cap);
->>>>>>> d70a701b
     }
 }