//! Integration tests for DLC consensus

use ippan_consensus::*;
use ippan_storage::SledStorage;
use ippan_types::Block;
use std::sync::Arc;
use tempfile::tempdir;

#[tokio::test]
async fn test_dlc_consensus_initialization() {
    let config = DLCConfig::default();
    let validator_id = [1u8; 32];
    let dlc = DLCConsensus::new(config, validator_id);
<<<<<<< HEAD
    
=======
>>>>>>> 177b1603
    let state = dlc.get_state();
    assert_eq!(state.round_id, 1);
    assert_eq!(state.primary_verifier, validator_id);
}

#[tokio::test]
async fn test_dgbdt_verifier_selection() {
    let engine = DGBDTEngine::new();
    let mut metrics = std::collections::HashMap::new();

    // Add test validators with different metrics
    for i in 0..5 {
        let mut id = [0u8; 32];
        id[0] = i;

        let validator_metrics = ValidatorMetrics {
            blocks_proposed: 100 + (i as u64 * 10),
            blocks_verified: 200 + (i as u64 * 20),
            rounds_active: 100,
            avg_latency_us: 50_000 + (i as u64 * 10_000),
            uptime_percentage: 0.95 + (i as f64 * 0.01),
            slash_count: 0,
            recent_performance: 0.9,
            network_contribution: 0.85,
            stake_amount: 10_000_000 * (i as u64 + 1),
        };

        metrics.insert(id, validator_metrics);
    }

    let result = engine.select_verifiers(1, &metrics, 3, 5000).unwrap();

    assert_eq!(result.shadows.len(), 3);
    assert_ne!(result.primary, result.shadows[0]);
    assert_ne!(result.primary, result.shadows[1]);
    assert_ne!(result.primary, result.shadows[2]);
}

#[tokio::test]
async fn test_shadow_verifier_parallel_validation() {
    let mut set = ShadowVerifierSet::new(3);
    let validators = vec![[1u8; 32], [2u8; 32], [3u8; 32]];

    // Create a test block
    let block = Block::new(vec![], vec![], 1, [1u8; 32]);

    let results = set.verify_block(&block, &validators).await.unwrap();

    assert_eq!(results.len(), 3);
    for result in results {
        assert!(result.verification_time_us > 0);
        assert!(result.is_valid); // Empty block should be valid
    }
}

#[tokio::test]
async fn test_validator_bonding() {
    let mut manager = BondingManager::new();
    let validator_id = [1u8; 32];

    // Add bond
    manager
        .add_bond(validator_id, VALIDATOR_BOND_AMOUNT)
        .unwrap();
    assert!(manager.has_valid_bond(&validator_id));

    // Check bond info
    let bond = manager.get_bond(&validator_id).unwrap();
    assert_eq!(bond.bonded_amount, VALIDATOR_BOND_AMOUNT);
    assert!(bond.is_valid());

    // Test slashing
    manager.slash_bond(&validator_id, 100_000_000).unwrap(); // Slash 1 IPN
    let bond = manager.get_bond(&validator_id).unwrap();
    assert_eq!(bond.effective_bond(), VALIDATOR_BOND_AMOUNT - 100_000_000);
    assert!(bond.is_valid()); // Still valid with 9 IPN
}

#[tokio::test]
async fn test_temporal_finality() {
    use std::time::Duration;
    use tokio::time::sleep;

    let config = DLCConfig {
        temporal_finality_ms: 100, // Short window for testing
        ..Default::default()
    };

    let validator_id = [1u8; 32];
    let mut dlc = DLCConsensus::new(config, validator_id);

    let initial_round = dlc.get_state().round_id;

    // Wait for temporal finality window
    sleep(Duration::from_millis(150)).await;

    // Process round (should close based on time)
    dlc.process_round().await.unwrap();

    let new_round = dlc.get_state().round_id;
    assert!(new_round > initial_round);
}

#[tokio::test]
async fn test_hashtimer_deterministic_ordering() {
    let round_id = 1;
    let previous_hash = [0u8; 32];
    let validator_id = [1u8; 32];

    let hashtimer1 = generate_round_hashtimer(round_id, &previous_hash, &validator_id);
    let hashtimer2 = generate_round_hashtimer(round_id, &previous_hash, &validator_id);

    // Should be deterministic for same inputs (within same microsecond)
<<<<<<< HEAD
    assert!(hashtimer1.time().0 > 0);
    assert!(hashtimer2.time().0 > 0);
=======
    assert!(hashtimer1.timestamp_us > 0);
    assert!(hashtimer2.timestamp_us > 0);
>>>>>>> 177b1603
}

#[tokio::test]
async fn test_dlc_integrated_consensus() {
    let temp_dir = tempdir().unwrap();
    let storage = Arc::new(SledStorage::new(temp_dir.path().to_str().unwrap()).unwrap());
    storage.initialize().unwrap();

    let validator_id = [1u8; 32];
    let poa_config = PoAConfig::default();
    let poa = PoAConsensus::new(poa_config, storage, validator_id);

    let dlc_config = dlc_config_from_poa(true, 250);
    let integrated = DLCIntegratedConsensus::new(poa, dlc_config, validator_id);
<<<<<<< HEAD
    
=======

>>>>>>> 177b1603
    assert!(integrated.dlc_enabled);

    // Test bonding
    integrated
        .add_validator_bond(validator_id, VALIDATOR_BOND_AMOUNT)
        .unwrap();

    // Test metrics update
    let metrics = ValidatorMetrics {
        blocks_proposed: 10,
        blocks_verified: 20,
        rounds_active: 10,
        avg_latency_us: 50_000,
        uptime_percentage: 0.99,
        slash_count: 0,
        recent_performance: 0.95,
        network_contribution: 0.90,
        stake_amount: 20_000_000,
    };
    integrated.update_validator_metrics(validator_id, metrics);
}

#[test]
fn test_dgbdt_reputation_scoring() {
    let engine = DGBDTEngine::new();

    // Test high-performing validator
    let good_metrics = ValidatorMetrics {
        blocks_proposed: 100,
        blocks_verified: 200,
        rounds_active: 100,
        avg_latency_us: 50_000,
        uptime_percentage: 0.99,
        slash_count: 0,
        recent_performance: 0.95,
        network_contribution: 0.90,
        stake_amount: 20_000_000,
    };

    let good_score = engine.calculate_reputation(&good_metrics);
    assert!(good_score >= 8000);

    // Test poor-performing validator
    let bad_metrics = ValidatorMetrics {
        blocks_proposed: 10,
        blocks_verified: 20,
        rounds_active: 100,
        avg_latency_us: 150_000,
        uptime_percentage: 0.70,
        slash_count: 5,
        recent_performance: 0.50,
        network_contribution: 0.40,
        stake_amount: 1_000_000,
    };

    let bad_score = engine.calculate_reputation(&bad_metrics);
    assert!(bad_score < 5000);
}

#[test]
fn test_bonding_minimum_requirements() {
    let mut manager = BondingManager::new();
    let validator_id = [1u8; 32];

    // Test insufficient bond
    let result = manager.add_bond(validator_id, VALIDATOR_BOND_AMOUNT - 1);
    assert!(result.is_err());

    // Test exact minimum bond
    let result = manager.add_bond(validator_id, VALIDATOR_BOND_AMOUNT);
    assert!(result.is_ok());
    assert!(manager.has_valid_bond(&validator_id));
}

#[test]
fn test_selection_determinism() {
    let engine = DGBDTEngine::new();
    let mut metrics = std::collections::HashMap::new();

    for i in 0..5 {
        let mut id = [0u8; 32];
        id[0] = i;
        metrics.insert(id, ValidatorMetrics::default());
    }

    // Same round should produce same selection
    let result1 = engine.select_verifiers(42, &metrics, 3, 0).unwrap();
    let result2 = engine.select_verifiers(42, &metrics, 3, 0).unwrap();

    assert_eq!(result1.primary, result2.primary);
    assert_eq!(result1.shadows, result2.shadows);

    // Different round should produce different selection
    let result3 = engine.select_verifiers(43, &metrics, 3, 0).unwrap();
    assert!(result3.primary != result1.primary || result3.shadows != result1.shadows);
}<|MERGE_RESOLUTION|>--- conflicted
+++ resolved
@@ -11,10 +11,7 @@
     let config = DLCConfig::default();
     let validator_id = [1u8; 32];
     let dlc = DLCConsensus::new(config, validator_id);
-<<<<<<< HEAD
-    
-=======
->>>>>>> 177b1603
+
     let state = dlc.get_state();
     assert_eq!(state.round_id, 1);
     assert_eq!(state.primary_verifier, validator_id);
@@ -128,13 +125,9 @@
     let hashtimer2 = generate_round_hashtimer(round_id, &previous_hash, &validator_id);
 
     // Should be deterministic for same inputs (within same microsecond)
-<<<<<<< HEAD
-    assert!(hashtimer1.time().0 > 0);
-    assert!(hashtimer2.time().0 > 0);
-=======
     assert!(hashtimer1.timestamp_us > 0);
     assert!(hashtimer2.timestamp_us > 0);
->>>>>>> 177b1603
+    assert_eq!(hashtimer1, hashtimer2);
 }
 
 #[tokio::test]
@@ -149,11 +142,7 @@
 
     let dlc_config = dlc_config_from_poa(true, 250);
     let integrated = DLCIntegratedConsensus::new(poa, dlc_config, validator_id);
-<<<<<<< HEAD
-    
-=======
-
->>>>>>> 177b1603
+
     assert!(integrated.dlc_enabled);
 
     // Test bonding
@@ -248,5 +237,7 @@
 
     // Different round should produce different selection
     let result3 = engine.select_verifiers(43, &metrics, 3, 0).unwrap();
-    assert!(result3.primary != result1.primary || result3.shadows != result1.shadows);
+    assert!(
+        result3.primary != result1.primary || result3.shadows != result1.shadows
+    );
 }