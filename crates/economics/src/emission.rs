//! DAG-Fair Emission calculation with hard supply cap enforcement

use crate::types::{EconomicsParams, EmissionResult, MicroIPN, RoundId, MICRO_PER_IPN};
use anyhow::Result;
use tracing::{debug, info, warn};

/// Calculate emission for a round with hard supply cap enforcement
pub fn emission_for_round_capped(
    round: RoundId,
    current_issued_micro: MicroIPN,
    params: &EconomicsParams,
) -> Result<MicroIPN> {
    if round == 0 {
        return Ok(0);
    }

    // Calculate base emission for this round
    let base_emission = calculate_base_emission(round, params);

    // Calculate halving epoch
    let halving_epoch = (round - 1) / params.halving_interval_rounds;

    // Check if we've hit the supply cap
    let remaining_cap = params.max_supply_micro.saturating_sub(current_issued_micro);

    if remaining_cap == 0 {
        debug!(
            target: "emission",
            "Round {}: Supply cap reached, no emission",
            round
        );
        return Ok(0);
    }

    // Cap emission to remaining supply
    let capped_emission = base_emission.min(remaining_cap);

    if capped_emission != base_emission {
        warn!(
            target: "emission",
            "Round {}: Emission capped from {} to {} micro-IPN (supply cap)",
            round,
            base_emission,
            capped_emission
        );
    }

    info!(
        target: "emission",
        "Round {}: Emitting {} micro-IPN (≈ {:.6} IPN), halving epoch {}",
        round,
        capped_emission,
        (capped_emission as f64) / (MICRO_PER_IPN as f64),
        halving_epoch
    );

    Ok(capped_emission)
}

/// Calculate base emission for a round (before supply cap)
fn calculate_base_emission(round: RoundId, params: &EconomicsParams) -> MicroIPN {
    if round == 0 {
        return 0;
    }

    let halving_epoch = (round - 1) / params.halving_interval_rounds;

    // Prevent overflow with too many halvings
    if halving_epoch >= 64 {
        return 0;
    }

    // Apply halving: emission = initial / (2^halving_epoch)
    params.initial_round_reward_micro >> halving_epoch
}

/// Project total supply after a given number of rounds
pub fn project_total_supply(rounds: RoundId, params: &EconomicsParams) -> MicroIPN {
    if rounds == 0 {
        return 0;
    }

    let mut total = 0u128;
    let mut current_round = 1;

    while current_round <= rounds {
        let emission = calculate_base_emission(current_round, params);
        if emission == 0 {
            break;
        }

        total = total.saturating_add(emission);
        current_round += 1;
    }

    total.min(params.max_supply_micro)
}

/// Calculate remaining supply cap
pub fn calculate_remaining_cap(
    current_issued_micro: MicroIPN,
    params: &EconomicsParams,
) -> MicroIPN {
    params.max_supply_micro.saturating_sub(current_issued_micro)
}

/// Get emission details for a round
pub fn get_emission_details(
    round: RoundId,
    current_issued_micro: MicroIPN,
    params: &EconomicsParams,
) -> Result<EmissionResult> {
    let emission_micro = emission_for_round_capped(round, current_issued_micro, params)?;
    let total_issued_micro = current_issued_micro.saturating_add(emission_micro);
    let remaining_cap_micro = calculate_remaining_cap(total_issued_micro, params);

    // Convert to u32 safely
    let halving_epoch: u32 = if round == 0 {
        0
    } else {
        let epoch_u64 = (round - 1) / params.halving_interval_rounds;
        epoch_u64.min(u32::MAX as u64) as u32
    };

    Ok(EmissionResult {
        round,
        emission_micro,
        total_issued_micro,
        remaining_cap_micro,
        halving_epoch,
    })
}

#[cfg(test)]
mod tests {
    use super::*;

    #[test]
    fn test_emission_halving() {
        let params = EconomicsParams {
            initial_round_reward_micro: 1_000_000,
            halving_interval_rounds: 1000,
            ..Default::default()
        };

<<<<<<< HEAD
        // First halving epoch
        assert_eq!(
            emission_for_round_capped(999, 0, &params).unwrap(),
            1_000_000
        );
        assert_eq!(
            emission_for_round_capped(1000, 0, &params).unwrap(),
            500_000
        );
        assert_eq!(
            emission_for_round_capped(1999, 0, &params).unwrap(),
            500_000
        );

        // Second halving epoch
        assert_eq!(
            emission_for_round_capped(2000, 0, &params).unwrap(),
            250_000
        );
        assert_eq!(
            emission_for_round_capped(2999, 0, &params).unwrap(),
            250_000
        );
=======
        // First halving epoch (rounds 1-1000)
        assert_eq!(emission_for_round_capped(1, 0, &params).unwrap(), 1_000_000);
        assert_eq!(emission_for_round_capped(500, 0, &params).unwrap(), 1_000_000);
        assert_eq!(emission_for_round_capped(1000, 0, &params).unwrap(), 1_000_000);
        
        // Second halving epoch (rounds 1001-2000)
        assert_eq!(emission_for_round_capped(1001, 0, &params).unwrap(), 500_000);
        assert_eq!(emission_for_round_capped(1500, 0, &params).unwrap(), 500_000);
        assert_eq!(emission_for_round_capped(2000, 0, &params).unwrap(), 500_000);

        // Third halving epoch (rounds 2001-3000)
        assert_eq!(emission_for_round_capped(2001, 0, &params).unwrap(), 250_000);
        assert_eq!(emission_for_round_capped(3000, 0, &params).unwrap(), 250_000);
>>>>>>> f0290e0a
    }

    #[test]
    fn test_supply_cap_enforcement() {
        let params = EconomicsParams {
            initial_round_reward_micro: 1_000_000,
            halving_interval_rounds: 1000,
            max_supply_micro: 5_000_000, // Very low cap for testing
            ..Default::default()
        };

        // Should be capped at remaining supply
        let emission = emission_for_round_capped(1, 4_000_000, &params).unwrap();
        assert_eq!(emission, 1_000_000); // Normal emission

        let emission = emission_for_round_capped(2, 4_500_000, &params).unwrap();
        assert_eq!(emission, 500_000); // Capped to remaining supply

        let emission = emission_for_round_capped(3, 5_000_000, &params).unwrap();
        assert_eq!(emission, 0); // Cap reached
    }

    #[test]
    fn test_zero_round() {
        let params = EconomicsParams::default();
        assert_eq!(emission_for_round_capped(0, 0, &params).unwrap(), 0);
    }

    #[test]
    fn test_projected_supply() {
        let params = EconomicsParams {
            initial_round_reward_micro: 1_000_000,
            halving_interval_rounds: 1000,
            max_supply_micro: 10_000_000_000, // Higher cap for this test
            ..Default::default()
        };

        // First 1000 rounds: 1_000_000 micro-IPN per round
        let supply_1000 = project_total_supply(1000, &params);
        assert_eq!(supply_1000, 1_000_000 * 1000);

        // Next 1000 rounds: 500_000 micro-IPN per round
        let supply_2000 = project_total_supply(2000, &params);
        assert_eq!(supply_2000, 1_000_000 * 1000 + 500_000 * 1000);
    }

    #[test]
    fn test_emission_details() {
        let params = EconomicsParams::default();
        let details = get_emission_details(1000, 0, &params).unwrap();

        assert_eq!(details.round, 1000);
        assert!(details.emission_micro > 0);
        assert_eq!(details.total_issued_micro, details.emission_micro);
        assert!(details.remaining_cap_micro > 0);
        assert_eq!(details.halving_epoch, 0);
    }
}<|MERGE_RESOLUTION|>--- conflicted
+++ resolved
@@ -1,136 +1,3 @@
-//! DAG-Fair Emission calculation with hard supply cap enforcement
-
-use crate::types::{EconomicsParams, EmissionResult, MicroIPN, RoundId, MICRO_PER_IPN};
-use anyhow::Result;
-use tracing::{debug, info, warn};
-
-/// Calculate emission for a round with hard supply cap enforcement
-pub fn emission_for_round_capped(
-    round: RoundId,
-    current_issued_micro: MicroIPN,
-    params: &EconomicsParams,
-) -> Result<MicroIPN> {
-    if round == 0 {
-        return Ok(0);
-    }
-
-    // Calculate base emission for this round
-    let base_emission = calculate_base_emission(round, params);
-
-    // Calculate halving epoch
-    let halving_epoch = (round - 1) / params.halving_interval_rounds;
-
-    // Check if we've hit the supply cap
-    let remaining_cap = params.max_supply_micro.saturating_sub(current_issued_micro);
-
-    if remaining_cap == 0 {
-        debug!(
-            target: "emission",
-            "Round {}: Supply cap reached, no emission",
-            round
-        );
-        return Ok(0);
-    }
-
-    // Cap emission to remaining supply
-    let capped_emission = base_emission.min(remaining_cap);
-
-    if capped_emission != base_emission {
-        warn!(
-            target: "emission",
-            "Round {}: Emission capped from {} to {} micro-IPN (supply cap)",
-            round,
-            base_emission,
-            capped_emission
-        );
-    }
-
-    info!(
-        target: "emission",
-        "Round {}: Emitting {} micro-IPN (≈ {:.6} IPN), halving epoch {}",
-        round,
-        capped_emission,
-        (capped_emission as f64) / (MICRO_PER_IPN as f64),
-        halving_epoch
-    );
-
-    Ok(capped_emission)
-}
-
-/// Calculate base emission for a round (before supply cap)
-fn calculate_base_emission(round: RoundId, params: &EconomicsParams) -> MicroIPN {
-    if round == 0 {
-        return 0;
-    }
-
-    let halving_epoch = (round - 1) / params.halving_interval_rounds;
-
-    // Prevent overflow with too many halvings
-    if halving_epoch >= 64 {
-        return 0;
-    }
-
-    // Apply halving: emission = initial / (2^halving_epoch)
-    params.initial_round_reward_micro >> halving_epoch
-}
-
-/// Project total supply after a given number of rounds
-pub fn project_total_supply(rounds: RoundId, params: &EconomicsParams) -> MicroIPN {
-    if rounds == 0 {
-        return 0;
-    }
-
-    let mut total = 0u128;
-    let mut current_round = 1;
-
-    while current_round <= rounds {
-        let emission = calculate_base_emission(current_round, params);
-        if emission == 0 {
-            break;
-        }
-
-        total = total.saturating_add(emission);
-        current_round += 1;
-    }
-
-    total.min(params.max_supply_micro)
-}
-
-/// Calculate remaining supply cap
-pub fn calculate_remaining_cap(
-    current_issued_micro: MicroIPN,
-    params: &EconomicsParams,
-) -> MicroIPN {
-    params.max_supply_micro.saturating_sub(current_issued_micro)
-}
-
-/// Get emission details for a round
-pub fn get_emission_details(
-    round: RoundId,
-    current_issued_micro: MicroIPN,
-    params: &EconomicsParams,
-) -> Result<EmissionResult> {
-    let emission_micro = emission_for_round_capped(round, current_issued_micro, params)?;
-    let total_issued_micro = current_issued_micro.saturating_add(emission_micro);
-    let remaining_cap_micro = calculate_remaining_cap(total_issued_micro, params);
-
-    // Convert to u32 safely
-    let halving_epoch: u32 = if round == 0 {
-        0
-    } else {
-        let epoch_u64 = (round - 1) / params.halving_interval_rounds;
-        epoch_u64.min(u32::MAX as u64) as u32
-    };
-
-    Ok(EmissionResult {
-        round,
-        emission_micro,
-        total_issued_micro,
-        remaining_cap_micro,
-        halving_epoch,
-    })
-}
-
 #[cfg(test)]
 mod tests {
     use super::*;
@@ -143,45 +10,19 @@
             ..Default::default()
         };
 
-<<<<<<< HEAD
-        // First halving epoch
-        assert_eq!(
-            emission_for_round_capped(999, 0, &params).unwrap(),
-            1_000_000
-        );
-        assert_eq!(
-            emission_for_round_capped(1000, 0, &params).unwrap(),
-            500_000
-        );
-        assert_eq!(
-            emission_for_round_capped(1999, 0, &params).unwrap(),
-            500_000
-        );
-
-        // Second halving epoch
-        assert_eq!(
-            emission_for_round_capped(2000, 0, &params).unwrap(),
-            250_000
-        );
-        assert_eq!(
-            emission_for_round_capped(2999, 0, &params).unwrap(),
-            250_000
-        );
-=======
-        // First halving epoch (rounds 1-1000)
+        // First halving epoch (rounds 1–1000)
         assert_eq!(emission_for_round_capped(1, 0, &params).unwrap(), 1_000_000);
         assert_eq!(emission_for_round_capped(500, 0, &params).unwrap(), 1_000_000);
         assert_eq!(emission_for_round_capped(1000, 0, &params).unwrap(), 1_000_000);
-        
-        // Second halving epoch (rounds 1001-2000)
+
+        // Second halving epoch (rounds 1001–2000)
         assert_eq!(emission_for_round_capped(1001, 0, &params).unwrap(), 500_000);
         assert_eq!(emission_for_round_capped(1500, 0, &params).unwrap(), 500_000);
         assert_eq!(emission_for_round_capped(2000, 0, &params).unwrap(), 500_000);
 
-        // Third halving epoch (rounds 2001-3000)
+        // Third halving epoch (rounds 2001–3000)
         assert_eq!(emission_for_round_capped(2001, 0, &params).unwrap(), 250_000);
         assert_eq!(emission_for_round_capped(3000, 0, &params).unwrap(), 250_000);
->>>>>>> f0290e0a
     }
 
     #[test]
