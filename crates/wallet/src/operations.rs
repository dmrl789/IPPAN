--- conflicted
+++ resolved
@@ -14,7 +14,7 @@
 /// Base fee: 0.01% of amount (1 basis point)  
 /// Data fee: 1 atomic unit per byte
 fn calculate_transaction_fee(amount: u64, data_size: usize) -> u64 {
-    let base_fee = amount / 10000; // 0.01% of amount
+    let base_fee = amount / 10_000; // 0.01% of amount
     let data_fee = data_size as u64; // 1 atomic unit per byte
     base_fee.saturating_add(data_fee).max(1) // Minimum fee of 1
 }
@@ -192,7 +192,6 @@
 
         // Deterministic, mempool-aligned fee
         let estimated_fee = self.estimate_fee(&transaction);
-        
         transaction.sign(&private_key_bytes)?;
         
         let tx_hash = if let Some(ref rpc) = self.rpc_client {
@@ -213,11 +212,7 @@
             from_address: Some(from_address.to_string()),
             to_address: Some(to_address.to_string()),
             amount,
-<<<<<<< HEAD
-            fee: self.calculate_transaction_fee(&tx),
-=======
             fee: estimated_fee,
->>>>>>> eca431ae
             timestamp: chrono::Utc::now(),
             status: TransactionStatus::Pending,
             label: None,
@@ -255,54 +250,6 @@
         fee
     }
     
-    /// Calculate transaction fee based on transaction size and complexity
-    fn calculate_transaction_fee(&self, tx: &Transaction) -> u64 {
-        // Base fee for all transactions
-        let base_fee = 1000; // 1000 atomic units
-        
-        // Size-based fee calculation
-        let mut estimated_size = 0usize;
-        
-        // Fixed-size fields
-        estimated_size += 32; // id
-        estimated_size += 32; // from
-        estimated_size += 32; // to
-        estimated_size += 8;  // amount
-        estimated_size += 8;  // nonce
-        estimated_size += 64; // signature
-        estimated_size += tx.hashtimer.time_prefix.len();
-        estimated_size += tx.hashtimer.hash_suffix.len();
-        estimated_size += std::mem::size_of_val(&tx.timestamp.0);
-        
-        // Dynamic fields
-        estimated_size += tx.topics.iter().map(|topic| topic.len()).sum::<usize>();
-        
-        if let Some(envelope) = &tx.confidential {
-            estimated_size += envelope.enc_algo.len();
-            estimated_size += envelope.iv.len();
-            estimated_size += envelope.ciphertext.len();
-            estimated_size += envelope
-                .access_keys
-                .iter()
-                .map(|key| key.recipient_pub.len() + key.enc_key.len())
-                .sum::<usize>();
-        }
-        
-        if let Some(proof) = &tx.zk_proof {
-            estimated_size += proof.proof.len();
-            estimated_size += proof
-                .public_inputs
-                .iter()
-                .map(|(key, value)| key.len() + value.len())
-                .sum::<usize>();
-        }
-        
-        // Size-based fee (10 atomic units per byte)
-        let size_fee = estimated_size as u64 * 10;
-        
-        base_fee + size_fee
-    }
-
     /// Get transaction history for an address
     pub fn get_address_transactions(&self, address: &str) -> Result<Vec<WalletTransaction>> {
         if let Some(ref rpc) = self.rpc_client {
@@ -315,17 +262,9 @@
                     from_address: Some(encode_address(&tx.from)),
                     to_address: Some(encode_address(&tx.to)),
                     amount: tx.amount.atomic(),
-<<<<<<< HEAD
-                    fee: self.calculate_transaction_fee(&tx),
-                    timestamp: chrono::DateTime::from_timestamp(
-                        tx.timestamp.0 as i64 / 1_000_000,
-                        0,
-                    ).unwrap_or_else(|| chrono::Utc::now()),
-=======
                     fee,
                     timestamp: chrono::DateTime::from_timestamp(tx.timestamp.0 as i64 / 1_000_000, 0)
                         .unwrap_or_else(|| chrono::Utc::now()),
->>>>>>> eca431ae
                     status: TransactionStatus::Confirmed,
                     label: None,
                 }
