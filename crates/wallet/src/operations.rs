--- conflicted
+++ resolved
@@ -254,11 +254,7 @@
             from_address: Some(from_address.to_string()),
             to_address: Some(to_address.to_string()),
             amount,
-<<<<<<< HEAD
             fee: self.calculate_transaction_fee(&tx),
-=======
-            fee,
->>>>>>> 2e7ba3cf
             timestamp: chrono::Utc::now(),
             status: TransactionStatus::Pending,
             label: None,
@@ -331,11 +327,7 @@
                     from_address: Some(encode_address(&tx.from)),
                     to_address: Some(encode_address(&tx.to)),
                     amount: tx.amount.atomic(),
-<<<<<<< HEAD
                     fee: self.calculate_transaction_fee(&tx),
-=======
-                    fee,
->>>>>>> 2e7ba3cf
                     timestamp: chrono::DateTime::from_timestamp(
                         tx.timestamp.0 as i64 / 1_000_000,
                         0,
