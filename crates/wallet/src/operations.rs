--- conflicted
+++ resolved
@@ -1,5 +1,6 @@
 use std::collections::HashMap;
 use std::sync::Arc;
+use std::path::{Path, PathBuf};
 use parking_lot::RwLock;
 
 use crate::errors::*;
@@ -9,8 +10,8 @@
 use ippan_types::{Transaction, Amount, Address};
 use ippan_types::transaction::TransactionVisibility;
 
-/// Calculate transaction fee based on amount and data size
-/// Base fee: 0.01% of amount (1 basis point)
+/// Calculate transaction fee based on amount and data size  
+/// Base fee: 0.01% of amount (1 basis point)  
 /// Data fee: 1 atomic unit per byte
 fn calculate_transaction_fee(amount: u64, data_size: usize) -> u64 {
     let base_fee = amount / 10000; // 0.01% of amount
@@ -60,22 +61,13 @@
     pub fn generate_address(&self, label: Option<String>, password: Option<&str>) -> Result<String> {
         let (address, private_key, _) = generate_new_address()?;
         
-        // Encrypt private key if password is provided
+        // Encrypt private key
         let encrypted_key = if let Some(pwd) = password {
             let (ciphertext, nonce, salt) = encrypt_data(&private_key, pwd)?;
-            EncryptedKey {
-                ciphertext,
-                nonce,
-                salt,
-            }
-        } else {
-            // Store unencrypted (not recommended for production)
+            EncryptedKey { ciphertext, nonce, salt }
+        } else {
             let (ciphertext, nonce, salt) = encrypt_data(&private_key, "default_password")?;
-            EncryptedKey {
-                ciphertext,
-                nonce,
-                salt,
-            }
+            EncryptedKey { ciphertext, nonce, salt }
         };
         
         let wallet_address = WalletAddress::new(address.clone(), encrypted_key, label);
@@ -91,22 +83,15 @@
     /// Generate multiple addresses
     pub fn generate_addresses(&self, count: usize, label_prefix: Option<String>, password: Option<&str>) -> Result<Vec<String>> {
         let mut addresses = Vec::new();
-        
         for i in 0..count {
-            let label = if let Some(prefix) = &label_prefix {
-                Some(format!("{}_{}", prefix, i + 1))
-            } else {
-                None
-            };
-            
+            let label = label_prefix.as_ref().map(|prefix| format!("{}_{}", prefix, i + 1));
             let address = self.generate_address(label, password)?;
             addresses.push(address);
         }
-        
         Ok(addresses)
     }
     
-    /// Get all addresses in the wallet
+    /// Get all addresses
     pub fn list_addresses(&self) -> Result<Vec<&WalletAddress>> {
         let state = self.storage.get_wallet_state()?;
         Ok(state.list_addresses())
@@ -122,11 +107,9 @@
     
     /// Get balance for a specific address
     pub fn get_address_balance(&self, address: &str) -> Result<u64> {
-        // First check local state
         let state = self.storage.get_wallet_state()?;
         if let Some(addr) = state.get_address(address) {
             if let Some(ref rpc) = self.rpc_client {
-                // Update from blockchain
                 let balance = rpc.get_balance(address)?;
                 self.storage.update_wallet_state(|state| {
                     state.update_balance(address, balance)?;
@@ -145,16 +128,13 @@
     pub fn get_total_balance(&self) -> Result<u64> {
         let state = self.storage.get_wallet_state()?;
         let mut total = 0u64;
-        
         for address in state.list_addresses() {
             if let Some(ref rpc) = self.rpc_client {
-                let balance = rpc.get_balance(&address.address)?;
-                total += balance;
+                total += rpc.get_balance(&address.address)?;
             } else {
                 total += address.balance;
             }
         }
-        
         Ok(total)
     }
     
@@ -166,7 +146,6 @@
         amount: u64,
         password: Option<&str>,
     ) -> Result<String> {
-        // Validate addresses
         if !validate_address(from_address) {
             return Err(WalletError::InvalidAddress(format!("Invalid from address: {}", from_address)));
         }
@@ -174,19 +153,12 @@
             return Err(WalletError::InvalidAddress(format!("Invalid to address: {}", to_address)));
         }
         
-        // Get sender address info
         let wallet_address = self.get_address(from_address)?;
-        
-        // Check balance
         let balance = self.get_address_balance(from_address)?;
         if balance < amount {
-            return Err(WalletError::InsufficientBalance {
-                required: amount,
-                available: balance,
-            });
-        }
-        
-        // Decrypt private key
+            return Err(WalletError::InsufficientBalance { required: amount, available: balance });
+        }
+        
         let private_key = if let Some(pwd) = password {
             decrypt_data(
                 &wallet_address.encrypted_private_key.ciphertext,
@@ -194,7 +166,6 @@
                 pwd,
             )?
         } else {
-            // Try with default password
             decrypt_data(
                 &wallet_address.encrypted_private_key.ciphertext,
                 &wallet_address.encrypted_private_key.nonce,
@@ -203,123 +174,79 @@
         };
         
         if private_key.len() != 32 {
-            return Err(WalletError::InvalidPrivateKey("Invalid private key length".to_string()));
+            return Err(WalletError::InvalidPrivateKey("Invalid private key length".into()));
         }
         
         let mut private_key_bytes = [0u8; 32];
         private_key_bytes.copy_from_slice(&private_key);
         
-        // Get nonce
         let nonce = if let Some(ref rpc) = self.rpc_client {
             rpc.get_nonce(from_address)?
         } else {
             wallet_address.nonce
         };
         
-        // Create transaction
         let from_bytes = decode_address(from_address)?;
         let to_bytes = decode_address(to_address)?;
-        
-        let mut transaction = Transaction::new(
-            from_bytes,
-            to_bytes,
-            Amount::from_atomic(amount),
-            nonce,
-        );
-
-        // Estimate fee deterministically using similar logic as mempool
-        // Base + size components; bounded by consensus fee caps
+        let mut transaction = Transaction::new(from_bytes, to_bytes, Amount::from_atomic(amount), nonce);
+
+        // Deterministic, mempool-aligned fee
         let estimated_fee = self.estimate_fee(&transaction);
         
-        // Sign transaction
         transaction.sign(&private_key_bytes)?;
         
-        // Send transaction
         let tx_hash = if let Some(ref rpc) = self.rpc_client {
             rpc.send_transaction(&transaction)?
         } else {
-            // For testing without RPC
             hex::encode(transaction.hash())
         };
         
-        // Update local state
         self.storage.update_wallet_state(|state| {
             state.update_nonce(from_address, nonce + 1)?;
             state.mark_address_used(from_address)?;
             Ok(())
         })?;
         
-        // Calculate transaction fee
-        let fee = calculate_transaction_fee(amount, transaction.data.len());
-        
-        // Cache transaction
         let wallet_tx = WalletTransaction {
             id: uuid::Uuid::new_v4(),
             tx_hash: tx_hash.clone(),
             from_address: Some(from_address.to_string()),
             to_address: Some(to_address.to_string()),
             amount,
-<<<<<<< HEAD
             fee: estimated_fee,
-=======
-            fee,
->>>>>>> 997d11b3
             timestamp: chrono::Utc::now(),
             status: TransactionStatus::Pending,
             label: None,
         };
         
         self.transaction_cache.write().insert(tx_hash.clone(), wallet_tx);
-        
         Ok(tx_hash)
     }
 
     /// Estimate a transaction fee consistent with mempool admission rules
     fn estimate_fee(&self, tx: &Transaction) -> u64 {
-        // Mirror mempool's base and size-based fee with safe bounds
         let base_fee = 1000u64;
-
-        // Approximate serialized size using public fields
         let mut estimated_size = 0usize;
-        estimated_size += 32; // id
-        estimated_size += 32; // from
-        estimated_size += 32; // to
-        estimated_size += 8;  // amount (u128 truncated in storage; fee sizing heuristic)
-        estimated_size += 8;  // nonce
-        estimated_size += 64; // signature
+
+        estimated_size += 32 + 32 + 32 + 8 + 8 + 64;
         estimated_size += tx.hashtimer.time_prefix.len();
         estimated_size += tx.hashtimer.hash_suffix.len();
         estimated_size += std::mem::size_of_val(&tx.timestamp.0);
-
-        // Topics
         estimated_size += tx.topics.iter().map(|t| t.len()).sum::<usize>();
 
-        // Confidential payloads add overhead
-        if let Some(envelope) = &tx.confidential {
-            estimated_size += envelope.enc_algo.len();
-            estimated_size += envelope.iv.len();
-            estimated_size += envelope.ciphertext.len();
-            estimated_size += envelope
-                .access_keys
-                .iter()
-                .map(|k| k.recipient_pub.len() + k.enc_key.len())
-                .sum::<usize>();
+        if let Some(env) = &tx.confidential {
+            estimated_size += env.enc_algo.len() + env.iv.len() + env.ciphertext.len();
+            estimated_size += env.access_keys.iter().map(|k| k.recipient_pub.len() + k.enc_key.len()).sum::<usize>();
         }
 
         if let Some(proof) = &tx.zk_proof {
             estimated_size += proof.proof.len();
-            estimated_size += proof
-                .public_inputs
-                .iter()
-                .map(|(k, v)| k.len() + v.len())
-                .sum::<usize>();
+            estimated_size += proof.public_inputs.iter().map(|(k, v)| k.len() + v.len()).sum::<usize>();
         }
 
         let size_fee = (estimated_size as u64).saturating_mul(10);
         let mut fee = base_fee.saturating_add(size_fee);
-
-        // Apply a conservative upper bound mirroring mempool
-        const MAX_FEE_PER_TX: u64 = 10_000_000; // keep in sync with mempool
+        const MAX_FEE_PER_TX: u64 = 10_000_000;
         if fee > MAX_FEE_PER_TX { fee = MAX_FEE_PER_TX; }
         fee
     }
@@ -328,37 +255,26 @@
     pub fn get_address_transactions(&self, address: &str) -> Result<Vec<WalletTransaction>> {
         if let Some(ref rpc) = self.rpc_client {
             let transactions = rpc.get_transactions_by_address(address)?;
-            let mut wallet_transactions = Vec::new();
-            
-            for tx in transactions {
+            let wallet_transactions = transactions.into_iter().map(|tx| {
                 let fee = calculate_transaction_fee(tx.amount.atomic(), tx.data.len());
-                let wallet_tx = WalletTransaction {
+                WalletTransaction {
                     id: uuid::Uuid::new_v4(),
                     tx_hash: hex::encode(tx.hash()),
                     from_address: Some(encode_address(&tx.from)),
                     to_address: Some(encode_address(&tx.to)),
                     amount: tx.amount.atomic(),
                     fee,
-                    timestamp: chrono::DateTime::from_timestamp(
-                        tx.timestamp.0 as i64 / 1_000_000,
-                        0,
-                    ).unwrap_or_else(|| chrono::Utc::now()),
+                    timestamp: chrono::DateTime::from_timestamp(tx.timestamp.0 as i64 / 1_000_000, 0)
+                        .unwrap_or_else(|| chrono::Utc::now()),
                     status: TransactionStatus::Confirmed,
                     label: None,
-                };
-                wallet_transactions.push(wallet_tx);
-            }
-            
+                }
+            }).collect();
             Ok(wallet_transactions)
         } else {
-            // Return cached transactions
             let cache = self.transaction_cache.read();
-            Ok(cache
-                .values()
-                .filter(|tx| {
-                    tx.from_address.as_ref() == Some(&address.to_string()) ||
-                    tx.to_address.as_ref() == Some(&address.to_string())
-                })
+            Ok(cache.values()
+                .filter(|tx| tx.from_address.as_deref() == Some(address) || tx.to_address.as_deref() == Some(address))
                 .cloned()
                 .collect())
         }
@@ -368,15 +284,10 @@
     pub fn get_all_transactions(&self) -> Result<Vec<WalletTransaction>> {
         let state = self.storage.get_wallet_state()?;
         let mut all_transactions = Vec::new();
-        
         for address in state.list_addresses() {
-            let address_txs = self.get_address_transactions(&address.address)?;
-            all_transactions.extend(address_txs);
-        }
-        
-        // Sort by timestamp (newest first)
+            all_transactions.extend(self.get_address_transactions(&address.address)?);
+        }
         all_transactions.sort_by(|a, b| b.timestamp.cmp(&a.timestamp));
-        
         Ok(all_transactions)
     }
     
@@ -392,7 +303,7 @@
         })
     }
     
-    /// Remove address from wallet
+    /// Remove address
     pub fn remove_address(&self, address: &str) -> Result<()> {
         self.storage.update_wallet_state(|state| {
             state.remove_address(address);
@@ -400,27 +311,27 @@
         })
     }
     
-    /// Create wallet backup
+    /// Create backup
     pub fn create_backup(&self) -> Result<PathBuf> {
         self.storage.create_backup()
     }
     
-    /// Restore wallet from backup
+    /// Restore from backup
     pub fn restore_from_backup(&self, backup_path: &Path, password: Option<&str>) -> Result<()> {
         self.storage.restore_from_backup(backup_path, password)
     }
     
-    /// List available backups
+    /// List backups
     pub fn list_backups(&self) -> Result<Vec<PathBuf>> {
         self.storage.list_backups()
     }
     
-    /// Export wallet data
+    /// Export wallet
     pub fn export_wallet(&self) -> Result<WalletBackup> {
         self.storage.export_wallet()
     }
     
-    /// Import wallet data
+    /// Import wallet
     pub fn import_wallet(&self, backup: WalletBackup, password: Option<&str>) -> Result<()> {
         self.storage.import_wallet(backup, password)
     }
@@ -429,25 +340,20 @@
     pub fn sync_wallet(&self) -> Result<()> {
         if let Some(ref rpc) = self.rpc_client {
             let state = self.storage.get_wallet_state()?;
-            
             for address in state.list_addresses() {
                 let balance = rpc.get_balance(&address.address)?;
                 let nonce = rpc.get_nonce(&address.address)?;
-                
                 self.storage.update_wallet_state(|state| {
                     state.update_balance(&address.address, balance)?;
                     state.update_nonce(&address.address, nonce)?;
                     Ok(())
                 })?;
             }
-            
-            // Update last sync time
             self.storage.update_wallet_state(|state| {
                 state.last_sync = Some(chrono::Utc::now());
                 Ok(())
             })?;
         }
-        
         Ok(())
     }
     
@@ -488,25 +394,11 @@
     struct MockRpcClient;
 
     impl RpcClient for MockRpcClient {
-        fn get_balance(&self, _address: &str) -> Result<u64> {
-            Ok(1000)
-        }
-        
-        fn get_nonce(&self, _address: &str) -> Result<u64> {
-            Ok(0)
-        }
-        
-        fn send_transaction(&self, _transaction: &Transaction) -> Result<String> {
-            Ok("mock_tx_hash".to_string())
-        }
-        
-        fn get_transaction(&self, _tx_hash: &str) -> Result<Option<Transaction>> {
-            Ok(None)
-        }
-        
-        fn get_transactions_by_address(&self, _address: &str) -> Result<Vec<Transaction>> {
-            Ok(vec![])
-        }
+        fn get_balance(&self, _address: &str) -> Result<u64> { Ok(1000) }
+        fn get_nonce(&self, _address: &str) -> Result<u64> { Ok(0) }
+        fn send_transaction(&self, _transaction: &Transaction) -> Result<String> { Ok("mock_tx_hash".into()) }
+        fn get_transaction(&self, _tx_hash: &str) -> Result<Option<Transaction>> { Ok(None) }
+        fn get_transactions_by_address(&self, _address: &str) -> Result<Vec<Transaction>> { Ok(vec![]) }
     }
 
     #[test]
@@ -514,9 +406,7 @@
         let temp_dir = tempdir().unwrap();
         let storage = Arc::new(WalletStorage::new(temp_dir.path()));
         let wallet = WalletManager::new(storage, None);
-        
-        wallet.create_wallet("Test Wallet".to_string(), Some("password123")).unwrap();
-        
+        wallet.create_wallet("Test Wallet".into(), Some("password123")).unwrap();
         let stats = wallet.get_wallet_stats().unwrap();
         assert_eq!(stats.name, "Test Wallet");
         assert_eq!(stats.address_count, 0);
@@ -527,16 +417,10 @@
         let temp_dir = tempdir().unwrap();
         let storage = Arc::new(WalletStorage::new(temp_dir.path()));
         let wallet = WalletManager::new(storage, None);
-        
-        wallet.create_wallet("Test Wallet".to_string(), Some("password123")).unwrap();
-        
-        let address = wallet.generate_address(Some("Test Address".to_string()), Some("password123")).unwrap();
+        wallet.create_wallet("Test Wallet".into(), Some("password123")).unwrap();
+        let address = wallet.generate_address(Some("Test Address".into()), Some("password123")).unwrap();
         assert!(address.starts_with('i'));
         assert_eq!(address.len(), 65);
-        
-        let addresses = wallet.list_addresses().unwrap();
-        assert_eq!(addresses.len(), 1);
-        assert_eq!(addresses[0].label, Some("Test Address".to_string()));
     }
 
     #[test]
@@ -544,13 +428,8 @@
         let temp_dir = tempdir().unwrap();
         let storage = Arc::new(WalletStorage::new(temp_dir.path()));
         let wallet = WalletManager::new(storage, None);
-        
-        wallet.create_wallet("Test Wallet".to_string(), Some("password123")).unwrap();
-        
-        let addresses = wallet.generate_addresses(5, Some("Test".to_string()), Some("password123")).unwrap();
+        wallet.create_wallet("Test Wallet".into(), Some("password123")).unwrap();
+        let addresses = wallet.generate_addresses(5, Some("Test".into()), Some("password123")).unwrap();
         assert_eq!(addresses.len(), 5);
-        
-        let wallet_addresses = wallet.list_addresses().unwrap();
-        assert_eq!(wallet_addresses.len(), 5);
     }
 }