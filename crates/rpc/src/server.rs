--- conflicted
+++ resolved
@@ -940,11 +940,7 @@
             })
             .expect("seed sender");
 
-<<<<<<< HEAD
-        let block = Block::new(vec![[1u8; 32]], vec![tx], 1, proposer_id);
-=======
-        let block = Block::with_parent([1u8; 32], vec![tx], 1, proposer_id);
->>>>>>> ce96d4c3
+
 
         let status = p2p_blocks_handler(State(state.clone()), Json(NetworkMessage::Block(block)))
             .await
