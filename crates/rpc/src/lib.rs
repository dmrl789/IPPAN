--- conflicted
+++ resolved
@@ -6,20 +6,11 @@
     routing::{get, post},
     Router,
 };
-<<<<<<< HEAD
-use ippan_storage::{Account, Storage};
-use ippan_types::{ippan_time_now, Block, Transaction};
-use serde::{Deserialize, Serialize};
-use std::collections::{HashMap, HashSet};
-use std::sync::Arc;
-use tokio::sync::{mpsc, Mutex};
-=======
 use ippan_storage::Storage;
 use ippan_types::{ippan_time_now, Block, Transaction};
 use serde::{Deserialize, Serialize};
 use std::sync::Arc;
 use tokio::sync::mpsc::UnboundedSender;
->>>>>>> 04159763
 use tower::ServiceBuilder;
 use tower_http::{
     cors::{Any, CorsLayer},
@@ -53,24 +44,6 @@
     }
 }
 
-<<<<<<< HEAD
-/// Submit transaction request
-#[derive(Debug, Deserialize)]
-pub struct SubmitTransactionRequest {
-    pub from: String,
-    pub to: String,
-    pub amount: u64,
-    pub nonce: u64,
-    pub signature: String,
-}
-
-#[derive(Debug, Deserialize)]
-struct AddressQuery {
-    address: String,
-}
-
-=======
->>>>>>> 04159763
 /// Submit transaction response
 #[derive(Debug, Serialize, Deserialize)]
 pub struct SubmitTransactionResponse {
@@ -274,126 +247,7 @@
     pub start_time: std::time::Instant,
     pub peer_count: Arc<std::sync::atomic::AtomicUsize>,
     pub p2p_network: Option<Arc<ippan_p2p::HttpP2PNetwork>>,
-<<<<<<< HEAD
-    pub node_id: String,
-    pub consensus: Option<ConsensusHandle>,
-}
-
-fn parse_address_string(address: &str) -> Result<[u8; 32], StatusCode> {
-    if let Ok(decoded) = decode_address(address) {
-        return Ok(decoded);
-    }
-
-    let trimmed = address.strip_prefix("0x").unwrap_or(address);
-    let bytes = hex::decode(trimmed).map_err(|_| StatusCode::BAD_REQUEST)?;
-    if bytes.len() != 32 {
-        return Err(StatusCode::BAD_REQUEST);
-    }
-
-    let mut addr = [0u8; 32];
-    addr.copy_from_slice(&bytes);
-    Ok(addr)
-}
-
-fn parse_signature(signature: &str) -> Result<Option<[u8; 64]>, StatusCode> {
-    if signature.trim().is_empty() {
-        return Ok(None);
-    }
-
-    let trimmed = signature.strip_prefix("0x").unwrap_or(signature);
-    let bytes = hex::decode(trimmed).map_err(|_| StatusCode::BAD_REQUEST)?;
-    if bytes.len() != 64 {
-        return Err(StatusCode::BAD_REQUEST);
-    }
-
-    let mut sig = [0u8; 64];
-    sig.copy_from_slice(&bytes);
-    Ok(Some(sig))
-}
-
-async fn submit_transaction_common(
-    state: &AppState,
-    request: SubmitTransactionRequest,
-) -> Result<Transaction, StatusCode> {
-    let from = parse_address_string(&request.from)?;
-    let to = parse_address_string(&request.to)?;
-
-    let mut tx = Transaction::new(from, to, request.amount, request.nonce);
-
-    if let Some(signature) = parse_signature(&request.signature)? {
-        tx.signature = signature;
-        tx.refresh_id();
-    } else {
-        tx.sign(&[0u8; 32])
-            .map_err(|_| StatusCode::INTERNAL_SERVER_ERROR)?;
-    }
-
-    if !tx.is_valid() {
-        tx.sign(&[0u8; 32])
-            .map_err(|_| StatusCode::INTERNAL_SERVER_ERROR)?;
-    }
-
-    if !tx.is_valid() {
-        return Err(StatusCode::BAD_REQUEST);
-    }
-
-    state
-        .storage
-        .store_transaction(tx.clone())
-        .map_err(|_| StatusCode::INTERNAL_SERVER_ERROR)?;
-
-    if let Some(consensus) = &state.consensus {
-        if let Err(err) = consensus.sender().send(tx.clone()) {
-            warn!("Failed to enqueue transaction for consensus: {}", err);
-        }
-    }
-
-    if let Some(network) = &state.p2p_network {
-        if let Err(err) = network.broadcast_transaction(tx.clone()).await {
-            warn!("Failed to broadcast transaction to peers: {}", err);
-        }
-    }
-
-    Ok(tx)
-}
-
-fn balance_response_for(
-    state: &AppState,
-    address_bytes: [u8; 32],
-) -> Result<BalanceResponseV1, StatusCode> {
-    let account = state
-        .storage
-        .get_account(&address_bytes)
-        .map_err(|_| StatusCode::INTERNAL_SERVER_ERROR)?;
-
-    let (balance, nonce) = account
-        .map(|acct| (acct.balance, acct.nonce))
-        .unwrap_or((0, 0));
-
-    let pending = state
-        .consensus
-        .as_ref()
-        .map(|handle| handle.pending_for_address(&address_bytes))
-        .unwrap_or_default();
-
-    let pending_hashes = pending
-        .into_iter()
-        .map(|tx| hex::encode(tx.hash()))
-        .collect();
-
-    Ok(BalanceResponseV1 {
-        account: encode_address(&address_bytes),
-        address: encode_address(&address_bytes),
-        balance,
-        staked: 0,
-        staked_amount: 0,
-        rewards: 0,
-        nonce,
-        pending_transactions: pending_hashes,
-    })
-=======
     pub tx_sender: Option<UnboundedSender<Transaction>>,
->>>>>>> 04159763
 }
 
 /// Create the Axum router with all RPC endpoints
@@ -787,30 +641,6 @@
     State(state): State<AppState>,
     Json(mut tx): Json<Transaction>,
 ) -> Result<Json<RpcResponse<SubmitTransactionResponse>>, StatusCode> {
-<<<<<<< HEAD
-    // Parse addresses
-    let from = hex::decode(&request.from).map_err(|_| StatusCode::BAD_REQUEST)?;
-    let to = hex::decode(&request.to).map_err(|_| StatusCode::BAD_REQUEST)?;
-    let signature = hex::decode(&request.signature).map_err(|_| StatusCode::BAD_REQUEST)?;
-
-    if from.len() != 32 || to.len() != 32 || signature.len() != 64 {
-        return Err(StatusCode::BAD_REQUEST);
-    }
-
-    let mut from_bytes = [0u8; 32];
-    let mut to_bytes = [0u8; 32];
-    let mut signature_bytes = [0u8; 64];
-
-    from_bytes.copy_from_slice(&from);
-    to_bytes.copy_from_slice(&to);
-    signature_bytes.copy_from_slice(&signature);
-
-    // Create transaction
-    let mut tx = Transaction::new(from_bytes, to_bytes, request.amount, request.nonce);
-    tx.signature = signature_bytes;
-
-    // Validate transaction
-=======
     // Ensure transaction identifier reflects the provided contents
     let computed_hash = tx.hash();
     if tx.id != computed_hash {
@@ -818,24 +648,17 @@
     }
 
     // Validate transaction before accepting it
->>>>>>> 04159763
     if !tx.is_valid() {
         warn!("Rejected invalid transaction from {}", hex::encode(tx.from));
         return Err(StatusCode::BAD_REQUEST);
     }
 
-<<<<<<< HEAD
-    // Store transaction
-=======
     // Store transaction locally
->>>>>>> 04159763
     state
         .storage
         .store_transaction(tx.clone())
         .map_err(|_| StatusCode::INTERNAL_SERVER_ERROR)?;
 
-<<<<<<< HEAD
-=======
     // Submit to the consensus mempool if available
     if let Some(sender) = &state.tx_sender {
         if let Err(error) = sender.send(tx.clone()) {
@@ -855,7 +678,6 @@
         }
     }
 
->>>>>>> 04159763
     let response = SubmitTransactionResponse {
         tx_hash: hex::encode(tx.id),
     };
@@ -963,11 +785,6 @@
     State(state): State<AppState>,
     Json(tx): Json<Transaction>,
 ) -> Result<Json<RpcResponse<String>>, StatusCode> {
-<<<<<<< HEAD
-    let mut tx = tx;
-    tx.refresh_id();
-
-=======
     if !tx.is_valid() {
         warn!(
             "Rejected invalid transaction from peer: {}",
@@ -977,14 +794,11 @@
     }
 
     // Store the received transaction
->>>>>>> 04159763
     if let Err(e) = state.storage.store_transaction(tx.clone()) {
         error!("Failed to store received transaction: {}", e);
         return Err(StatusCode::INTERNAL_SERVER_ERROR);
     }
 
-<<<<<<< HEAD
-=======
     if let Some(sender) = &state.tx_sender {
         if let Err(error) = sender.send(tx.clone()) {
             error!(
@@ -994,7 +808,6 @@
         }
     }
 
->>>>>>> 04159763
     info!("Received transaction from peer: {}", hex::encode(tx.hash()));
     Ok(Json(RpcResponse::success(
         "Transaction received".to_string(),
@@ -1152,16 +965,6 @@
             start_time: std::time::Instant::now(),
             peer_count: Arc::new(AtomicUsize::new(0)),
             p2p_network: None,
-<<<<<<< HEAD
-            node_id: "test-node".to_string(),
-            consensus: None,
-        };
-
-        let Json(response) = health_check(State(state)).await;
-        assert!(response.success);
-        let health = response.data.expect("health check should return a payload");
-        assert_eq!(health.status, "healthy");
-=======
             tx_sender: None,
         };
 
@@ -1184,19 +987,10 @@
         let rpc_response: RpcResponse<HealthResponse> = serde_json::from_slice(&body).unwrap();
         assert!(rpc_response.success);
         assert_eq!(rpc_response.data.unwrap().status, "healthy");
->>>>>>> 04159763
     }
 
     #[tokio::test]
     async fn test_get_time() {
-<<<<<<< HEAD
-        let Json(response) = get_time().await;
-        assert!(response.success);
-        let time = response
-            .data
-            .expect("time endpoint should return a payload");
-        assert!(time.time_us > 0);
-=======
         let storage: Arc<dyn Storage + Send + Sync> = Arc::new(MemoryStorage::new());
         let state = AppState {
             storage,
@@ -1278,6 +1072,5 @@
 
         let forwarded = tx_receiver.try_recv().unwrap();
         assert_eq!(forwarded.id, tx.id);
->>>>>>> 04159763
     }
 }