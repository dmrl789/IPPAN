--- conflicted
+++ resolved
@@ -19,780 +19,6 @@
     pub is_connected: bool,
 }
 
-<<<<<<< HEAD
-=======
-/// P2P network configuration
-#[derive(Debug, Clone)]
-pub struct P2PConfig {
-    pub listen_address: String,
-    pub bootstrap_peers: Vec<String>,
-    pub max_peers: usize,
-    pub peer_discovery_interval: Duration,
-    pub message_timeout: Duration,
-    pub retry_attempts: usize,
-    pub public_host: Option<String>,
-    pub enable_upnp: bool,
-    pub external_ip_services: Vec<String>,
-    pub peer_announce_interval: Duration,
-}
-
-impl Default for P2PConfig {
-    fn default() -> Self {
-        Self {
-            listen_address: "http://0.0.0.0:9000".to_string(),
-            bootstrap_peers: vec![],
-            max_peers: 50,
-            peer_discovery_interval: Duration::from_secs(30),
-            message_timeout: Duration::from_secs(10),
-            retry_attempts: 3,
-            public_host: None,
-            enable_upnp: false,
-            external_ip_services: vec![
-                "https://api.ipify.org".to_string(),
-                "https://ifconfig.me/ip".to_string(),
-            ],
-            peer_announce_interval: Duration::from_secs(60),
-        }
-    }
-}
-
-/// HTTP-based P2P network manager
-#[derive(Clone)]
-pub struct HttpP2PNetwork {
-    config: P2PConfig,
-    client: Client,
-    peers: Arc<parking_lot::RwLock<HashSet<String>>>,
-    message_sender: mpsc::UnboundedSender<NetworkMessage>,
-    peer_count: Arc<parking_lot::RwLock<usize>>,
-    is_running: Arc<parking_lot::RwLock<bool>>,
-    local_peer_id: String,
-    listen_address: String,
-    local_address: String,
-    announce_address: Arc<parking_lot::RwLock<String>>,
-    upnp_mapping_active: Arc<parking_lot::RwLock<bool>>,
-}
-
-impl HttpP2PNetwork {
-    /// Create a new HTTP P2P network
-    pub fn new(config: P2PConfig, local_address: String) -> Result<Self> {
-        let client = Client::builder().timeout(config.message_timeout).build()?;
-
-        // Validate and normalize the listen address
-        let canonical_listen = Self::canonicalize_address(&local_address)?;
-
-        // Generate a simple peer ID
-        let local_peer_id = format!(
-            "ippan-peer-{}",
-            std::time::SystemTime::now()
-                .duration_since(std::time::UNIX_EPOCH)
-                .unwrap()
-                .as_secs()
-        );
-
-        // Create message channels
-        let (message_sender, _message_receiver) = mpsc::unbounded_channel();
-
-        Ok(Self {
-            config,
-            client,
-            peers: Arc::new(parking_lot::RwLock::new(HashSet::new())),
-            message_sender,
-            peer_count: Arc::new(parking_lot::RwLock::new(0)),
-            is_running: Arc::new(parking_lot::RwLock::new(false)),
-            local_peer_id,
-            listen_address: canonical_listen.clone(),
-            local_address: canonical_listen.clone(),
-            announce_address: Arc::new(parking_lot::RwLock::new(canonical_listen)),
-            upnp_mapping_active: Arc::new(parking_lot::RwLock::new(false)),
-        })
-    }
-
-    /// Start the P2P network
-    pub async fn start(&mut self) -> Result<()> {
-        *self.is_running.write() = true;
-        self.setup_connectivity().await?;
-
-        let announce_address = self.announce_address.read().clone();
-        info!(
-            "Starting HTTP P2P network on {} (announcing {})",
-            self.listen_address, announce_address
-        );
-
-        // Add bootstrap peers (add_peer skips self)
-        for peer in &self.config.bootstrap_peers {
-            if let Err(e) = self.add_peer(peer.clone()).await {
-                warn!("Failed to add bootstrap peer {}: {}", peer, e);
-            }
-        }
-
-        // Note: Message processing is handled by the message sender directly
-        // The message receiver is not needed in this simplified implementation
-
-        // Start peer discovery loop (sequential to avoid task storms)
-        let _discovery_handle = {
-            let is_running = self.is_running.clone();
-            let peers = self.peers.clone();
-            let client = self.client.clone();
-            let config = self.config.clone();
-            let local_address = self.local_address.clone();
-            let announce_address = self.announce_address.clone();
-            let peer_count = self.peer_count.clone();
-
-            tokio::spawn(async move {
-                let mut interval = interval(config.peer_discovery_interval);
-
-                loop {
-                    if !*is_running.read() {
-                        break;
-                    }
-
-                    interval.tick().await;
-                    Self::discover_peers(
-                        &client,
-                        &peers,
-                        &local_address,
-                        &announce_address,
-                        &peer_count,
-                    )
-                    .await;
-                }
-            })
-        };
-
-        // Periodically announce our public addresses to peers
-        let _announce_handle = {
-            let is_running = self.is_running.clone();
-            let sender = self.message_sender.clone();
-            let config = self.config.clone();
-            let local_peer_id = self.local_peer_id.clone();
-            let announce_address = self.announce_address.clone();
-            let local_address = self.local_address.clone();
-
-            tokio::spawn(async move {
-                let mut interval = interval(config.peer_announce_interval);
-                loop {
-                    if !*is_running.read() {
-                        break;
-                    }
-
-                    interval.tick().await;
-
-                    // Build de-duped address list
-                    let announced = announce_address.read().clone();
-                    let mut addresses = vec![announced.clone()];
-                    if announced != local_address {
-                        addresses.push(local_address.clone());
-                    }
-
-                    if let Err(e) = sender.send(NetworkMessage::PeerInfo {
-                        peer_id: local_peer_id.clone(),
-                        addresses,
-                        time_us: Some(ippan_time_now()),
-                    }) {
-                        warn!("Failed to enqueue peer announcement: {}", e);
-                        break;
-                    }
-                }
-            })
-        };
-
-        // Send an initial announcement so bootstrap peers learn our address quickly
-        let initial_addresses = self.local_advertised_addresses();
-        self.message_sender.send(NetworkMessage::PeerInfo {
-            peer_id: self.local_peer_id.clone(),
-            addresses: initial_addresses,
-            time_us: Some(ippan_time_now()),
-        })?;
-
-        info!("HTTP P2P network started");
-        Ok(())
-    }
-
-    /// Stop the P2P network
-    pub async fn stop(&self) -> Result<()> {
-        *self.is_running.write() = false;
-        info!("Stopping HTTP P2P network");
-
-        if self.config.enable_upnp {
-            self.teardown_upnp_mapping().await;
-        }
-
-        // Wait a bit for the network loops to finish
-        sleep(Duration::from_millis(100)).await;
-
-        info!("HTTP P2P network stopped");
-        Ok(())
-    }
-
-    /// Add a peer to the network
-    pub async fn add_peer(&self, peer_address: String) -> Result<()> {
-        let canonical = Self::canonicalize_address(&peer_address)?;
-
-        // Avoid adding self (listen or announce)
-        if canonical == self.listen_address || canonical == self.get_announce_address() {
-            return Ok(());
-        }
-
-        let inserted = {
-            let mut peers = self.peers.write();
-            if peers.contains(&canonical) {
-                false
-            } else if peers.len() >= self.config.max_peers {
-                warn!(
-                    "Peer limit reached ({}). Skipping peer {}",
-                    self.config.max_peers, canonical
-                );
-                false
-            } else {
-                peers.insert(canonical.clone())
-            }
-        };
-
-        if !inserted {
-            return Ok(());
-        }
-
-        self.update_peer_count();
-        info!("Added peer: {}", canonical);
-
-        // Share our addresses with the newly added peer
-        let addresses = self.local_advertised_addresses();
-        let client = self.client.clone();
-        let config = self.config.clone();
-        if let Err(e) = Self::send_message_to_peer(
-            &client,
-            &canonical,
-            &NetworkMessage::PeerInfo {
-                peer_id: self.local_peer_id.clone(),
-                addresses,
-                time_us: Some(ippan_time_now()),
-            },
-            &config,
-        )
-        .await
-        {
-            warn!("Failed to send peer info to {}: {}", canonical, e);
-        }
-
-        Ok(())
-    }
-
-    /// Remove a peer from the network
-    pub fn remove_peer(&self, peer_address: &str) {
-        match Self::canonicalize_address(peer_address) {
-            Ok(canonical) => {
-                let removed = {
-                    let mut peers = self.peers.write();
-                    peers.remove(&canonical)
-                };
-
-                if removed {
-                    self.update_peer_count();
-                    info!("Removed peer: {}", canonical);
-                }
-            }
-            Err(e) => {
-                warn!(
-                    "Failed to canonicalize peer {} for removal: {}",
-                    peer_address, e
-                );
-            }
-        }
-    }
-
-    /// Get message sender for sending messages
-    pub fn get_message_sender(&self) -> mpsc::UnboundedSender<NetworkMessage> {
-        self.message_sender.clone()
-    }
-
-    /// Get current peer count
-    pub fn get_peer_count(&self) -> usize {
-        *self.peer_count.read()
-    }
-
-    fn update_peer_count(&self) {
-        let count = self.peers.read().len();
-        *self.peer_count.write() = count;
-    }
-
-    /// Get local peer ID
-    pub fn get_local_peer_id(&self) -> String {
-        self.local_peer_id.clone()
-    }
-
-    /// Get listening address
-    pub fn get_listening_address(&self) -> String {
-        self.listen_address.clone()
-    }
-
-    /// Get list of peers
-    pub fn get_peers(&self) -> Vec<String> {
-        self.peers.read().iter().cloned().collect()
-    }
-
-    /// Get the address advertised to other peers
-    pub fn get_announce_address(&self) -> String {
-        self.announce_address.read().clone()
-    }
-
-    /// Queue a peer info announcement for the network
-    pub fn announce_self(&self) -> Result<()> {
-        let address = self.get_announce_address();
-        let message = NetworkMessage::PeerInfo {
-            peer_id: self.local_peer_id.clone(),
-            addresses: vec![address],
-            time_us: Some(ippan_time_now()),
-        };
-        self.message_sender.send(message)?;
-        Ok(())
-    }
-
-    /// Broadcast a block to all peers
-    pub async fn broadcast_block(&self, block: Block) -> Result<()> {
-        let message = NetworkMessage::Block(block);
-        self.message_sender.send(message)?;
-        Ok(())
-    }
-
-    /// Broadcast a transaction to all peers
-    pub async fn broadcast_transaction(&self, tx: Transaction) -> Result<()> {
-        let message = NetworkMessage::Transaction(tx);
-        self.message_sender.send(message)?;
-        Ok(())
-    }
-
-    /// Request a block from peers
-    pub async fn request_block(&self, hash: [u8; 32]) -> Result<()> {
-        let message = NetworkMessage::BlockRequest { hash };
-        self.message_sender.send(message)?;
-        Ok(())
-    }
-
-    fn local_advertised_addresses(&self) -> Vec<String> {
-        let announced = self.announce_address.read().clone();
-        if announced == self.local_address {
-            vec![announced]
-        } else {
-            vec![announced, self.local_address.clone()]
-        }
-    }
-
-    async fn setup_connectivity(&mut self) -> Result<()> {
-        let listen_url = Url::parse(&self.listen_address)?;
-        let scheme = listen_url.scheme().to_string();
-        let port = listen_url
-            .port_or_known_default()
-            .ok_or_else(|| anyhow!("listen address is missing a port"))?;
-
-        if let Some(address) = self
-            .determine_public_address(&scheme, port)
-            .await?
-            .or_else(|| self.local_network_address(&scheme, port))
-        {
-            *self.announce_address.write() = address.clone();
-            info!("Announcing peer address: {}", address);
-        } else {
-            warn!(
-                "Falling back to listen address for announcements: {}",
-                self.listen_address
-            );
-            *self.announce_address.write() = self.listen_address.clone();
-        }
-
-        Ok(())
-    }
-
-    async fn determine_public_address(
-        &mut self,
-        scheme: &str,
-        port: u16,
-    ) -> Result<Option<String>> {
-        if let Some(public_host) = self.config.public_host.as_ref() {
-            let address = self.build_public_host_address(scheme, port, public_host)?;
-            return Ok(Some(address));
-        }
-
-        if self.config.enable_upnp {
-            match self.try_setup_upnp(port, scheme).await {
-                Ok(Some(address)) => return Ok(Some(address)),
-                Ok(None) => {}
-                Err(e) => warn!("UPnP setup failed: {}", e),
-            }
-        }
-
-        if let Some(address) = self.fetch_external_ip(scheme, port).await {
-            return Ok(Some(address));
-        }
-
-        Ok(None)
-    }
-
-    fn build_public_host_address(
-        &self,
-        scheme: &str,
-        port: u16,
-        public_host: &str,
-    ) -> Result<String> {
-        if let Ok(url) = Url::parse(public_host) {
-            let host = url
-                .host_str()
-                .ok_or_else(|| anyhow!("public host URL missing host"))?;
-            let port = url.port().unwrap_or(port);
-            let scheme = url.scheme().to_string();
-            return Self::build_address(&scheme, host, port);
-        }
-
-        Self::build_address(scheme, public_host, port)
-    }
-
-    async fn try_setup_upnp(&self, port: u16, scheme: &str) -> Result<Option<String>> {
-        let gateway = match search_gateway(igd::SearchOptions::default()).await {
-            Ok(gateway) => gateway,
-            Err(e) => {
-                debug!("No UPnP gateway detected: {}", e);
-                return Ok(None);
-            }
-        };
-
-        let local_ip = match local_ip() {
-            Ok(IpAddr::V4(ipv4)) => ipv4,
-            Ok(other) => {
-                debug!("UPnP requires IPv4 local address, found {}", other);
-                return Ok(None);
-            }
-            Err(e) => {
-                debug!("Failed to determine local IP for UPnP: {}", e);
-                return Ok(None);
-            }
-        };
-
-        let socket = SocketAddrV4::new(local_ip, port);
-        match gateway
-            .add_port(PortMappingProtocol::TCP, port, socket, 0, "ippan-node")
-            .await
-        {
-            Ok(()) => match gateway.get_external_ip().await {
-                Ok(public_ip) => {
-                    *self.upnp_mapping_active.write() = true;
-                    let address = Self::build_address(scheme, &public_ip.to_string(), port)?;
-                    info!("Established UPnP port mapping: {} -> {}", address, socket);
-                    Ok(Some(address))
-                }
-                Err(e) => {
-                    warn!("Failed to retrieve external IP via UPnP: {}", e);
-                    Ok(None)
-                }
-            },
-            Err(e) => {
-                debug!("Failed to create UPnP port mapping: {}", e);
-                Ok(None)
-            }
-        }
-    }
-
-    async fn teardown_upnp_mapping(&self) {
-        if !*self.upnp_mapping_active.read() {
-            return;
-        }
-
-        let listen_port = match Url::parse(&self.listen_address)
-            .ok()
-            .and_then(|url| url.port_or_known_default())
-        {
-            Some(port) => port,
-            None => return,
-        };
-
-        match search_gateway(igd::SearchOptions::default()).await {
-            Ok(gateway) => {
-                match gateway
-                    .remove_port(PortMappingProtocol::TCP, listen_port)
-                    .await
-                {
-                    Ok(()) => info!("Removed UPnP port mapping on {}", listen_port),
-                    Err(e) => warn!("Failed to remove UPnP port mapping: {}", e),
-                }
-            }
-            Err(e) => debug!("Failed to contact UPnP gateway for removal: {}", e),
-        }
-
-        *self.upnp_mapping_active.write() = false;
-    }
-
-    async fn fetch_external_ip(&self, scheme: &str, port: u16) -> Option<String> {
-        for service in &self.config.external_ip_services {
-            match self.client.get(service).send().await {
-                Ok(response) => {
-                    if !response.status().is_success() {
-                        debug!(
-                            "External IP service {} returned status {}",
-                            service,
-                            response.status()
-                        );
-                        continue;
-                    }
-
-                    match response.text().await {
-                        Ok(body) => {
-                            let ip_str = body.trim();
-                            if ip_str.is_empty() {
-                                debug!("External IP service {} returned empty body", service);
-                                continue;
-                            }
-
-                            if ip_str.parse::<IpAddr>().is_err() {
-                                debug!(
-                                    "External IP service {} returned invalid IP: {}",
-                                    service, ip_str
-                                );
-                                continue;
-                            }
-
-                            match Self::build_address(scheme, ip_str, port) {
-                                Ok(address) => return Some(address),
-                                Err(e) => {
-                                    debug!(
-                                        "Failed to build announce address from {}: {}",
-                                        ip_str, e
-                                    );
-                                }
-                            }
-                        }
-                        Err(e) => debug!(
-                            "Failed to read response from external IP service {}: {}",
-                            service, e
-                        ),
-                    }
-                }
-                Err(e) => debug!("External IP service {} request failed: {}", service, e),
-            }
-        }
-
-        None
-    }
-
-    fn local_network_address(&self, scheme: &str, port: u16) -> Option<String> {
-        match local_ip() {
-            Ok(ip) => Self::build_address(scheme, &ip.to_string(), port).ok(),
-            Err(e) => {
-                debug!("Failed to determine local network IP: {}", e);
-                None
-            }
-        }
-    }
-
-    async fn handle_outgoing_message(
-        client: &Client,
-        peers: &Arc<parking_lot::RwLock<HashSet<String>>>,
-        config: &P2PConfig,
-        announce_address: &Arc<parking_lot::RwLock<String>>,
-        local_address: &str,
-        message: NetworkMessage,
-    ) {
-        let peer_list = peers.read().clone();
-        if peer_list.is_empty() {
-            return;
-        }
-
-        let announced = announce_address.read().clone();
-        let mut self_addresses = vec![local_address.to_string()];
-        if announced != local_address {
-            self_addresses.push(announced);
-        }
-
-        for peer_address in peer_list {
-            if self_addresses.contains(&peer_address) {
-                continue;
-            }
-
-            let client = client.clone();
-            let message = message.clone();
-            let config = config.clone();
-
-            tokio::spawn(async move {
-                if let Err(e) =
-                    Self::send_message_to_peer(&client, &peer_address, &message, &config).await
-                {
-                    warn!("Failed to send message to peer {}: {}", peer_address, e);
-                }
-            });
-        }
-    }
-
-    async fn send_message_to_peer(
-        client: &Client,
-        peer_address: &str,
-        message: &NetworkMessage,
-        config: &P2PConfig,
-    ) -> Result<()> {
-        let endpoint = match message {
-            NetworkMessage::Block(_) => "/p2p/blocks",
-            NetworkMessage::Transaction(_) => "/p2p/transactions",
-            NetworkMessage::BlockRequest { .. } => "/p2p/block-request",
-            NetworkMessage::BlockResponse(_) => "/p2p/block-response",
-            NetworkMessage::PeerInfo { .. } => "/p2p/peer-info",
-            NetworkMessage::PeerDiscovery { .. } => "/p2p/peer-discovery",
-        };
-
-        let url = format!("{peer_address}{endpoint}");
-
-        for attempt in 1..=config.retry_attempts {
-            match client.post(&url).json(message).send().await {
-                Ok(response) if response.status().is_success() => {
-                    debug!("Successfully sent message to peer {}", peer_address);
-                    return Ok(());
-                }
-                Ok(response) => {
-                    if attempt == config.retry_attempts {
-                        return Err(P2PError::Peer(format!(
-                            "Peer {} returned status {}",
-                            peer_address,
-                            response.status()
-                        ))
-                        .into());
-                    }
-                    debug!(
-                        "Peer {} responded with status {} (attempt {}/{})",
-                        peer_address,
-                        response.status(),
-                        attempt,
-                        config.retry_attempts
-                    );
-                }
-                Err(e) => {
-                    if attempt == config.retry_attempts {
-                        return Err(P2PError::Peer(format!(
-                            "Failed to send to {} after {} attempts: {}",
-                            peer_address, config.retry_attempts, e
-                        ))
-                        .into());
-                    }
-                    debug!(
-                        "Attempt {} failed for peer {}: {}",
-                        attempt, peer_address, e
-                    );
-                }
-            }
-
-            // Exponential backoff with cap: 100, 200, 400, 800, then 1000ms
-            let delay_ms = (100u64 << (attempt.saturating_sub(1).min(3))).min(1000);
-            sleep(Duration::from_millis(delay_ms)).await;
-        }
-
-        Ok(())
-    }
-
-    async fn discover_peers(
-        client: &Client,
-        peers: &Arc<parking_lot::RwLock<HashSet<String>>>,
-        local_address: &str,
-        announce_address: &Arc<parking_lot::RwLock<String>>,
-        peer_count: &Arc<parking_lot::RwLock<usize>>,
-    ) {
-        let peer_list = peers.read().clone();
-        if peer_list.is_empty() {
-            return;
-        }
-
-        let announced = announce_address.read().clone();
-
-        // Sequential to avoid spawning many tasks on large peer sets
-        for peer_address in peer_list {
-            if let Err(e) = Self::request_peers_from_peer(
-                client,
-                &peer_address,
-                peers,
-                local_address,
-                &announced,
-                peer_count,
-            )
-            .await
-            {
-                debug!("Failed to discover peers from {}: {}", peer_address, e);
-            }
-        }
-    }
-
-    async fn request_peers_from_peer(
-        client: &Client,
-        peer_address: &str,
-        peers: &Arc<parking_lot::RwLock<HashSet<String>>>,
-        local_address: &str,
-        announce_address: &str,
-        peer_count: &Arc<parking_lot::RwLock<usize>>,
-    ) -> Result<()> {
-        let url = format!("{peer_address}/p2p/peers");
-
-        let response = client.get(&url).send().await?;
-        if response.status().is_success() {
-            let peer_list: Vec<String> = response.json().await?;
-
-            let mut current_peers = peers.write();
-            for peer in peer_list {
-                match Self::canonicalize_address(&peer) {
-                    Ok(canonical) => {
-                        if canonical != local_address
-                            && canonical != announce_address
-                            && !current_peers.contains(&canonical)
-                        {
-                            current_peers.insert(canonical.clone());
-                            info!("Discovered new peer: {}", canonical);
-                        }
-                    }
-                    Err(e) => debug!("Invalid peer address {} from {}: {}", peer, peer_address, e),
-                }
-            }
-
-            *peer_count.write() = current_peers.len();
-        }
-
-        Ok(())
-    }
-
-    fn canonicalize_address(address: &str) -> Result<String> {
-        let candidate = if address.contains("://") {
-            address.to_string()
-        } else {
-            format!("http://{address}")
-        };
-
-        let url = Url::parse(&candidate)?;
-        match url.scheme() {
-            "http" | "https" => {}
-            other => return Err(anyhow!("unsupported scheme for peer address: {other}")),
-        }
-
-        let scheme = url.scheme().to_string();
-        let host = url
-            .host_str()
-            .ok_or_else(|| anyhow!("peer address missing host"))?
-            .to_string();
-        let port = url
-            .port_or_known_default()
-            .ok_or_else(|| anyhow!("peer address missing port"))?;
-
-        Self::build_address(&scheme, &host, port)
-    }
-
-    fn build_address(scheme: &str, host: &str, port: u16) -> Result<String> {
-        // Wrap IPv6 hosts with [] if missing
-        let formatted_host = if host.contains(':') && !host.starts_with('[') && !host.ends_with(']')
-        {
-            format!("[{host}]")
-        } else {
-            host.to_string()
-        };
-
-        let mut url = Url::parse(&format!("{scheme}://{formatted_host}:{port}/"))?;
-        url.set_path("");
-        url.set_query(None);
-        url.set_fragment(None);
-        let formatted = url.to_string();
-        Ok(formatted.trim_end_matches('/').to_string())
-    }
-}
-
->>>>>>> ad4e20c9
 #[cfg(test)]
 mod tests {
     use super::*;
