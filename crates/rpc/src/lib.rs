use anyhow::Result;
use axum::{
    extract::{Path, Query, State},
    http::StatusCode,
    response::Json,
    routing::{get, post},
    Router,
};
use ippan_consensus::{ConsensusState, PoAConsensus};
use ippan_storage::Storage;
use ippan_types::{
<<<<<<< HEAD
    address::{decode_address, encode_address, is_valid_address, ADDRESS_BYTES},
    ippan_time_now, Block, Transaction,
};
use parking_lot::RwLock;
use serde::{Deserialize, Serialize};
use std::collections::{HashMap, HashSet};
=======
    ippan_time_now, random_nonce, Block, HashTimer, IppanTimeMicros, L2Commit, L2ExitRecord,
    L2ExitStatus, L2Network, L2NetworkStatus, Transaction,
};
use parking_lot::RwLock;
use serde::{Deserialize, Serialize};
use std::collections::HashMap;
>>>>>>> a4cce927
use std::sync::Arc;
use tokio::sync::{mpsc, Mutex};
use tower::ServiceBuilder;
use tower_http::{
    cors::{Any, CorsLayer},
    trace::TraceLayer,
};
use tracing::{error, info, warn};

/// RPC response wrapper
#[derive(Debug, Serialize, Deserialize)]
pub struct RpcResponse<T> {
    pub success: bool,
    pub data: Option<T>,
    pub error: Option<String>,
}

impl<T> RpcResponse<T> {
    pub fn success(data: T) -> Self {
        Self {
            success: true,
            data: Some(data),
            error: None,
        }
    }

    pub fn error(message: String) -> Self {
        Self {
            success: false,
            data: None,
            error: Some(message),
        }
    }
}

fn is_hex_like(value: &str) -> bool {
    let trimmed = value.trim();
    if trimmed.is_empty() {
        return false;
    }

    let without_prefix = if let Some(rest) = trimmed.strip_prefix("0x") {
        rest
    } else if let Some(rest) = trimmed.strip_prefix("0X") {
        rest
    } else {
        trimmed
    };

    !without_prefix.is_empty() && without_prefix.chars().all(|ch| ch.is_ascii_hexdigit())
}

/// Submit transaction response
#[derive(Debug, Serialize, Deserialize)]
pub struct SubmitTransactionResponse {
    pub tx_hash: String,
}

/// Get block query parameters
#[derive(Debug, Deserialize)]
pub struct GetBlockQuery {
    pub hash: Option<String>,
    pub height: Option<u64>,
}

#[derive(Debug, Deserialize)]
pub struct AddressQuery {
    pub address: String,
}

/// Get account response
#[derive(Debug, Serialize)]
pub struct GetAccountResponse {
    pub address: String,
    pub balance: u64,
    pub nonce: u64,
}

/// Get time response
#[derive(Debug, Serialize, Deserialize)]
pub struct GetTimeResponse {
    pub time_us: u64,
}

/// Node status response
#[derive(Debug, Serialize)]
pub struct NodeStatusResponse {
    pub node_id: String,
    pub version: String,
    pub latest_height: u64,
    pub uptime_seconds: u64,
    pub peer_count: usize,
}

/// Health check response
#[derive(Debug, Serialize, Deserialize)]
pub struct HealthResponse {
    pub status: String,
    pub timestamp: u64,
}

/// Runtime configuration for handling L2 interoperability flows.
#[derive(Debug, Clone)]
pub struct L2Config {
    pub max_commit_size: usize,
    pub min_epoch_gap_ms: u64,
    pub challenge_window_ms: u64,
    pub da_mode: String,
    pub max_l2_count: usize,
}

impl Default for L2Config {
    fn default() -> Self {
        Self {
            max_commit_size: 16 * 1024,
            min_epoch_gap_ms: 250,
            challenge_window_ms: 60_000,
            da_mode: "external".to_string(),
            max_l2_count: 100,
        }
    }
}

#[derive(Clone)]
pub struct ConsensusHandle {
    inner: Arc<Mutex<PoAConsensus>>,
    tx_sender: mpsc::UnboundedSender<Transaction>,
    mempool: Arc<RwLock<Vec<Transaction>>>,
}

impl ConsensusHandle {
    pub fn new(
        inner: Arc<Mutex<PoAConsensus>>,
        tx_sender: mpsc::UnboundedSender<Transaction>,
        mempool: Arc<RwLock<Vec<Transaction>>>,
    ) -> Self {
        Self {
            inner,
            tx_sender,
            mempool,
        }
    }

    pub fn sender(&self) -> mpsc::UnboundedSender<Transaction> {
        self.tx_sender.clone()
    }

    pub async fn state(&self) -> ConsensusState {
        let consensus = self.inner.lock().await;
        consensus.get_state()
    }

    pub fn mempool_snapshot(&self) -> Vec<Transaction> {
        self.mempool.read().clone()
    }

    pub fn mempool_metrics(&self) -> (usize, usize) {
        let mempool = self.mempool.read();
        let total = mempool.len();
        let unique: HashSet<[u8; 32]> = mempool.iter().map(|tx| tx.from).collect();
        (total, unique.len())
    }

    pub fn pending_for_address(&self, address: &[u8; 32]) -> Vec<Transaction> {
        self.mempool
            .read()
            .iter()
            .filter(|tx| &tx.from == address || &tx.to == address)
            .cloned()
            .collect()
    }
}

#[derive(Debug, Serialize)]
pub struct NodeInfoV1 {
    pub is_running: bool,
    pub uptime_seconds: u64,
    pub version: String,
    pub node_id: String,
}

#[derive(Debug, Serialize)]
pub struct NetworkInfoV1 {
    pub connected_peers: usize,
    pub known_peers: usize,
    pub total_peers: usize,
}

#[derive(Debug, Serialize)]
pub struct MempoolInfoV1 {
    pub total_transactions: usize,
    pub pending_transactions: usize,
}

#[derive(Debug, Serialize)]
pub struct BlockchainInfoV1 {
    pub current_height: u64,
    pub total_blocks: u64,
    pub total_transactions: u64,
}

#[derive(Debug, Serialize)]
pub struct NodeStatusV1 {
    pub node_id: String,
    pub status: String,
    pub current_block: u64,
    pub total_transactions: u64,
    pub network_peers: usize,
    pub uptime_seconds: u64,
    pub version: String,
    pub node: NodeInfoV1,
    pub network: NetworkInfoV1,
    pub mempool: MempoolInfoV1,
    pub blockchain: BlockchainInfoV1,
}

#[derive(Debug, Serialize)]
pub struct NetworkStatsV1 {
    pub total_peers: usize,
    pub connected_peers: usize,
    pub network_id: String,
    pub protocol_version: String,
    pub uptime_seconds: u64,
}

#[derive(Debug, Serialize)]
pub struct MempoolStatsV1 {
    pub total_transactions: usize,
    pub total_senders: usize,
    pub total_size: usize,
    pub fee_distribution: HashMap<String, u64>,
}

#[derive(Debug, Serialize)]
pub struct ConsensusStatsV1 {
    pub current_round: u64,
    pub validators_count: usize,
    pub block_height: u64,
    pub consensus_status: String,
}

#[derive(Debug, Serialize)]
pub struct BalanceResponseV1 {
    pub account: String,
    pub address: String,
    pub balance: u64,
    pub staked: u64,
    pub staked_amount: u64,
    pub rewards: u64,
    pub nonce: u64,
    pub pending_transactions: Vec<String>,
}

#[derive(Debug, Serialize)]
pub struct AccountTransactionInfo {
    pub id: String,
    pub from: String,
    pub to: String,
    pub amount: u64,
    pub nonce: u64,
    pub timestamp: u64,
    pub direction: String,
    pub hashtimer: String,
}

#[derive(Debug, Serialize)]
pub struct TransactionsResponse {
    pub transactions: Vec<AccountTransactionInfo>,
}

#[derive(Debug, Serialize)]
pub struct AddressValidationResponse {
    pub valid: bool,
}

#[derive(Debug, Deserialize)]
pub struct L2CommitRequest {
    pub l2_id: String,
    pub epoch: u64,
    pub state_root: String,
    pub da_hash: String,
    pub proof_type: String,
    pub proof: Option<String>,
    pub inline_data: Option<String>,
}

#[derive(Debug, Serialize)]
pub struct L2CommitResponse {
    pub commit_id: String,
    pub hashtimer: String,
    pub submitted_at: u64,
    pub l2_id: String,
    pub epoch: u64,
}

#[derive(Debug, Deserialize)]
pub struct L2ExitVerificationRequest {
    pub l2_id: String,
    pub epoch: u64,
    pub proof_of_inclusion: String,
    pub account: String,
    pub amount: f64,
    pub nonce: Option<u64>,
}

#[derive(Debug, Serialize)]
pub struct L2ExitVerificationResponse {
    pub exit_id: String,
    pub status: L2ExitStatus,
    pub submitted_at: u64,
    pub challenge_window_ends_at: Option<u64>,
}

/// Application state
#[derive(Clone)]
pub struct AppState {
    pub storage: Arc<dyn Storage + Send + Sync>,
    pub start_time: std::time::Instant,
    pub peer_count: Arc<std::sync::atomic::AtomicUsize>,
    pub p2p_network: Option<Arc<ippan_p2p::HttpP2PNetwork>>,
    pub tx_sender: Option<mpsc::UnboundedSender<Transaction>>,
<<<<<<< HEAD
    pub consensus: Option<ConsensusHandle>,
    pub node_id: String,
=======
    pub node_id: String,
    pub consensus: Option<ConsensusHandle>,
    pub l2_config: L2Config,
>>>>>>> a4cce927
}

/// Create the Axum router with all RPC endpoints
pub fn create_router(state: AppState) -> Router {
    Router::new()
        // Health and status endpoints
        .route("/health", get(health_check))
        .route("/status", get(node_status))
        .route("/time", get(get_time))
        // Blockchain endpoints
        .route("/block", get(get_block))
        .route("/block/:hash", get(get_block_by_hash))
        .route("/block/height/:height", get(get_block_by_height))
        .route("/tx", post(submit_transaction))
        .route("/tx/:hash", get(get_transaction))
        // Versioned API endpoints
        .route("/api/v1/status", get(api_v1_status))
        .route("/api/v1/network", get(api_v1_network))
        .route("/api/v1/mempool", get(api_v1_mempool))
        .route("/api/v1/consensus", get(api_v1_consensus))
        .route("/api/v1/balance", get(get_balance_v1))
        .route("/api/v1/balance/:address", get(get_balance_v1_path))
        .route("/api/v1/transactions", get(get_transactions_v1))
        .route("/api/v1/transaction", post(submit_transaction_v1))
        .route("/api/v1/address/validate", get(validate_address_v1))
        // Account endpoints
        .route("/account/:address", get(get_account))
        .route("/accounts", get(get_all_accounts))
        // P2P endpoints
        .route("/p2p/blocks", post(receive_block))
        .route("/p2p/transactions", post(receive_transaction))
        .route("/p2p/block-request", post(receive_block_request))
        .route("/p2p/block-response", post(receive_block_response))
        .route("/p2p/peer-info", post(receive_peer_info))
        .route("/p2p/peer-discovery", post(receive_peer_discovery))
        .route("/p2p/peers", get(get_peers))
        // L2 interoperability endpoints
        .route("/api/v1/l2/commit", post(submit_l2_commit))
        .route("/api/v1/l2/verify_exit", post(verify_l2_exit))
        // Add middleware
        .layer(
            ServiceBuilder::new()
                .layer(TraceLayer::new_for_http())
                .layer(
                    CorsLayer::new()
                        .allow_origin(Any)
                        .allow_methods(Any)
                        .allow_headers(Any),
                ),
        )
        .with_state(state)
}

/// Health check endpoint
async fn health_check(State(_state): State<AppState>) -> Json<RpcResponse<HealthResponse>> {
    let response = HealthResponse {
        status: "healthy".to_string(),
        timestamp: ippan_time_now(),
    };
    Json(RpcResponse::success(response))
}

/// Node status endpoint
async fn node_status(
    State(state): State<AppState>,
) -> Result<Json<RpcResponse<NodeStatusResponse>>, StatusCode> {
    let latest_height = state
        .storage
        .get_latest_height()
        .map_err(|_| StatusCode::INTERNAL_SERVER_ERROR)?;

    let uptime = state.start_time.elapsed().as_secs();
    let peer_count = state.peer_count.load(std::sync::atomic::Ordering::Relaxed);

    let response = NodeStatusResponse {
        node_id: state.node_id.clone(),
        version: env!("CARGO_PKG_VERSION").to_string(),
        latest_height,
        uptime_seconds: uptime,
        peer_count,
    };

    Ok(Json(RpcResponse::success(response)))
}

/// Get current IPPAN time
async fn get_time() -> Json<RpcResponse<GetTimeResponse>> {
    let response = GetTimeResponse {
        time_us: ippan_time_now(),
    };
    Json(RpcResponse::success(response))
}

async fn api_v1_status(State(state): State<AppState>) -> Result<Json<NodeStatusV1>, StatusCode> {
    let latest_height = state
        .storage
        .get_latest_height()
        .map_err(|_| StatusCode::INTERNAL_SERVER_ERROR)?;
    let total_transactions = state
        .storage
        .get_transaction_count()
        .map_err(|_| StatusCode::INTERNAL_SERVER_ERROR)?;

    let uptime_seconds = state.start_time.elapsed().as_secs();
    let network_peers = state.peer_count.load(std::sync::atomic::Ordering::Relaxed);

    let consensus_handle = state.consensus.clone();
    let (mempool_total, _) = consensus_handle
        .as_ref()
        .map(|handle| handle.mempool_metrics())
        .unwrap_or((0, 0));

    let consensus_state = if let Some(handle) = consensus_handle.clone() {
        Some(handle.state().await)
    } else {
        None
    };

    let current_block = consensus_state
        .as_ref()
        .map(|s| s.latest_block_height)
        .unwrap_or(latest_height);

    let node_info = NodeInfoV1 {
        is_running: consensus_state.is_some(),
        uptime_seconds,
        version: env!("CARGO_PKG_VERSION").to_string(),
        node_id: state.node_id.clone(),
    };

    let network_info = NetworkInfoV1 {
        connected_peers: network_peers,
        known_peers: state
            .p2p_network
            .as_ref()
            .map(|net| net.get_peers().len())
            .unwrap_or(0),
        total_peers: network_peers,
    };

    let mempool_info = MempoolInfoV1 {
        total_transactions: mempool_total,
        pending_transactions: mempool_total,
    };

    let blockchain_info = BlockchainInfoV1 {
        current_height: current_block,
        total_blocks: current_block.saturating_add(1),
        total_transactions,
    };

    let status = NodeStatusV1 {
        node_id: state.node_id.clone(),
        status: if consensus_state.is_some() {
            "running".to_string()
        } else {
            "starting".to_string()
        },
        current_block,
        total_transactions,
        network_peers,
        uptime_seconds,
        version: env!("CARGO_PKG_VERSION").to_string(),
        node: node_info,
        network: network_info,
        mempool: mempool_info,
        blockchain: blockchain_info,
    };

    Ok(Json(status))
}

async fn api_v1_network(State(state): State<AppState>) -> Result<Json<NetworkStatsV1>, StatusCode> {
    let peer_count = state.peer_count.load(std::sync::atomic::Ordering::Relaxed);
    let total_peers = state
        .p2p_network
        .as_ref()
        .map(|net| net.get_peers().len())
        .unwrap_or(0);

    let stats = NetworkStatsV1 {
        total_peers,
        connected_peers: peer_count,
        network_id: "ippan-local".to_string(),
        protocol_version: env!("CARGO_PKG_VERSION").to_string(),
        uptime_seconds: state.start_time.elapsed().as_secs(),
    };

    Ok(Json(stats))
}

async fn api_v1_mempool(State(state): State<AppState>) -> Result<Json<MempoolStatsV1>, StatusCode> {
    let consensus_handle = state.consensus.clone();
    let snapshot = consensus_handle
        .as_ref()
        .map(|handle| handle.mempool_snapshot())
        .unwrap_or_default();
    let (total_transactions, total_senders) = consensus_handle
        .as_ref()
        .map(|handle| handle.mempool_metrics())
        .unwrap_or((0, 0));

    let total_size = snapshot
        .iter()
        .map(|tx| serde_json::to_vec(tx).map(|v| v.len()).unwrap_or(0))
        .sum();

    let mut fee_distribution = HashMap::new();
    fee_distribution.insert("low".to_string(), 0);
    fee_distribution.insert("medium".to_string(), 0);
    fee_distribution.insert("high".to_string(), 0);

    let stats = MempoolStatsV1 {
        total_transactions,
        total_senders,
        total_size,
        fee_distribution,
    };

    Ok(Json(stats))
}

async fn api_v1_consensus(
    State(state): State<AppState>,
) -> Result<Json<ConsensusStatsV1>, StatusCode> {
    let consensus_handle = match state.consensus.clone() {
        Some(handle) => handle,
        None => {
            let stats = ConsensusStatsV1 {
                current_round: 0,
                validators_count: 0,
                block_height: state
                    .storage
                    .get_latest_height()
                    .map_err(|_| StatusCode::INTERNAL_SERVER_ERROR)?,
                consensus_status: "stopped".to_string(),
            };
            return Ok(Json(stats));
        }
    };

    let consensus_state = consensus_handle.state().await;
    let stats = ConsensusStatsV1 {
        current_round: consensus_state.current_slot,
        validators_count: consensus_state.validator_count,
        block_height: consensus_state.latest_block_height,
        consensus_status: if consensus_state.is_proposing {
            "proposing".to_string()
        } else {
            "running".to_string()
        },
    };

    Ok(Json(stats))
}

fn parse_address_string(address: &str) -> Result<[u8; ADDRESS_BYTES], StatusCode> {
    let trimmed = address.trim();
    if trimmed.is_empty() {
        return Err(StatusCode::BAD_REQUEST);
    }

    if trimmed.starts_with('i') {
        decode_address(trimmed).map_err(|_| StatusCode::BAD_REQUEST)
    } else {
        let cleaned = trimmed.strip_prefix("0x").unwrap_or(trimmed);
        let decoded = hex::decode(cleaned).map_err(|_| StatusCode::BAD_REQUEST)?;
        if decoded.len() != ADDRESS_BYTES {
            return Err(StatusCode::BAD_REQUEST);
        }
        let mut bytes = [0u8; ADDRESS_BYTES];
        bytes.copy_from_slice(&decoded);
        Ok(bytes)
    }
}

fn balance_response_for(
    state: &AppState,
    address: [u8; ADDRESS_BYTES],
) -> Result<BalanceResponseV1, StatusCode> {
    let account = state
        .storage
        .get_account(&address)
        .map_err(|_| StatusCode::INTERNAL_SERVER_ERROR)?;

    let (balance, nonce) = account
        .map(|acc| (acc.balance, acc.nonce))
        .unwrap_or((0, 0));

    let pending_transactions = state
        .consensus
        .as_ref()
        .map(|handle| handle.pending_for_address(&address))
        .unwrap_or_default()
        .into_iter()
        .map(|tx| hex::encode(tx.hash()))
        .collect();

    let encoded = encode_address(&address);

    Ok(BalanceResponseV1 {
        account: encoded.clone(),
        address: encoded,
        balance,
        staked: 0,
        staked_amount: 0,
        rewards: 0,
        nonce,
        pending_transactions,
    })
}

async fn get_balance_v1(
    State(state): State<AppState>,
    Query(params): Query<AddressQuery>,
) -> Result<Json<BalanceResponseV1>, StatusCode> {
    let address_bytes = parse_address_string(&params.address)?;
    let response = balance_response_for(&state, address_bytes)?;
    Ok(Json(response))
}

async fn get_balance_v1_path(
    State(state): State<AppState>,
    Path(address): Path<String>,
) -> Result<Json<BalanceResponseV1>, StatusCode> {
    let address_bytes = parse_address_string(&address)?;
    let response = balance_response_for(&state, address_bytes)?;
    Ok(Json(response))
}

async fn get_transactions_v1(
    State(state): State<AppState>,
    Query(params): Query<AddressQuery>,
) -> Result<Json<TransactionsResponse>, StatusCode> {
    let address_bytes = parse_address_string(&params.address)?;
    let transactions = state
        .storage
        .get_transactions_by_address(&address_bytes)
        .map_err(|_| StatusCode::INTERNAL_SERVER_ERROR)?;

    let items = transactions
        .into_iter()
        .map(|tx| {
            let direction = if tx.from == address_bytes && tx.to == address_bytes {
                "self".to_string()
            } else if tx.from == address_bytes {
                "send".to_string()
            } else if tx.to == address_bytes {
                "receive".to_string()
            } else {
                "other".to_string()
            };

            AccountTransactionInfo {
                id: hex::encode(tx.hash()),
                from: encode_address(&tx.from),
                to: encode_address(&tx.to),
                amount: tx.amount,
                nonce: tx.nonce,
                timestamp: tx.timestamp.0,
                direction,
                hashtimer: tx.hashtimer.to_hex(),
            }
        })
        .collect();

    let response = TransactionsResponse {
        transactions: items,
    };
    Ok(Json(response))
}

async fn process_transaction_submission(
    state: &AppState,
    mut tx: Transaction,
) -> Result<Transaction, StatusCode> {
    let computed_hash = tx.hash();
    if tx.id != computed_hash {
        tx.id = computed_hash;
    }

    if !tx.is_valid() {
        warn!("Rejected invalid transaction from {}", hex::encode(tx.from));
        return Err(StatusCode::BAD_REQUEST);
    }

    state
        .storage
        .store_transaction(tx.clone())
        .map_err(|_| StatusCode::INTERNAL_SERVER_ERROR)?;

    if let Some(sender) = &state.tx_sender {
        if let Err(error) = sender.send(tx.clone()) {
            error!("Failed to forward transaction to consensus: {}", error);
            return Err(StatusCode::INTERNAL_SERVER_ERROR);
        }
    }

    if let Some(network) = &state.p2p_network {
        if let Err(error) = network.broadcast_transaction(tx.clone()).await {
            warn!(
                "Failed to broadcast transaction {}: {}",
                hex::encode(tx.id),
                error
            );
        }
    }

    Ok(tx)
}

async fn submit_transaction_v1(
    State(state): State<AppState>,
    Json(tx): Json<Transaction>,
) -> Result<Json<RpcResponse<SubmitTransactionResponse>>, StatusCode> {
    let tx = process_transaction_submission(&state, tx).await?;
    let response = SubmitTransactionResponse {
        tx_hash: hex::encode(tx.id),
    };

    Ok(Json(RpcResponse::success(response)))
}

async fn validate_address_v1(
    Query(params): Query<AddressQuery>,
) -> Json<AddressValidationResponse> {
    let valid = is_valid_address(&params.address) || parse_address_string(&params.address).is_ok();
    Json(AddressValidationResponse { valid })
}

/// Get block by hash or height
async fn get_block(
    State(state): State<AppState>,
    Query(params): Query<GetBlockQuery>,
) -> Result<Json<RpcResponse<Option<Block>>>, StatusCode> {
    let block = if let Some(hash_str) = params.hash {
        let hash = hex::decode(&hash_str).map_err(|_| StatusCode::BAD_REQUEST)?;

        if hash.len() != 32 {
            return Err(StatusCode::BAD_REQUEST);
        }

        let mut hash_bytes = [0u8; 32];
        hash_bytes.copy_from_slice(&hash);

        state
            .storage
            .get_block(&hash_bytes)
            .map_err(|_| StatusCode::INTERNAL_SERVER_ERROR)?
    } else if let Some(height) = params.height {
        state
            .storage
            .get_block_by_height(height)
            .map_err(|_| StatusCode::INTERNAL_SERVER_ERROR)?
    } else {
        return Err(StatusCode::BAD_REQUEST);
    };

    Ok(Json(RpcResponse::success(block)))
}

/// Get block by hash
async fn get_block_by_hash(
    State(state): State<AppState>,
    Path(hash_str): Path<String>,
) -> Result<Json<RpcResponse<Option<Block>>>, StatusCode> {
    let hash = hex::decode(&hash_str).map_err(|_| StatusCode::BAD_REQUEST)?;

    if hash.len() != 32 {
        return Err(StatusCode::BAD_REQUEST);
    }

    let mut hash_bytes = [0u8; 32];
    hash_bytes.copy_from_slice(&hash);

    let block = state
        .storage
        .get_block(&hash_bytes)
        .map_err(|_| StatusCode::INTERNAL_SERVER_ERROR)?;

    Ok(Json(RpcResponse::success(block)))
}

/// Get block by height
async fn get_block_by_height(
    State(state): State<AppState>,
    Path(height): Path<u64>,
) -> Result<Json<RpcResponse<Option<Block>>>, StatusCode> {
    let block = state
        .storage
        .get_block_by_height(height)
        .map_err(|_| StatusCode::INTERNAL_SERVER_ERROR)?;

    Ok(Json(RpcResponse::success(block)))
}

/// Submit a transaction
async fn submit_transaction(
    State(state): State<AppState>,
    Json(tx): Json<Transaction>,
) -> Result<Json<RpcResponse<SubmitTransactionResponse>>, StatusCode> {
    let tx = process_transaction_submission(&state, tx).await?;
    let response = SubmitTransactionResponse {
        tx_hash: hex::encode(tx.id),
    };

    info!("Submitted transaction: {}", response.tx_hash);
    Ok(Json(RpcResponse::success(response)))
}

/// Submit an L2 commitment into the IPPAN L1 bridge contract.
async fn submit_l2_commit(
    State(state): State<AppState>,
    Json(request): Json<L2CommitRequest>,
) -> Result<Json<RpcResponse<L2CommitResponse>>, StatusCode> {
    if request.l2_id.trim().is_empty() {
        return Err(StatusCode::BAD_REQUEST);
    }

    let allowed_proofs = ["zk-groth16", "optimistic", "external"];
    if !allowed_proofs
        .iter()
        .any(|proof| proof.eq_ignore_ascii_case(&request.proof_type))
    {
        return Err(StatusCode::BAD_REQUEST);
    }

    if !is_hex_like(&request.state_root) || !is_hex_like(&request.da_hash) {
        return Err(StatusCode::BAD_REQUEST);
    }

    if let Some(inline) = &request.inline_data {
        if inline.as_bytes().len() > state.l2_config.max_commit_size {
            return Err(StatusCode::PAYLOAD_TOO_LARGE);
        }
    }

    let mut network = match state
        .storage
        .get_l2_network(&request.l2_id)
        .map_err(|_| StatusCode::INTERNAL_SERVER_ERROR)?
    {
        Some(existing) => existing,
        None => {
            let networks = state
                .storage
                .list_l2_networks()
                .map_err(|_| StatusCode::INTERNAL_SERVER_ERROR)?;
            if networks.len() >= state.l2_config.max_l2_count {
                warn!(
                    "Rejected L2 registration for {}: capacity reached",
                    request.l2_id
                );
                return Err(StatusCode::FORBIDDEN);
            }

            L2Network {
                id: request.l2_id.clone(),
                proof_type: request.proof_type.clone(),
                da_mode: if request.inline_data.is_some() {
                    "inline".to_string()
                } else {
                    state.l2_config.da_mode.clone()
                },
                status: L2NetworkStatus::Active,
                last_epoch: 0,
                total_commits: 0,
                total_exits: 0,
                last_commit_time: None,
                registered_at: ippan_time_now(),
                challenge_window_ms: if request.proof_type.eq_ignore_ascii_case("optimistic") {
                    Some(state.l2_config.challenge_window_ms)
                } else {
                    None
                },
            }
        }
    };

    if request.epoch <= network.last_epoch {
        warn!(
            "Rejected non-monotonic epoch {} for L2 {} (last={})",
            request.epoch, network.id, network.last_epoch
        );
        return Err(StatusCode::BAD_REQUEST);
    }

    let now = ippan_time_now();
    if let Some(last_time) = network.last_commit_time {
        let min_gap = state.l2_config.min_epoch_gap_ms.saturating_mul(1_000);
        if now < last_time.saturating_add(min_gap) {
            warn!(
                "Rejected L2 commit for {} due to epoch gap enforcement",
                network.id
            );
            return Err(StatusCode::TOO_MANY_REQUESTS);
        }
    }

    let payload = format!(
        "{}:{}:{}:{}",
        request.l2_id, request.epoch, request.state_root, request.da_hash
    );
    let commit_nonce = random_nonce();
    let hashtimer = HashTimer::derive(
        "l2_commit",
        IppanTimeMicros(now),
        request.proof_type.as_bytes(),
        payload.as_bytes(),
        &commit_nonce,
        state.node_id.as_bytes(),
    );

    let commit = L2Commit {
        id: hashtimer.to_hex(),
        l2_id: request.l2_id.clone(),
        epoch: request.epoch,
        state_root: request.state_root.clone(),
        da_hash: request.da_hash.clone(),
        proof_type: request.proof_type.clone(),
        proof: request.proof.clone(),
        inline_data: request.inline_data.clone(),
        submitted_at: now,
        hashtimer: hashtimer.to_hex(),
    };

    state
        .storage
        .store_l2_commit(commit.clone())
        .map_err(|_| StatusCode::INTERNAL_SERVER_ERROR)?;

    network.last_epoch = request.epoch;
    network.total_commits = network.total_commits.saturating_add(1);
    network.last_commit_time = Some(now);
    network.proof_type = request.proof_type.clone();
    network.da_mode = if request.inline_data.is_some() {
        "inline".to_string()
    } else {
        state.l2_config.da_mode.clone()
    };
    if network.challenge_window_ms.is_none()
        && network.proof_type.eq_ignore_ascii_case("optimistic")
    {
        network.challenge_window_ms = Some(state.l2_config.challenge_window_ms);
    }
    network.status = L2NetworkStatus::Active;

    state
        .storage
        .put_l2_network(network)
        .map_err(|_| StatusCode::INTERNAL_SERVER_ERROR)?;

    info!(
        "Accepted L2 commit {} for {} (epoch {})",
        commit.id, commit.l2_id, commit.epoch
    );

    let response = L2CommitResponse {
        commit_id: commit.id.clone(),
        hashtimer: commit.hashtimer.clone(),
        submitted_at: commit.submitted_at,
        l2_id: commit.l2_id,
        epoch: commit.epoch,
    };

    Ok(Json(RpcResponse::success(response)))
}

/// Verify an L2 exit proof and queue the withdrawal for settlement.
async fn verify_l2_exit(
    State(state): State<AppState>,
    Json(request): Json<L2ExitVerificationRequest>,
) -> Result<Json<RpcResponse<L2ExitVerificationResponse>>, StatusCode> {
    if request.l2_id.trim().is_empty()
        || request.account.trim().is_empty()
        || request.proof_of_inclusion.trim().is_empty()
        || request.amount <= 0.0
    {
        return Err(StatusCode::BAD_REQUEST);
    }

    if request.proof_of_inclusion.len() < 32 {
        return Err(StatusCode::BAD_REQUEST);
    }

    let mut network = state
        .storage
        .get_l2_network(&request.l2_id)
        .map_err(|_| StatusCode::INTERNAL_SERVER_ERROR)?
        .ok_or(StatusCode::BAD_REQUEST)?;

    if request.epoch > network.last_epoch {
        warn!(
            "Rejected exit for {} referencing future epoch {} (latest {})",
            network.id, request.epoch, network.last_epoch
        );
        return Err(StatusCode::BAD_REQUEST);
    }

    let now = ippan_time_now();
    let payload = format!(
        "{}:{}:{}:{}",
        request.l2_id, request.account, request.epoch, request.amount
    );
    let exit_nonce = random_nonce();
    let hashtimer = HashTimer::derive(
        "l2_exit",
        IppanTimeMicros(now),
        request.l2_id.as_bytes(),
        payload.as_bytes(),
        &exit_nonce,
        state.node_id.as_bytes(),
    );

    let mut status = L2ExitStatus::Pending;
    let mut challenge_end = None;
    if network.proof_type.eq_ignore_ascii_case("optimistic") {
        status = L2ExitStatus::ChallengeWindow;
        let delta = state.l2_config.challenge_window_ms.saturating_mul(1_000);
        challenge_end = Some(now.saturating_add(delta));
    }

    let exit = L2ExitRecord {
        id: hashtimer.to_hex(),
        l2_id: request.l2_id.clone(),
        epoch: request.epoch,
        account: request.account.clone(),
        amount: request.amount,
        nonce: request.nonce,
        proof_of_inclusion: request.proof_of_inclusion.clone(),
        status: status.clone(),
        submitted_at: now,
        finalized_at: None,
        rejection_reason: None,
        challenge_window_ends_at: challenge_end,
    };

    state
        .storage
        .store_l2_exit(exit)
        .map_err(|_| StatusCode::INTERNAL_SERVER_ERROR)?;

    network.total_exits = network.total_exits.saturating_add(1);
    if network.challenge_window_ms.is_none() && status == L2ExitStatus::ChallengeWindow {
        network.challenge_window_ms = Some(state.l2_config.challenge_window_ms);
    }
    network.status = L2NetworkStatus::Active;

    state
        .storage
        .put_l2_network(network)
        .map_err(|_| StatusCode::INTERNAL_SERVER_ERROR)?;

    let response = L2ExitVerificationResponse {
        exit_id: hashtimer.to_hex(),
        status,
        submitted_at: now,
        challenge_window_ends_at: challenge_end,
    };

    info!(
        "Queued L2 exit {} for network {}",
        response.exit_id, request.l2_id
    );

    Ok(Json(RpcResponse::success(response)))
}

fn encode_address(address: &[u8; 32]) -> String {
    format!("0x{}", hex::encode(address))
}

fn parse_address_string(address: &str) -> Result<[u8; 32], StatusCode> {
    let addr = address.strip_prefix("0x").unwrap_or(address);
    let bytes = hex::decode(addr).map_err(|_| StatusCode::BAD_REQUEST)?;
    if bytes.len() != 32 {
        return Err(StatusCode::BAD_REQUEST);
    }
    let mut result = [0u8; 32];
    result.copy_from_slice(&bytes);
    Ok(result)
}

fn is_valid_address(address: &str) -> bool {
    let addr = address.strip_prefix("0x").unwrap_or(address);
    addr.len() == 64 && addr.chars().all(|c| c.is_ascii_hexdigit())
}

/// Get transaction by hash
async fn get_transaction(
    State(state): State<AppState>,
    Path(hash_str): Path<String>,
) -> Result<Json<RpcResponse<Option<Transaction>>>, StatusCode> {
    let hash = hex::decode(&hash_str).map_err(|_| StatusCode::BAD_REQUEST)?;

    if hash.len() != 32 {
        return Err(StatusCode::BAD_REQUEST);
    }

    let mut hash_bytes = [0u8; 32];
    hash_bytes.copy_from_slice(&hash);

    let tx = state
        .storage
        .get_transaction(&hash_bytes)
        .map_err(|_| StatusCode::INTERNAL_SERVER_ERROR)?;

    Ok(Json(RpcResponse::success(tx)))
}

/// Get account information
async fn get_account(
    State(state): State<AppState>,
    Path(address_str): Path<String>,
) -> Result<Json<RpcResponse<Option<GetAccountResponse>>>, StatusCode> {
    let address = hex::decode(&address_str).map_err(|_| StatusCode::BAD_REQUEST)?;

    if address.len() != 32 {
        return Err(StatusCode::BAD_REQUEST);
    }

    let mut address_bytes = [0u8; 32];
    address_bytes.copy_from_slice(&address);

    let account = state
        .storage
        .get_account(&address_bytes)
        .map_err(|_| StatusCode::INTERNAL_SERVER_ERROR)?;

    let response = account.map(|acc| GetAccountResponse {
        address: encode_address(&acc.address),
        balance: acc.balance,
        nonce: acc.nonce,
    });

    Ok(Json(RpcResponse::success(response)))
}

/// Get all accounts
async fn get_all_accounts(
    State(state): State<AppState>,
) -> Result<Json<RpcResponse<Vec<GetAccountResponse>>>, StatusCode> {
    let accounts = state
        .storage
        .get_all_accounts()
        .map_err(|_| StatusCode::INTERNAL_SERVER_ERROR)?;

    let response: Vec<GetAccountResponse> = accounts
        .into_iter()
        .map(|acc| GetAccountResponse {
            address: hex::encode(acc.address),
            balance: acc.balance,
            nonce: acc.nonce,
        })
        .collect();

    Ok(Json(RpcResponse::success(response)))
}

/// P2P endpoint: Receive block from peer
async fn receive_block(
    State(state): State<AppState>,
    Json(block): Json<Block>,
) -> Result<Json<RpcResponse<String>>, StatusCode> {
    if !block.is_valid() {
        warn!(
            "Rejected invalid block from peer: {}",
            hex::encode(block.hash())
        );
        return Err(StatusCode::BAD_REQUEST);
    }

    // Store the received block
    if let Err(e) = state.storage.store_block(block.clone()) {
        error!("Failed to store received block: {}", e);
        return Err(StatusCode::INTERNAL_SERVER_ERROR);
    }

    info!("Received block from peer: {}", hex::encode(block.hash()));
    Ok(Json(RpcResponse::success("Block received".to_string())))
}

/// P2P endpoint: Receive transaction from peer
async fn receive_transaction(
    State(state): State<AppState>,
    Json(tx): Json<Transaction>,
) -> Result<Json<RpcResponse<String>>, StatusCode> {
    if !tx.is_valid() {
        warn!(
            "Rejected invalid transaction from peer: {}",
            hex::encode(tx.hash())
        );
        return Err(StatusCode::BAD_REQUEST);
    }

    // Store the received transaction
    if let Err(e) = state.storage.store_transaction(tx.clone()) {
        error!("Failed to store received transaction: {}", e);
        return Err(StatusCode::INTERNAL_SERVER_ERROR);
    }

    if let Some(sender) = &state.tx_sender {
        if let Err(error) = sender.send(tx.clone()) {
            error!(
                "Failed to forward received transaction to consensus: {}",
                error
            );
        }
    }

    info!("Received transaction from peer: {}", hex::encode(tx.hash()));
    Ok(Json(RpcResponse::success(
        "Transaction received".to_string(),
    )))
}

/// P2P endpoint: Receive block request from peer
async fn receive_block_request(
    State(state): State<AppState>,
    Json(request): Json<ippan_p2p::NetworkMessage>,
) -> Result<Json<RpcResponse<String>>, StatusCode> {
    if let ippan_p2p::NetworkMessage::BlockRequest { hash } = request {
        // Try to find the requested block
        if let Ok(Some(_block)) = state.storage.get_block(&hash) {
            // In a real implementation, we would send the block back to the requesting peer
            info!("Block request received for: {}", hex::encode(hash));
            Ok(Json(RpcResponse::success(
                "Block request processed".to_string(),
            )))
        } else {
            warn!("Block not found for request: {}", hex::encode(hash));
            Err(StatusCode::NOT_FOUND)
        }
    } else {
        Err(StatusCode::BAD_REQUEST)
    }
}

/// P2P endpoint: Receive block response from peer
async fn receive_block_response(
    State(state): State<AppState>,
    Json(response): Json<ippan_p2p::NetworkMessage>,
) -> Result<Json<RpcResponse<String>>, StatusCode> {
    if let ippan_p2p::NetworkMessage::BlockResponse(block) = response {
        if !block.is_valid() {
            warn!(
                "Rejected invalid block response from peer: {}",
                hex::encode(block.hash())
            );
            return Err(StatusCode::BAD_REQUEST);
        }

        // Store the received block
        if let Err(e) = state.storage.store_block(block.clone()) {
            error!("Failed to store received block response: {}", e);
            return Err(StatusCode::INTERNAL_SERVER_ERROR);
        }

        info!("Received block response: {}", hex::encode(block.hash()));
        Ok(Json(RpcResponse::success(
            "Block response received".to_string(),
        )))
    } else {
        Err(StatusCode::BAD_REQUEST)
    }
}

/// P2P endpoint: Receive peer info from peer
async fn receive_peer_info(
    State(_state): State<AppState>,
    Json(info): Json<ippan_p2p::NetworkMessage>,
) -> Result<Json<RpcResponse<String>>, StatusCode> {
    if let ippan_p2p::NetworkMessage::PeerInfo { peer_id, addresses } = info {
        info!(
            "Received peer info: {} with addresses: {:?}",
            peer_id, addresses
        );
        Ok(Json(RpcResponse::success("Peer info received".to_string())))
    } else {
        Err(StatusCode::BAD_REQUEST)
    }
}

/// P2P endpoint: Receive peer discovery from peer
async fn receive_peer_discovery(
    State(_state): State<AppState>,
    Json(discovery): Json<ippan_p2p::NetworkMessage>,
) -> Result<Json<RpcResponse<String>>, StatusCode> {
    if let ippan_p2p::NetworkMessage::PeerDiscovery { peers } = discovery {
        info!("Received peer discovery with {} peers", peers.len());
        Ok(Json(RpcResponse::success(
            "Peer discovery received".to_string(),
        )))
    } else {
        Err(StatusCode::BAD_REQUEST)
    }
}

/// P2P endpoint: Get list of peers
async fn get_peers(
    State(state): State<AppState>,
) -> Result<Json<RpcResponse<Vec<String>>>, StatusCode> {
    if let Some(p2p_network) = &state.p2p_network {
        let mut peers = p2p_network.get_peers();
        peers.push(p2p_network.get_announce_address());
        peers.sort();
        peers.dedup();

        Ok(Json(RpcResponse::success(peers)))
    } else {
        Ok(Json(RpcResponse::success(vec![])))
    }
}

/// Start the HTTP server
pub async fn start_server(state: AppState, addr: &str) -> Result<()> {
    let app = create_router(state);

    let listener = tokio::net::TcpListener::bind(addr).await?;
    info!("RPC server listening on {}", addr);
    info!("Available endpoints:");
    info!("  GET  /health - Health check");
    info!("  GET  /status - Node status");
    info!("  GET  /time - Current IPPAN time");
    info!("  GET  /api/v1/status - Detailed node status");
    info!("  GET  /api/v1/network - Network statistics");
    info!("  GET  /api/v1/mempool - Mempool statistics");
    info!("  GET  /api/v1/consensus - Consensus state");
    info!("  GET  /api/v1/balance?address=<address> - Account balance");
    info!("  GET  /api/v1/transactions?address=<address> - Account transactions");
    info!("  POST /api/v1/transaction - Submit transaction");
    info!("  POST /api/v1/l2/commit - Submit L2 state commitment");
    info!("  POST /api/v1/l2/verify_exit - Submit L2 exit proof");
    info!("  GET  /api/v1/address/validate?address=<address> - Validate address");
    info!("  GET  /block?hash=<hash> - Get block by hash");
    info!("  GET  /block?height=<height> - Get block by height");
    info!("  GET  /block/<hash> - Get block by hash");
    info!("  GET  /block/height/<height> - Get block by height");
    info!("  POST /tx - Submit transaction");
    info!("  GET  /tx/<hash> - Get transaction by hash");
    info!("  GET  /account/<address> - Get account info");
    info!("  GET  /accounts - Get all accounts");

    axum::serve(listener, app).await?;

    Ok(())
}

#[cfg(test)]
mod tests {
    use super::*;
    use axum::body::{self, Body};
    use axum::http::{Method, Request, StatusCode};
    use ippan_storage::MemoryStorage;
    use serde_json::json;
    use std::convert::TryFrom;
    use std::sync::atomic::AtomicUsize;
    use tokio::sync::mpsc;
    use tower::Service;

    use ed25519_dalek::SigningKey;

    #[tokio::test]
    async fn test_health_check() {
        let storage: Arc<dyn Storage + Send + Sync> = Arc::new(MemoryStorage::new());
        let state = AppState {
            storage,
            start_time: std::time::Instant::now(),
            peer_count: Arc::new(AtomicUsize::new(0)),
            p2p_network: None,
            tx_sender: None,
<<<<<<< HEAD
            consensus: None,
            node_id: "test-node".to_string(),
=======
            node_id: "test-node".to_string(),
            consensus: None,
            l2_config: L2Config::default(),
>>>>>>> a4cce927
        };

        let mut app = create_router(state);
        let response = Service::call(
            &mut app,
            Request::builder()
                .method(Method::GET)
                .uri("/health")
                .body(Body::empty())
                .unwrap(),
        )
        .await
        .unwrap();

        assert_eq!(response.status(), StatusCode::OK);
        let body = body::to_bytes(response.into_body(), usize::MAX)
            .await
            .unwrap();
        let rpc_response: RpcResponse<HealthResponse> = serde_json::from_slice(&body).unwrap();
        assert!(rpc_response.success);
        assert_eq!(rpc_response.data.unwrap().status, "healthy");
    }

    #[tokio::test]
    async fn test_get_time() {
        let storage: Arc<dyn Storage + Send + Sync> = Arc::new(MemoryStorage::new());
        let state = AppState {
            storage,
            start_time: std::time::Instant::now(),
            peer_count: Arc::new(AtomicUsize::new(0)),
            p2p_network: None,
            tx_sender: None,
<<<<<<< HEAD
            consensus: None,
            node_id: "test-node".to_string(),
=======
            node_id: "test-node".to_string(),
            consensus: None,
            l2_config: L2Config::default(),
>>>>>>> a4cce927
        };

        let mut app = create_router(state);
        let response = Service::call(
            &mut app,
            Request::builder()
                .method(Method::GET)
                .uri("/time")
                .body(Body::empty())
                .unwrap(),
        )
        .await
        .unwrap();

        assert_eq!(response.status(), StatusCode::OK);
        let body = body::to_bytes(response.into_body(), usize::MAX)
            .await
            .unwrap();
        let rpc_response: RpcResponse<GetTimeResponse> = serde_json::from_slice(&body).unwrap();
        assert!(rpc_response.success);
        assert!(rpc_response.data.unwrap().time_us > 0);
    }

    #[tokio::test]
    async fn test_submit_transaction_flow() {
        let storage: Arc<dyn Storage + Send + Sync> = Arc::new(MemoryStorage::new());
        let (tx_sender, mut tx_receiver) = mpsc::unbounded_channel();

        let state = AppState {
            storage: storage.clone(),
            start_time: std::time::Instant::now(),
            peer_count: Arc::new(AtomicUsize::new(0)),
            p2p_network: None,
            tx_sender: Some(tx_sender),
<<<<<<< HEAD
            consensus: None,
            node_id: "test-node".to_string(),
=======
            node_id: "test-node".to_string(),
            consensus: None,
            l2_config: L2Config::default(),
>>>>>>> a4cce927
        };

        let mut app = create_router(state);

        let secret_bytes = [7u8; 32];
        let signing_key = SigningKey::try_from(&secret_bytes[..]).unwrap();
        let public_key = signing_key.verifying_key().to_bytes();

        let mut tx = Transaction::new(public_key, [9u8; 32], 500, 0);
        tx.sign(&secret_bytes).unwrap();

        let body_bytes = serde_json::to_vec(&tx).unwrap();

        let response = Service::call(
            &mut app,
            Request::builder()
                .method(Method::POST)
                .uri("/tx")
                .header("content-type", "application/json")
                .body(Body::from(body_bytes))
                .unwrap(),
        )
        .await
        .unwrap();

        assert_eq!(response.status(), StatusCode::OK);

        let body = body::to_bytes(response.into_body(), usize::MAX)
            .await
            .unwrap();
        let rpc_response: RpcResponse<SubmitTransactionResponse> =
            serde_json::from_slice(&body).unwrap();
        assert!(rpc_response.success);
        assert_eq!(rpc_response.data.unwrap().tx_hash, hex::encode(tx.id));

        let stored = storage.get_transaction(&tx.id).unwrap();
        assert!(stored.is_some());

        let forwarded = tx_receiver.try_recv().unwrap();
        assert_eq!(forwarded.id, tx.id);
    }

    #[tokio::test]
    async fn test_l2_commit_and_exit_flow() {
        let storage: Arc<dyn Storage + Send + Sync> = Arc::new(MemoryStorage::new());
        let state = AppState {
            storage: storage.clone(),
            start_time: std::time::Instant::now(),
            peer_count: Arc::new(AtomicUsize::new(0)),
            p2p_network: None,
            tx_sender: None,
            node_id: "test-node".to_string(),
            consensus: None,
            l2_config: L2Config::default(),
        };

        let mut app = create_router(state);

        let commit_request = json!({
            "l2_id": "rollup-test",
            "epoch": 1,
            "state_root": "0xabcdef0123456789",
            "da_hash": "0x1234567890abcdef",
            "proof_type": "zk-groth16",
            "proof": null,
            "inline_data": null
        });

        let commit_response = Service::call(
            &mut app,
            Request::builder()
                .method(Method::POST)
                .uri("/api/v1/l2/commit")
                .header("content-type", "application/json")
                .body(Body::from(commit_request.to_string()))
                .unwrap(),
        )
        .await
        .unwrap();

        assert_eq!(commit_response.status(), StatusCode::OK);
        let commit_body = body::to_bytes(commit_response.into_body(), usize::MAX)
            .await
            .unwrap();
        let commit_rpc: RpcResponse<L2CommitResponse> =
            serde_json::from_slice(&commit_body).unwrap();
        assert!(commit_rpc.success);
        let commit_data = commit_rpc.data.unwrap();
        assert_eq!(commit_data.l2_id, "rollup-test");
        assert_eq!(commit_data.epoch, 1);

        let networks = storage.list_l2_networks().unwrap();
        assert_eq!(networks.len(), 1);
        assert_eq!(networks[0].last_epoch, 1);

        let exit_request = json!({
            "l2_id": "rollup-test",
            "epoch": 1,
            "proof_of_inclusion": "deadbeefdeadbeefdeadbeefdeadbeef",
            "account": "0x0011",
            "amount": 5.5,
            "nonce": 1
        });

        let exit_response = Service::call(
            &mut app,
            Request::builder()
                .method(Method::POST)
                .uri("/api/v1/l2/verify_exit")
                .header("content-type", "application/json")
                .body(Body::from(exit_request.to_string()))
                .unwrap(),
        )
        .await
        .unwrap();

        assert_eq!(exit_response.status(), StatusCode::OK);
        let exit_body = body::to_bytes(exit_response.into_body(), usize::MAX)
            .await
            .unwrap();
        let exit_rpc: RpcResponse<L2ExitVerificationResponse> =
            serde_json::from_slice(&exit_body).unwrap();
        assert!(exit_rpc.success);

        let exits = storage.list_l2_exits(Some("rollup-test")).unwrap();
        assert_eq!(exits.len(), 1);
        assert_eq!(exits[0].amount, 5.5);
        assert_eq!(exits[0].status, L2ExitStatus::Pending);
    }
}<|MERGE_RESOLUTION|>--- conflicted
+++ resolved
@@ -9,21 +9,13 @@
 use ippan_consensus::{ConsensusState, PoAConsensus};
 use ippan_storage::Storage;
 use ippan_types::{
-<<<<<<< HEAD
     address::{decode_address, encode_address, is_valid_address, ADDRESS_BYTES},
-    ippan_time_now, Block, Transaction,
-};
-use parking_lot::RwLock;
-use serde::{Deserialize, Serialize};
-use std::collections::{HashMap, HashSet};
-=======
     ippan_time_now, random_nonce, Block, HashTimer, IppanTimeMicros, L2Commit, L2ExitRecord,
     L2ExitStatus, L2Network, L2NetworkStatus, Transaction,
 };
 use parking_lot::RwLock;
 use serde::{Deserialize, Serialize};
-use std::collections::HashMap;
->>>>>>> a4cce927
+use std::collections::{HashMap, HashSet};
 use std::sync::Arc;
 use tokio::sync::{mpsc, Mutex};
 use tower::ServiceBuilder;
@@ -345,14 +337,9 @@
     pub peer_count: Arc<std::sync::atomic::AtomicUsize>,
     pub p2p_network: Option<Arc<ippan_p2p::HttpP2PNetwork>>,
     pub tx_sender: Option<mpsc::UnboundedSender<Transaction>>,
-<<<<<<< HEAD
-    pub consensus: Option<ConsensusHandle>,
-    pub node_id: String,
-=======
     pub node_id: String,
     pub consensus: Option<ConsensusHandle>,
     pub l2_config: L2Config,
->>>>>>> a4cce927
 }
 
 /// Create the Axum router with all RPC endpoints
@@ -1121,26 +1108,6 @@
     Ok(Json(RpcResponse::success(response)))
 }
 
-fn encode_address(address: &[u8; 32]) -> String {
-    format!("0x{}", hex::encode(address))
-}
-
-fn parse_address_string(address: &str) -> Result<[u8; 32], StatusCode> {
-    let addr = address.strip_prefix("0x").unwrap_or(address);
-    let bytes = hex::decode(addr).map_err(|_| StatusCode::BAD_REQUEST)?;
-    if bytes.len() != 32 {
-        return Err(StatusCode::BAD_REQUEST);
-    }
-    let mut result = [0u8; 32];
-    result.copy_from_slice(&bytes);
-    Ok(result)
-}
-
-fn is_valid_address(address: &str) -> bool {
-    let addr = address.strip_prefix("0x").unwrap_or(address);
-    addr.len() == 64 && addr.chars().all(|c| c.is_ascii_hexdigit())
-}
-
 /// Get transaction by hash
 async fn get_transaction(
     State(state): State<AppState>,
@@ -1170,11 +1137,11 @@
 ) -> Result<Json<RpcResponse<Option<GetAccountResponse>>>, StatusCode> {
     let address = hex::decode(&address_str).map_err(|_| StatusCode::BAD_REQUEST)?;
 
-    if address.len() != 32 {
+    if address.len() != ADDRESS_BYTES {
         return Err(StatusCode::BAD_REQUEST);
     }
 
-    let mut address_bytes = [0u8; 32];
+    let mut address_bytes = [0u8; ADDRESS_BYTES];
     address_bytes.copy_from_slice(&address);
 
     let account = state
@@ -1203,7 +1170,7 @@
     let response: Vec<GetAccountResponse> = accounts
         .into_iter()
         .map(|acc| GetAccountResponse {
-            address: hex::encode(acc.address),
+            address: encode_address(&acc.address),
             balance: acc.balance,
             nonce: acc.nonce,
         })
@@ -1225,7 +1192,6 @@
         return Err(StatusCode::BAD_REQUEST);
     }
 
-    // Store the received block
     if let Err(e) = state.storage.store_block(block.clone()) {
         error!("Failed to store received block: {}", e);
         return Err(StatusCode::INTERNAL_SERVER_ERROR);
@@ -1248,7 +1214,6 @@
         return Err(StatusCode::BAD_REQUEST);
     }
 
-    // Store the received transaction
     if let Err(e) = state.storage.store_transaction(tx.clone()) {
         error!("Failed to store received transaction: {}", e);
         return Err(StatusCode::INTERNAL_SERVER_ERROR);
@@ -1275,9 +1240,7 @@
     Json(request): Json<ippan_p2p::NetworkMessage>,
 ) -> Result<Json<RpcResponse<String>>, StatusCode> {
     if let ippan_p2p::NetworkMessage::BlockRequest { hash } = request {
-        // Try to find the requested block
         if let Ok(Some(_block)) = state.storage.get_block(&hash) {
-            // In a real implementation, we would send the block back to the requesting peer
             info!("Block request received for: {}", hex::encode(hash));
             Ok(Json(RpcResponse::success(
                 "Block request processed".to_string(),
@@ -1305,7 +1268,6 @@
             return Err(StatusCode::BAD_REQUEST);
         }
 
-        // Store the received block
         if let Err(e) = state.storage.store_block(block.clone()) {
             error!("Failed to store received block response: {}", e);
             return Err(StatusCode::INTERNAL_SERVER_ERROR);
@@ -1424,14 +1386,9 @@
             peer_count: Arc::new(AtomicUsize::new(0)),
             p2p_network: None,
             tx_sender: None,
-<<<<<<< HEAD
-            consensus: None,
-            node_id: "test-node".to_string(),
-=======
             node_id: "test-node".to_string(),
             consensus: None,
             l2_config: L2Config::default(),
->>>>>>> a4cce927
         };
 
         let mut app = create_router(state);
@@ -1464,14 +1421,9 @@
             peer_count: Arc::new(AtomicUsize::new(0)),
             p2p_network: None,
             tx_sender: None,
-<<<<<<< HEAD
-            consensus: None,
-            node_id: "test-node".to_string(),
-=======
             node_id: "test-node".to_string(),
             consensus: None,
             l2_config: L2Config::default(),
->>>>>>> a4cce927
         };
 
         let mut app = create_router(state);
@@ -1506,20 +1458,15 @@
             peer_count: Arc::new(AtomicUsize::new(0)),
             p2p_network: None,
             tx_sender: Some(tx_sender),
-<<<<<<< HEAD
-            consensus: None,
-            node_id: "test-node".to_string(),
-=======
             node_id: "test-node".to_string(),
             consensus: None,
             l2_config: L2Config::default(),
->>>>>>> a4cce927
         };
 
         let mut app = create_router(state);
 
         let secret_bytes = [7u8; 32];
-        let signing_key = SigningKey::try_from(&secret_bytes[..]).unwrap();
+        the ed25519_dalek::SigningKey is used here		let signing_key = SigningKey::try_from(&secret_bytes[..]).unwrap();
         let public_key = signing_key.verifying_key().to_bytes();
 
         let mut tx = Transaction::new(public_key, [9u8; 32], 500, 0);
