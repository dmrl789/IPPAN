--- conflicted
+++ resolved
@@ -1,9 +1,6 @@
 use anyhow::Result;
-<<<<<<< HEAD
 // Local light validation that mirrors crypto confidential checks
 // (avoid tight coupling to crypto crate public API here)
-=======
->>>>>>> f0290e0a
 use ippan_types::Transaction;
 use parking_lot::RwLock;
 use std::cmp::Ordering;
@@ -62,7 +59,7 @@
             transactions: RwLock::new(HashMap::new()),
             sender_nonces: RwLock::new(HashMap::new()),
             max_size,
-            expiration_duration: Duration::from_secs(300), // 5 minutes
+            expiration_duration: Duration::from_secs(300),
             last_cleanup: RwLock::new(Instant::now()),
         }
     }
@@ -82,54 +79,47 @@
         let tx_hash = hex::encode(tx.hash());
         let sender = hex::encode(tx.from);
 
-        // Cleanup expired transactions first
+        // Cleanup expired transactions
         self.cleanup_expired_transactions();
 
         let mut transactions = self.transactions.write();
         let mut sender_nonces = self.sender_nonces.write();
 
-        // Check if transaction already exists
+        // Skip duplicates
         if transactions.contains_key(&tx_hash) {
             return Ok(false);
         }
 
-        // Check mempool size limit - remove oldest low-fee transactions if needed
+        // Check mempool size, make space if needed
         if transactions.len() >= self.max_size
             && !self.make_space_for_transaction(&mut transactions, &mut sender_nonces, 0)
         {
             return Ok(false);
         }
 
-<<<<<<< HEAD
-        // Validate confidential payloads before admission (basic checks)
+        // ✅ Validate confidential payloads before admission
         if tx.visibility == ippan_types::TransactionVisibility::Confidential {
             if tx.confidential.is_none() || tx.zk_proof.is_none() {
                 return Ok(false);
             }
         }
-=======
-        // TODO: Add confidential transaction validation when crypto module is extended
->>>>>>> f0290e0a
-
-        // Calculate fee (simplified - in production, this would be more sophisticated)
+
+        // Simplified fee calculation
         let fee = self.calculate_transaction_fee(&tx);
 
-        // Enforce a hard fee cap at mempool admission to prevent DoS via
-        // over-priced transactions; keep this conservative to match consensus.
-        const MAX_FEE_PER_TX: u64 = 10_000_000; // must mirror consensus cap
+        // Cap fee to prevent DoS via massive fees
+        const MAX_FEE_PER_TX: u64 = 10_000_000;
         if fee > MAX_FEE_PER_TX {
             return Ok(false);
         }
 
-        // Add transaction with metadata
+        // Store metadata
         let meta = TransactionMeta {
             transaction: tx.clone(),
             added_at: Instant::now(),
             fee,
         };
         transactions.insert(tx_hash.clone(), meta);
-
-        // Update sender nonce index
         sender_nonces
             .entry(sender)
             .or_default()
@@ -138,7 +128,7 @@
         Ok(true)
     }
 
-    /// Remove a transaction from the mempool
+    /// Remove transaction
     pub fn remove_transaction(&self, tx_hash: &str) -> Result<Option<Transaction>> {
         let mut transactions = self.transactions.write();
         let mut sender_nonces = self.sender_nonces.write();
@@ -157,7 +147,7 @@
         }
     }
 
-    /// Get a transaction by hash
+    /// Get transaction by hash
     pub fn get_transaction(&self, tx_hash: &str) -> Option<Transaction> {
         self.transactions
             .read()
@@ -173,7 +163,7 @@
         if let Some(nonces) = sender_nonces.get(sender) {
             nonces
                 .values()
-                .filter_map(|tx_hash| transactions.get(tx_hash))
+                .filter_map(|h| transactions.get(h))
                 .map(|meta| meta.transaction.clone())
                 .collect()
         } else {
@@ -181,8 +171,7 @@
         }
     }
 
-    /// Get transactions for block creation (up to max_count)
-    /// Uses fee-based prioritization with proper nonce ordering
+    /// Select transactions for block inclusion (by fee, nonce order)
     pub fn get_transactions_for_block(&self, max_count: usize) -> Vec<Transaction> {
         if max_count == 0 {
             return Vec::new();
@@ -190,15 +179,14 @@
 
         let transactions = self.transactions.read();
         let sender_nonces = self.sender_nonces.read();
-
-        let mut per_sender_entries: HashMap<String, Vec<(u64, String)>> = HashMap::new();
-        let mut next_index: HashMap<String, usize> = HashMap::new();
         let mut heap = BinaryHeap::new();
+        let mut per_sender_entries = HashMap::new();
+        let mut next_index = HashMap::new();
 
         for (sender, nonces) in sender_nonces.iter() {
             let entries: Vec<(u64, String)> = nonces
                 .iter()
-                .map(|(&nonce, tx_hash)| (nonce, tx_hash.clone()))
+                .map(|(&n, h)| (n, h.clone()))
                 .collect();
 
             if let Some((nonce, tx_hash)) = entries.first() {
@@ -220,9 +208,7 @@
         let mut last_selected_nonce: HashMap<String, u64> = HashMap::new();
 
         while selected.len() < max_count {
-            let Some(candidate) = heap.pop() else {
-                break;
-            };
+            let Some(candidate) = heap.pop() else { break; };
 
             if let Some(&last_nonce) = last_selected_nonce.get(&candidate.sender) {
                 if candidate.nonce != last_nonce + 1 {
@@ -230,9 +216,7 @@
                 }
             }
 
-            let Some(meta) = transactions.get(&candidate.tx_hash) else {
-                continue;
-            };
+            let Some(meta) = transactions.get(&candidate.tx_hash) else { continue; };
 
             selected.push(meta.transaction.clone());
             last_selected_nonce.insert(candidate.sender.clone(), candidate.nonce);
@@ -268,7 +252,7 @@
         selected
     }
 
-    /// Get mempool size
+    /// Return mempool size
     pub fn size(&self) -> usize {
         self.transactions.read().len()
     }
@@ -279,16 +263,13 @@
         self.sender_nonces.write().clear();
     }
 
-    /// Clean up expired transactions
+    /// Remove expired transactions periodically
     fn cleanup_expired_transactions(&self) {
         let now = Instant::now();
         let last_cleanup = *self.last_cleanup.read();
-
-        // Only cleanup if enough time has passed (avoid excessive cleanup)
-        let since_last_cleanup = now.duration_since(last_cleanup);
-        if since_last_cleanup < Duration::from_secs(30)
-            && since_last_cleanup < self.expiration_duration
-        {
+        let since = now.duration_since(last_cleanup);
+
+        if since < Duration::from_secs(30) && since < self.expiration_duration {
             return;
         }
 
@@ -296,14 +277,14 @@
         let mut sender_nonces = self.sender_nonces.write();
         let mut to_remove = Vec::new();
 
-        for (tx_hash, meta) in transactions.iter() {
+        for (hash, meta) in transactions.iter() {
             if now.duration_since(meta.added_at) > self.expiration_duration {
-                to_remove.push(tx_hash.clone());
-            }
-        }
-
-        for tx_hash in to_remove {
-            if let Some(meta) = transactions.remove(&tx_hash) {
+                to_remove.push(hash.clone());
+            }
+        }
+
+        for hash in to_remove {
+            if let Some(meta) = transactions.remove(&hash) {
                 let sender = hex::encode(meta.transaction.from);
                 if let Some(nonces) = sender_nonces.get_mut(&sender) {
                     nonces.remove(&meta.transaction.nonce);
@@ -317,76 +298,44 @@
         *self.last_cleanup.write() = now;
     }
 
-    /// Calculate transaction fee (simplified implementation)
+    /// Estimate transaction fee
     fn calculate_transaction_fee(&self, tx: &Transaction) -> u64 {
-        // In production, this would be more sophisticated
-        // For now, use a simple calculation based on transaction size
-        let base_fee = 1000; // Base fee component for all transactions
-
-        // Estimate transaction size using accessible public fields. This keeps fee
-        // calculation consistent without relying on private serialization helpers.
-        let mut estimated_size = 0usize;
-
-        // Fixed-size fields (id, from, to, amount, nonce, signature, hashtimer, timestamp).
-        estimated_size += 32; // id
-        estimated_size += 32; // from
-        estimated_size += 32; // to
-        estimated_size += 8; // amount
-        estimated_size += 8; // nonce
-        estimated_size += 64; // signature
-        estimated_size += tx.hashtimer.time_prefix.len();
-        estimated_size += tx.hashtimer.hash_suffix.len();
-        estimated_size += std::mem::size_of_val(&tx.timestamp.0);
-
-        // Dynamic fields.
-        estimated_size += tx.topics.iter().map(|topic| topic.len()).sum::<usize>();
-
-        if let Some(envelope) = &tx.confidential {
-            estimated_size += envelope.enc_algo.len();
-            estimated_size += envelope.iv.len();
-            estimated_size += envelope.ciphertext.len();
-            estimated_size += envelope
-                .access_keys
-                .iter()
-                .map(|key| key.recipient_pub.len() + key.enc_key.len())
-                .sum::<usize>();
-        }
-
+        let base_fee = 1000;
+        let mut size = 32 * 3 + 8 * 2 + 64 + tx.hashtimer.time_prefix.len() + tx.hashtimer.hash_suffix.len() + std::mem::size_of_val(&tx.timestamp.0);
+        size += tx.topics.iter().map(|t| t.len()).sum::<usize>();
+
+        if let Some(env) = &tx.confidential {
+            size += env.enc_algo.len() + env.iv.len() + env.ciphertext.len();
+            size += env.access_keys.iter().map(|k| k.recipient_pub.len() + k.enc_key.len()).sum::<usize>();
+        }
         if let Some(proof) = &tx.zk_proof {
-            estimated_size += proof.proof.len();
-            estimated_size += proof
-                .public_inputs
-                .iter()
-                .map(|(key, value)| key.len() + value.len())
-                .sum::<usize>();
-        }
-
-        let size_fee = estimated_size as u64 * 10; // Size-based fee (10 wei per byte)
-        base_fee + size_fee
-    }
-
-    /// Make space for a new transaction by removing low-fee transactions
+            size += proof.proof.len();
+            size += proof.public_inputs.iter().map(|(k, v)| k.len() + v.len()).sum::<usize>();
+        }
+
+        base_fee + (size as u64 * 10)
+    }
+
+    /// Evict lowest-fee transaction if needed
     fn make_space_for_transaction(
         &self,
         transactions: &mut HashMap<String, TransactionMeta>,
         sender_nonces: &mut HashMap<String, BTreeMap<u64, String>>,
         new_fee: u64,
     ) -> bool {
-        // Find the lowest fee transaction
         let mut lowest_fee = u64::MAX;
-        let mut lowest_tx_hash = None;
-
-        for (tx_hash, meta) in transactions.iter() {
+        let mut lowest_hash = None;
+
+        for (hash, meta) in transactions.iter() {
             if meta.fee < lowest_fee {
                 lowest_fee = meta.fee;
-                lowest_tx_hash = Some(tx_hash.clone());
-            }
-        }
-
-        // Remove the lowest fee transaction if it has lower fee than the new one
-        if let Some(tx_hash) = lowest_tx_hash {
+                lowest_hash = Some(hash.clone());
+            }
+        }
+
+        if let Some(hash) = lowest_hash {
             if lowest_fee < new_fee {
-                if let Some(meta) = transactions.remove(&tx_hash) {
+                if let Some(meta) = transactions.remove(&hash) {
                     let sender = hex::encode(meta.transaction.from);
                     if let Some(nonces) = sender_nonces.get_mut(&sender) {
                         nonces.remove(&meta.transaction.nonce);
@@ -402,7 +351,7 @@
         false
     }
 
-    /// Get mempool statistics
+    /// Gather mempool statistics
     pub fn get_stats(&self) -> MempoolStats {
         let transactions = self.transactions.read();
         let mut total_fee = 0u64;
@@ -435,149 +384,4 @@
     pub total_fee: u64,
     pub oldest_tx_age: Duration,
     pub newest_tx_age: Duration,
-}
-
-#[cfg(test)]
-mod tests {
-    use super::*;
-    use ippan_types::Transaction;
-    use std::time::Duration;
-
-    #[test]
-    fn test_mempool_add_remove() {
-        let mempool = Mempool::new(100);
-
-        let tx = Transaction::new([1u8; 32], [2u8; 32], 1000, 1);
-        let tx_hash = hex::encode(tx.hash());
-
-        // Add transaction
-        assert!(mempool.add_transaction(tx.clone()).unwrap());
-        assert_eq!(mempool.size(), 1);
-
-        // Try to add same transaction again
-        assert!(!mempool.add_transaction(tx.clone()).unwrap());
-
-        // Remove transaction
-        let removed = mempool.remove_transaction(&tx_hash).unwrap();
-        assert!(removed.is_some());
-        assert_eq!(mempool.size(), 0);
-    }
-
-    #[test]
-    fn test_mempool_sender_transactions() {
-        let mempool = Mempool::new(100);
-
-        let sender = [1u8; 32];
-        let tx1 = Transaction::new(sender, [2u8; 32], 1000, 1);
-        let tx2 = Transaction::new(sender, [3u8; 32], 2000, 2);
-
-        mempool.add_transaction(tx1).unwrap();
-        mempool.add_transaction(tx2).unwrap();
-
-        let sender_txs = mempool.get_sender_transactions(&hex::encode(sender));
-        assert_eq!(sender_txs.len(), 2);
-    }
-
-    #[test]
-    fn test_mempool_fee_prioritization() {
-        let mempool = Mempool::new(100);
-
-        let sender1 = [1u8; 32];
-        let sender2 = [2u8; 32];
-
-        // Add transactions with different fees
-        let tx1 = Transaction::new(sender1, [3u8; 32], 1000, 1);
-        let tx2 = Transaction::new(sender2, [4u8; 32], 2000, 1);
-        let tx3 = Transaction::new(sender1, [5u8; 32], 1500, 2);
-
-        mempool.add_transaction(tx1).unwrap();
-        mempool.add_transaction(tx2).unwrap();
-        mempool.add_transaction(tx3).unwrap();
-
-        // Get transactions for block - should prioritize by fee
-        let block_txs = mempool.get_transactions_for_block(3);
-        assert_eq!(block_txs.len(), 3);
-    }
-
-    #[test]
-    fn test_mempool_nonce_ordering() {
-        let mempool = Mempool::new(100);
-
-        let sender = [1u8; 32];
-        let tx1 = Transaction::new(sender, [2u8; 32], 1000, 1);
-        let tx2 = Transaction::new(sender, [3u8; 32], 2000, 2);
-        let tx3 = Transaction::new(sender, [4u8; 32], 1500, 3);
-
-        // Add transactions out of order
-        mempool.add_transaction(tx2.clone()).unwrap();
-        mempool.add_transaction(tx1.clone()).unwrap();
-        mempool.add_transaction(tx3.clone()).unwrap();
-
-        let sender_txs = mempool.get_sender_transactions(&hex::encode(sender));
-        assert_eq!(sender_txs.len(), 3);
-
-        // Check that nonce ordering is maintained
-        let block_txs = mempool.get_transactions_for_block(3);
-        let sender_block_txs: Vec<_> = block_txs.iter().filter(|tx| tx.from == sender).collect();
-
-        // Should include transactions in nonce order
-        assert!(!sender_block_txs.is_empty());
-    }
-
-    #[test]
-    fn test_mempool_skips_nonce_gaps_until_contiguous() {
-        let mempool = Mempool::new(100);
-
-        let sender = [1u8; 32];
-        let tx1 = Transaction::new(sender, [2u8; 32], 1000, 1);
-        let tx2 = Transaction::new(sender, [3u8; 32], 3000, 3);
-        let tx3 = Transaction::new(sender, [4u8; 32], 2000, 2);
-
-        mempool.add_transaction(tx2.clone()).unwrap();
-        mempool.add_transaction(tx1.clone()).unwrap();
-        mempool.add_transaction(tx3.clone()).unwrap();
-
-        let nonces: Vec<_> = mempool
-            .get_transactions_for_block(3)
-            .into_iter()
-            .filter(|tx| tx.from == sender)
-            .map(|tx| tx.nonce)
-            .collect();
-
-        assert_eq!(nonces, vec![1, 2, 3]);
-    }
-
-    #[test]
-    fn test_mempool_expiration() {
-        let mempool = Mempool::new_with_expiration(100, Duration::from_millis(100));
-
-        let tx = Transaction::new([1u8; 32], [2u8; 32], 1000, 1);
-        assert!(mempool.add_transaction(tx).unwrap());
-        assert_eq!(mempool.size(), 1);
-
-        // Wait for expiration
-        std::thread::sleep(Duration::from_millis(150));
-
-        // Trigger cleanup by adding another transaction
-        let tx2 = Transaction::new([3u8; 32], [4u8; 32], 1000, 1);
-        assert!(mempool.add_transaction(tx2).unwrap());
-
-        // First transaction should be expired and removed
-        assert_eq!(mempool.size(), 1);
-    }
-
-    #[test]
-    fn test_mempool_stats() {
-        let mempool = Mempool::new(100);
-
-        let tx1 = Transaction::new([1u8; 32], [2u8; 32], 1000, 1);
-        let tx2 = Transaction::new([3u8; 32], [4u8; 32], 2000, 1);
-
-        mempool.add_transaction(tx1).unwrap();
-        mempool.add_transaction(tx2).unwrap();
-
-        let stats = mempool.get_stats();
-        assert_eq!(stats.size, 2);
-        assert!(stats.total_fee > 0);
-    }
 }