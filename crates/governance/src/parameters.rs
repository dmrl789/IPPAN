--- conflicted
+++ resolved
@@ -1,10 +1,8 @@
 use anyhow::Result;
 use serde::{Deserialize, Serialize};
 use std::collections::HashMap;
-<<<<<<< HEAD
-=======
 use ippan_economics_core::{EconomicsParameterManager, EconomicsParams};
->>>>>>> d20214aa
+use serde_json::json;
 
 /// Governance and Economics parameter management
 ///
@@ -75,11 +73,7 @@
     }
 
     pub fn update_economics_params(&mut self, params: EconomicsParams) {
-<<<<<<< HEAD
-        self.parameters.economics = params;
-=======
         self.parameters.economics = params.clone();
->>>>>>> d20214aa
     }
 
     pub fn submit_parameter_change(&mut self, proposal: ParameterChangeProposal) -> Result<()> {
@@ -92,8 +86,8 @@
                 proposal.proposal_id
             ));
         }
-        self.pending_changes
-            .insert(proposal.proposal_id.clone(), proposal);
+
+        self.pending_changes.insert(proposal.proposal_id.clone(), proposal);
         Ok(())
     }
 
@@ -148,7 +142,9 @@
                     .as_f64()
                     .ok_or_else(|| anyhow::anyhow!("must be f64"))?;
                 if !(0.0..=1.0).contains(&v) {
-                    return Err(anyhow::anyhow!("Voting threshold must be between 0.0 and 1.0"));
+                    return Err(anyhow::anyhow!(
+                        "Voting threshold must be between 0.0 and 1.0"
+                    ));
                 }
             }
             _ => {
@@ -232,6 +228,7 @@
 #[cfg(test)]
 mod tests {
     use super::*;
+    use serde_json::json;
 
     #[test]
     fn test_default_governance_params() {
