--- conflicted
+++ resolved
@@ -52,10 +52,6 @@
     pub proposal_fee: u64,
     /// Fee for voting on a proposal
     pub voting_fee: u64,
-<<<<<<< HEAD
-    /// Economics parameters for emission system
-    pub economics: EconomicsParams,
-=======
     /// DAG-Fair emission parameters
     pub emission_params: DAGEmissionParams,
 }
@@ -81,7 +77,6 @@
     pub base_emission_bps: u16,
     /// Transaction fee percentage (basis points)
     pub tx_fee_bps: u16,
->>>>>>> aa2503c2
 }
 
 impl Default for GovernanceParameters {
@@ -94,9 +89,6 @@
             min_proposal_interval: 24 * 3600, // 24 hours
             proposal_fee: 10_000, // 10K tokens
             voting_fee: 1_000, // 1K tokens
-<<<<<<< HEAD
-            economics: EconomicsParams::default(),
-=======
             emission_params: DAGEmissionParams::default(),
         }
     }
@@ -123,7 +115,6 @@
             base_emission_bps: 6000,
             // Transaction fees at 25%
             tx_fee_bps: 2500,
->>>>>>> aa2503c2
         }
     }
 }
@@ -229,14 +220,6 @@
             "min_proposal_interval",
             "proposal_fee",
             "voting_fee",
-<<<<<<< HEAD
-            "economics.initial_round_reward_micro",
-            "economics.halving_interval_rounds",
-            "economics.fee_cap_numer",
-            "economics.fee_cap_denom",
-            "economics.proposer_weight_bps",
-            "economics.verifier_weight_bps",
-=======
             // Emission parameters
             "emission_r0",
             "emission_halving_rounds",
@@ -247,7 +230,6 @@
             "emission_network_pool_bps",
             "emission_base_emission_bps",
             "emission_tx_fee_bps",
->>>>>>> aa2503c2
         ];
         
         if !valid_parameters.contains(&name) {
@@ -328,25 +310,6 @@
             "voting_fee" => {
                 self.parameters.voting_fee = proposal.new_value.as_u64().unwrap();
             }
-<<<<<<< HEAD
-            "economics.initial_round_reward_micro" => {
-                self.parameters.economics.initial_round_reward_micro = proposal.new_value.as_u64().unwrap() as u128;
-            }
-            "economics.halving_interval_rounds" => {
-                self.parameters.economics.halving_interval_rounds = proposal.new_value.as_u64().unwrap();
-            }
-            "economics.fee_cap_numer" => {
-                self.parameters.economics.fee_cap_numer = proposal.new_value.as_u64().unwrap() as u32;
-            }
-            "economics.fee_cap_denom" => {
-                self.parameters.economics.fee_cap_denom = proposal.new_value.as_u64().unwrap() as u32;
-            }
-            "economics.proposer_weight_bps" => {
-                self.parameters.economics.proposer_weight_bps = proposal.new_value.as_u64().unwrap() as u16;
-            }
-            "economics.verifier_weight_bps" => {
-                self.parameters.economics.verifier_weight_bps = proposal.new_value.as_u64().unwrap() as u16;
-=======
             // Emission parameter changes
             "emission_r0" => {
                 self.parameters.emission_params.r0 = proposal.new_value.as_u64().unwrap() as u128;
@@ -374,7 +337,6 @@
             }
             "emission_tx_fee_bps" => {
                 self.parameters.emission_params.tx_fee_bps = proposal.new_value.as_u64().unwrap() as u16;
->>>>>>> aa2503c2
             }
             _ => return Err(anyhow::anyhow!("Unknown parameter: {}", proposal.parameter_name)),
         }
