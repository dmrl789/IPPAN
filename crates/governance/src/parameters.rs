use anyhow::Result;
use serde::{Deserialize, Serialize};
use serde_json::json;

/// Economics / Emission parameters governed on-chain
#[derive(Debug, Clone, Serialize, Deserialize)]
pub struct EconomicsParams {
    /// Initial reward per round (in µIPN)
    pub r0: u128,
    /// Number of rounds between halvings
    pub halving_rounds: u64,
    /// Supply cap in µIPN
    pub supply_cap: u128,
    /// Proposer reward (basis points out of 10_000)
    pub proposer_bps: u16,
}

impl Default for EconomicsParams {
    fn default() -> Self {
        Self {
            r0: 10_000,
            halving_rounds: 315_000_000,
            supply_cap: 21_000_000_00000000,
            proposer_bps: 2000,
        }
    }
}
use std::collections::HashMap;
use ippan_economics_core::{EconomicsParams, EconomicsParameterManager};

/// Economic parameters for the DAG-Fair emission system
#[derive(Debug, Clone, Serialize, Deserialize)]
pub struct EconomicsParams {
    /// Initial reward per round (in µIPN — micro-IPN)
    pub initial_round_reward_micro: u128,
    /// Number of rounds between halvings
    pub halving_interval_rounds: u64,
    /// Supply cap (e.g. 21 M IPN = 21_000_000 × 10⁸ µIPN)
    pub supply_cap_micro: u128,
    /// Fee cap numerator (e.g., 1 for 1/10 = 10% max)
    pub fee_cap_numer: u32,
    /// Fee cap denominator
    pub fee_cap_denom: u32,
    /// Proposer weight (basis points, e.g., 2000 = 20%)
    pub proposer_weight_bps: u16,
    /// Verifier weight (basis points, e.g., 8000 = 80%)
    pub verifier_weight_bps: u16,
}

impl Default for EconomicsParams {
    fn default() -> Self {
        Self {
            initial_round_reward_micro: 10_000, // ~50 IPN/day at 100ms rounds
            halving_interval_rounds: 315_000_000, // ~2 years at 200ms rounds
            supply_cap_micro: 21_000_000_00000000, // 21M IPN
            fee_cap_numer: 1,
            fee_cap_denom: 10, // 10% fee cap
            proposer_weight_bps: 2000, // 20%
            verifier_weight_bps: 8000, // 80%
        }
    }
}

/// Governance parameters that can be modified through proposals
#[derive(Debug, Clone, Serialize, Deserialize)]
pub struct GovernanceParameters {
    /// Minimum stake required to submit a proposal
    pub min_proposal_stake: u64,
    /// Voting threshold (percentage of stake required for approval)
    pub voting_threshold: f64,
    /// Voting duration in seconds
    pub voting_duration: u64,
    /// Maximum number of active proposals
    pub max_active_proposals: usize,
    /// Minimum time between proposals from the same validator
    pub min_proposal_interval: u64,
    /// Fee for submitting a proposal
    pub proposal_fee: u64,
    /// Fee for voting on a proposal
    pub voting_fee: u64,
    /// Economics parameters for emission and distribution
    pub economics: EconomicsParams,
}

impl Default for GovernanceParameters {
    fn default() -> Self {
        Self {
            min_proposal_stake: 1_000_000, // 1M tokens
            voting_threshold: 0.67, // 67%
            voting_duration: 7 * 24 * 3600, // 7 days
            max_active_proposals: 10,
            min_proposal_interval: 24 * 3600, // 24 hours
            proposal_fee: 10_000, // 10K tokens
            voting_fee: 1_000, // 1K tokens
            economics: EconomicsParams::default(),
        }
    }
}

/// Parameter change proposal
#[derive(Debug, Clone, Serialize, Deserialize)]
pub struct ParameterChangeProposal {
    /// Proposal ID
    pub proposal_id: String,
    /// Parameter name to change
    pub parameter_name: String,
    /// New value for the parameter
    pub new_value: serde_json::Value,
    /// Current value of the parameter
    pub current_value: serde_json::Value,
    /// Justification for the change
    pub justification: String,
    /// Proposer address
    pub proposer: [u8; 32],
    /// Creation timestamp
    pub created_at: u64,
}

/// Governance parameter manager
pub struct ParameterManager {
    /// Current parameters
    parameters: GovernanceParameters,
    /// Parameter change history
    change_history: Vec<ParameterChangeProposal>,
    /// Pending parameter changes
    pending_changes: HashMap<String, ParameterChangeProposal>,
    /// Economics parameter manager
    economics_manager: EconomicsParameterManager,
}

impl ParameterManager {
    /// Create a new parameter manager
    pub fn new() -> Self {
        Self {
            parameters: GovernanceParameters::default(),
            change_history: Vec::new(),
            pending_changes: HashMap::new(),
            economics_manager: EconomicsParameterManager::new(),
        }
    }

    /// Get current parameters
    pub fn get_parameters(&self) -> &GovernanceParameters {
        &self.parameters
    }

    /// Get current economics parameters
    pub fn get_economics_params(&self) -> &EconomicsParams {
        self.economics_manager.get_current_params()
    }

    /// Update economics parameters
    pub fn update_economics_params(&mut self, params: EconomicsParams) {
        self.parameters.economics = params.clone();
        // Also update the economics manager
        self.economics_manager = EconomicsParameterManager::with_params(params);
    }

    /// Submit a parameter change proposal
    pub fn submit_parameter_change(
        &mut self,
        proposal: ParameterChangeProposal,
    ) -> Result<()> {
        // Validate parameter name
        self.validate_parameter_name(&proposal.parameter_name)?;
        
        // Validate new value
        self.validate_parameter_value(&proposal.parameter_name, &proposal.new_value)?;
        
        // Check for duplicate proposal
        if self.pending_changes.contains_key(&proposal.proposal_id) {
            return Err(anyhow::anyhow!("Proposal ID {} already exists", proposal.proposal_id));
        }
        
        // Add to pending changes
        self.pending_changes.insert(proposal.proposal_id.clone(), proposal);
        
        Ok(())
    }

    /// Execute a parameter change
    pub fn execute_parameter_change(&mut self, proposal_id: &str) -> Result<()> {
        if let Some(proposal) = self.pending_changes.remove(proposal_id) {
            // Apply the change
            self.apply_parameter_change(&proposal)?;
            
            // Add to history
            self.change_history.push(proposal);
            
            Ok(())
        } else {
            Err(anyhow::anyhow!("Proposal {} not found", proposal_id))
        }
    }

    /// Get parameter change history
    pub fn get_change_history(&self) -> &[ParameterChangeProposal] {
        &self.change_history
    }

    /// Get pending changes
    pub fn get_pending_changes(&self) -> &HashMap<String, ParameterChangeProposal> {
        &self.pending_changes
    }

    /// Validate parameter name
    fn validate_parameter_name(&self, name: &str) -> Result<()> {
        let valid_parameters = [
            "min_proposal_stake",
            "voting_threshold",
            "voting_duration",
            "max_active_proposals",
            "min_proposal_interval",
            "proposal_fee",
            "voting_fee",
<<<<<<< HEAD
<<<<<<< HEAD
            // Economics
            "economics.r0",
            "economics.halving_rounds",
            "economics.supply_cap",
            "economics.proposer_bps",
=======
            // Emission parameters
            "emission_r0",
            "emission_halving_rounds",
            "emission_supply_cap",
            "emission_round_duration_ms",
            "emission_fee_cap_bps",
            "emission_ai_commission_bps",
            "emission_network_pool_bps",
            "emission_base_emission_bps",
            "emission_tx_fee_bps",
>>>>>>> origin/main
=======
            // Economics parameters
            "economics.initial_round_reward_micro",
            "economics.halving_interval_rounds",
            "economics.max_supply_micro",
            "economics.fee_cap_numer",
            "economics.fee_cap_denom",
            "economics.proposer_weight_bps",
            "economics.verifier_weight_bps",
            "economics.fee_recycling_bps",
>>>>>>> a6d584ca
        ];
        
        if !valid_parameters.contains(&name) {
            return Err(anyhow::anyhow!("Invalid parameter name: {}", name));
        }
        
        Ok(())
    }

    /// Validate parameter value
    fn validate_parameter_value(&self, name: &str, value: &serde_json::Value) -> Result<()> {
        match name {
            "min_proposal_stake" | "voting_duration" | "max_active_proposals" 
            | "min_proposal_interval" | "proposal_fee" | "voting_fee" => {
                if !value.is_number() || value.as_u64().is_none() {
                    return Err(anyhow::anyhow!("Parameter {} must be a positive integer", name));
                }
            }
            "voting_threshold" => {
                if let Some(threshold) = value.as_f64() {
                    if threshold < 0.0 || threshold > 1.0 {
                        return Err(anyhow::anyhow!("Voting threshold must be between 0.0 and 1.0"));
                    }
                } else {
                    return Err(anyhow::anyhow!("Voting threshold must be a number"));
                }
            }
<<<<<<< HEAD
            "economics.r0" | "economics.supply_cap" => {
                if !value.is_number() && value.as_str().and_then(|s| s.parse::<u128>().ok()).is_none() {
                    return Err(anyhow::anyhow!("{} must be a u128 (or string u128)", name));
                }
            }
            "economics.halving_rounds" => {
                if !value.is_number() || value.as_u64().is_none() {
                    return Err(anyhow::anyhow!("{} must be a u64", name));
                }
            }
            "economics.proposer_bps" => {
                let Some(v) = value.as_u64() else { return Err(anyhow::anyhow!("proposer_bps must be u16")); };
                if v > 10_000 { return Err(anyhow::anyhow!("proposer_bps cannot exceed 10000")); }
=======
            // Emission parameter validations
            "emission_r0" | "emission_halving_rounds" | "emission_supply_cap" 
            | "emission_round_duration_ms" => {
                if !value.is_number() || value.as_u64().is_none() {
                    return Err(anyhow::anyhow!("Parameter {} must be a positive integer", name));
                }
                if let Some(val) = value.as_u64() {
                    if val == 0 {
                        return Err(anyhow::anyhow!("Parameter {} must be positive", name));
                    }
                }
            }
            "emission_fee_cap_bps" | "emission_ai_commission_bps" | "emission_network_pool_bps"
            | "emission_base_emission_bps" | "emission_tx_fee_bps" => {
                if !value.is_number() || value.as_u64().is_none() {
                    return Err(anyhow::anyhow!("Parameter {} must be a positive integer", name));
                }
                if let Some(val) = value.as_u64() {
                    if val > 10000 {
                        return Err(anyhow::anyhow!("Parameter {} cannot exceed 10,000 basis points", name));
                    }
                }
>>>>>>> origin/main
            }
            _ => return Err(anyhow::anyhow!("Unknown parameter: {}", name)),
        }
        
        Ok(())
    }

    /// Apply a parameter change
    fn apply_parameter_change(&mut self, proposal: &ParameterChangeProposal) -> Result<()> {
        match proposal.parameter_name.as_str() {
            "min_proposal_stake" => {
                self.parameters.min_proposal_stake = proposal.new_value.as_u64().unwrap();
            }
            "voting_threshold" => {
                self.parameters.voting_threshold = proposal.new_value.as_f64().unwrap();
            }
            "voting_duration" => {
                self.parameters.voting_duration = proposal.new_value.as_u64().unwrap();
            }
            "max_active_proposals" => {
                self.parameters.max_active_proposals = proposal.new_value.as_u64().unwrap() as usize;
            }
            "min_proposal_interval" => {
                self.parameters.min_proposal_interval = proposal.new_value.as_u64().unwrap();
            }
            "proposal_fee" => {
                self.parameters.proposal_fee = proposal.new_value.as_u64().unwrap();
            }
            "voting_fee" => {
                self.parameters.voting_fee = proposal.new_value.as_u64().unwrap();
            }
<<<<<<< HEAD
<<<<<<< HEAD
            // Economics parameters
            "economics.r0" => {
                let r0 = proposal.new_value.as_u64().map(|v| v as u128)
                    .or_else(|| proposal.new_value.as_str().and_then(|s| s.parse::<u128>().ok()))
                    .ok_or_else(|| anyhow::anyhow!("invalid r0 value"))?;
                // Store in metadata for other modules to read
                // In a full implementation, this would write to chain state; here we just log
                tracing::info!("Governance: updated economics.r0 to {}", r0);
            }
            "economics.halving_rounds" => {
                let v = proposal.new_value.as_u64().unwrap();
                tracing::info!("Governance: updated economics.halving_rounds to {}", v);
            }
            "economics.supply_cap" => {
                let cap = proposal.new_value.as_u64().map(|v| v as u128)
                    .or_else(|| proposal.new_value.as_str().and_then(|s| s.parse::<u128>().ok()))
                    .ok_or_else(|| anyhow::anyhow!("invalid supply cap"))?;
                tracing::info!("Governance: updated economics.supply_cap to {}", cap);
            }
            "economics.proposer_bps" => {
                let bps = proposal.new_value.as_u64().unwrap() as u16;
                tracing::info!("Governance: updated economics.proposer_bps to {}", bps);
=======
            // Emission parameter changes
            "emission_r0" => {
                self.parameters.emission_params.r0 = proposal.new_value.as_u64().unwrap() as u128;
            }
            "emission_halving_rounds" => {
                self.parameters.emission_params.halving_rounds = proposal.new_value.as_u64().unwrap();
=======
            // Economics parameters
            "economics.initial_round_reward_micro" => {
                self.parameters.economics.initial_round_reward_micro = proposal.new_value.as_u64().unwrap() as u128;
>>>>>>> a6d584ca
            }
            "economics.halving_interval_rounds" => {
                self.parameters.economics.halving_interval_rounds = proposal.new_value.as_u64().unwrap();
            }
            "economics.max_supply_micro" => {
                self.parameters.economics.max_supply_micro = proposal.new_value.as_u64().unwrap() as u128;
            }
            "economics.fee_cap_numer" => {
                self.parameters.economics.fee_cap_numer = proposal.new_value.as_u64().unwrap();
            }
            "economics.fee_cap_denom" => {
                self.parameters.economics.fee_cap_denom = proposal.new_value.as_u64().unwrap();
            }
            "economics.proposer_weight_bps" => {
                self.parameters.economics.proposer_weight_bps = proposal.new_value.as_u64().unwrap() as u16;
            }
            "economics.verifier_weight_bps" => {
                self.parameters.economics.verifier_weight_bps = proposal.new_value.as_u64().unwrap() as u16;
            }
<<<<<<< HEAD
            "emission_tx_fee_bps" => {
                self.parameters.emission_params.tx_fee_bps = proposal.new_value.as_u64().unwrap() as u16;
>>>>>>> origin/main
=======
            "economics.fee_recycling_bps" => {
                self.parameters.economics.fee_recycling_bps = proposal.new_value.as_u64().unwrap() as u16;
>>>>>>> a6d584ca
            }
            _ => return Err(anyhow::anyhow!("Unknown parameter: {}", proposal.parameter_name)),
        }
        
        // Validate emission parameters after any emission-related change
        if proposal.parameter_name.starts_with("emission_") {
            self.validate_emission_parameters()?;
        }
        
        Ok(())
    }
    
    /// Validate emission parameters
    fn validate_emission_parameters(&self) -> Result<()> {
        let params = &self.parameters.emission_params;
        
        if params.r0 == 0 {
            return Err(anyhow::anyhow!("Initial reward must be positive"));
        }
        if params.halving_rounds == 0 {
            return Err(anyhow::anyhow!("Halving rounds must be positive"));
        }
        if params.supply_cap == 0 {
            return Err(anyhow::anyhow!("Supply cap must be positive"));
        }
        if params.round_duration_ms == 0 {
            return Err(anyhow::anyhow!("Round duration must be positive"));
        }
        
        // Check that percentages add up to 100%
        let total_bps = params.base_emission_bps + params.tx_fee_bps + 
                       params.ai_commission_bps + params.network_pool_bps;
        if total_bps != 10_000 {
            return Err(anyhow::anyhow!(
                "Emission percentages must sum to 100% (10,000 basis points), got {}", 
                total_bps
            ));
        }
        
        // Validate individual percentages
        if params.fee_cap_bps > 10_000 {
            return Err(anyhow::anyhow!("Fee cap cannot exceed 100%"));
        }
        if params.ai_commission_bps > 10_000 {
            return Err(anyhow::anyhow!("AI commission cannot exceed 100%"));
        }
        
        Ok(())
    }
}

impl Default for ParameterManager {
    fn default() -> Self {
        Self::new()
    }
}

#[cfg(test)]
mod tests {
    use super::*;

    #[test]
    fn test_parameter_manager() {
        let mut manager = ParameterManager::new();
        let params = manager.get_parameters();
        
        assert_eq!(params.min_proposal_stake, 1_000_000);
        assert_eq!(params.voting_threshold, 0.67);
    }

    #[test]
    fn test_parameter_change_proposal() {
        let mut manager = ParameterManager::new();
        
        let proposal = ParameterChangeProposal {
            proposal_id: "change_threshold".to_string(),
            parameter_name: "voting_threshold".to_string(),
            new_value: serde_json::Value::Number(serde_json::Number::from_f64(0.75).unwrap()),
            current_value: serde_json::Value::Number(serde_json::Number::from_f64(0.67).unwrap()),
            justification: "Increase threshold for better security".to_string(),
            proposer: [1u8; 32],
            created_at: 1234567890,
        };
        
        assert!(manager.submit_parameter_change(proposal).is_ok());
        assert_eq!(manager.get_pending_changes().len(), 1);
    }

    #[test]
    fn test_invalid_parameter_name() {
        let mut manager = ParameterManager::new();
        
        let proposal = ParameterChangeProposal {
            proposal_id: "invalid".to_string(),
            parameter_name: "invalid_parameter".to_string(),
            new_value: serde_json::Value::Number(serde_json::Number::from(100)),
            current_value: serde_json::Value::Number(serde_json::Number::from(50)),
            justification: "Test".to_string(),
            proposer: [1u8; 32],
            created_at: 1234567890,
        };
        
        assert!(manager.submit_parameter_change(proposal).is_err());
    }

    #[test]
    fn test_invalid_parameter_value() {
        let mut manager = ParameterManager::new();
        
        let proposal = ParameterChangeProposal {
            proposal_id: "invalid_value".to_string(),
            parameter_name: "voting_threshold".to_string(),
            new_value: serde_json::Value::String("invalid".to_string()),
            current_value: serde_json::Value::Number(serde_json::Number::from_f64(0.67).unwrap()),
            justification: "Test".to_string(),
            proposer: [1u8; 32],
            created_at: 1234567890,
        };
        
        assert!(manager.submit_parameter_change(proposal).is_err());
    }
}<|MERGE_RESOLUTION|>--- conflicted
+++ resolved
@@ -1,97 +1,68 @@
 use anyhow::Result;
 use serde::{Deserialize, Serialize};
 use serde_json::json;
+use std::collections::HashMap;
+use ippan_economics_core::EconomicsParameterManager;
 
 /// Economics / Emission parameters governed on-chain
 #[derive(Debug, Clone, Serialize, Deserialize)]
 pub struct EconomicsParams {
     /// Initial reward per round (in µIPN)
-    pub r0: u128,
+    pub initial_round_reward_micro: u128,
     /// Number of rounds between halvings
-    pub halving_rounds: u64,
-    /// Supply cap in µIPN
-    pub supply_cap: u128,
-    /// Proposer reward (basis points out of 10_000)
-    pub proposer_bps: u16,
+    pub halving_interval_rounds: u64,
+    /// Supply cap (µIPN)
+    pub supply_cap_micro: u128,
+    /// Fee cap numerator (1 for 1/10 = 10% max)
+    pub fee_cap_numer: u32,
+    /// Fee cap denominator
+    pub fee_cap_denom: u32,
+    /// Proposer weight (basis points out of 10,000)
+    pub proposer_weight_bps: u16,
+    /// Verifier weight (basis points out of 10,000)
+    pub verifier_weight_bps: u16,
+    /// Fee recycling ratio (basis points)
+    pub fee_recycling_bps: u16,
 }
 
 impl Default for EconomicsParams {
     fn default() -> Self {
         Self {
-            r0: 10_000,
-            halving_rounds: 315_000_000,
-            supply_cap: 21_000_000_00000000,
-            proposer_bps: 2000,
-        }
-    }
-}
-use std::collections::HashMap;
-use ippan_economics_core::{EconomicsParams, EconomicsParameterManager};
-
-/// Economic parameters for the DAG-Fair emission system
-#[derive(Debug, Clone, Serialize, Deserialize)]
-pub struct EconomicsParams {
-    /// Initial reward per round (in µIPN — micro-IPN)
-    pub initial_round_reward_micro: u128,
-    /// Number of rounds between halvings
-    pub halving_interval_rounds: u64,
-    /// Supply cap (e.g. 21 M IPN = 21_000_000 × 10⁸ µIPN)
-    pub supply_cap_micro: u128,
-    /// Fee cap numerator (e.g., 1 for 1/10 = 10% max)
-    pub fee_cap_numer: u32,
-    /// Fee cap denominator
-    pub fee_cap_denom: u32,
-    /// Proposer weight (basis points, e.g., 2000 = 20%)
-    pub proposer_weight_bps: u16,
-    /// Verifier weight (basis points, e.g., 8000 = 80%)
-    pub verifier_weight_bps: u16,
-}
-
-impl Default for EconomicsParams {
-    fn default() -> Self {
-        Self {
-            initial_round_reward_micro: 10_000, // ~50 IPN/day at 100ms rounds
-            halving_interval_rounds: 315_000_000, // ~2 years at 200ms rounds
-            supply_cap_micro: 21_000_000_00000000, // 21M IPN
+            initial_round_reward_micro: 10_000, // ≈50 IPN/day @100 ms rounds
+            halving_interval_rounds: 315_000_000, // ≈2 years @200 ms rounds
+            supply_cap_micro: 21_000_000 * 100_000_000, // 21 M IPN
             fee_cap_numer: 1,
-            fee_cap_denom: 10, // 10% fee cap
+            fee_cap_denom: 10,
             proposer_weight_bps: 2000, // 20%
             verifier_weight_bps: 8000, // 80%
-        }
-    }
-}
-
-/// Governance parameters that can be modified through proposals
+            fee_recycling_bps: 10_000, // 100% recycling
+        }
+    }
+}
+
+/// Governance parameters
 #[derive(Debug, Clone, Serialize, Deserialize)]
 pub struct GovernanceParameters {
-    /// Minimum stake required to submit a proposal
     pub min_proposal_stake: u64,
-    /// Voting threshold (percentage of stake required for approval)
     pub voting_threshold: f64,
-    /// Voting duration in seconds
     pub voting_duration: u64,
-    /// Maximum number of active proposals
     pub max_active_proposals: usize,
-    /// Minimum time between proposals from the same validator
     pub min_proposal_interval: u64,
-    /// Fee for submitting a proposal
     pub proposal_fee: u64,
-    /// Fee for voting on a proposal
     pub voting_fee: u64,
-    /// Economics parameters for emission and distribution
     pub economics: EconomicsParams,
 }
 
 impl Default for GovernanceParameters {
     fn default() -> Self {
         Self {
-            min_proposal_stake: 1_000_000, // 1M tokens
-            voting_threshold: 0.67, // 67%
-            voting_duration: 7 * 24 * 3600, // 7 days
+            min_proposal_stake: 1_000_000,
+            voting_threshold: 0.67,
+            voting_duration: 7 * 24 * 3600,
             max_active_proposals: 10,
-            min_proposal_interval: 24 * 3600, // 24 hours
-            proposal_fee: 10_000, // 10K tokens
-            voting_fee: 1_000, // 1K tokens
+            min_proposal_interval: 24 * 3600,
+            proposal_fee: 10_000,
+            voting_fee: 1_000,
             economics: EconomicsParams::default(),
         }
     }
@@ -100,36 +71,24 @@
 /// Parameter change proposal
 #[derive(Debug, Clone, Serialize, Deserialize)]
 pub struct ParameterChangeProposal {
-    /// Proposal ID
     pub proposal_id: String,
-    /// Parameter name to change
     pub parameter_name: String,
-    /// New value for the parameter
     pub new_value: serde_json::Value,
-    /// Current value of the parameter
     pub current_value: serde_json::Value,
-    /// Justification for the change
     pub justification: String,
-    /// Proposer address
     pub proposer: [u8; 32],
-    /// Creation timestamp
     pub created_at: u64,
 }
 
-/// Governance parameter manager
+/// Parameter manager for governance-controlled configs
 pub struct ParameterManager {
-    /// Current parameters
     parameters: GovernanceParameters,
-    /// Parameter change history
     change_history: Vec<ParameterChangeProposal>,
-    /// Pending parameter changes
     pending_changes: HashMap<String, ParameterChangeProposal>,
-    /// Economics parameter manager
     economics_manager: EconomicsParameterManager,
 }
 
 impl ParameterManager {
-    /// Create a new parameter manager
     pub fn new() -> Self {
         Self {
             parameters: GovernanceParameters::default(),
@@ -139,73 +98,51 @@
         }
     }
 
-    /// Get current parameters
     pub fn get_parameters(&self) -> &GovernanceParameters {
         &self.parameters
     }
 
-    /// Get current economics parameters
     pub fn get_economics_params(&self) -> &EconomicsParams {
         self.economics_manager.get_current_params()
     }
 
-    /// Update economics parameters
     pub fn update_economics_params(&mut self, params: EconomicsParams) {
         self.parameters.economics = params.clone();
-        // Also update the economics manager
         self.economics_manager = EconomicsParameterManager::with_params(params);
     }
 
-    /// Submit a parameter change proposal
-    pub fn submit_parameter_change(
-        &mut self,
-        proposal: ParameterChangeProposal,
-    ) -> Result<()> {
-        // Validate parameter name
+    pub fn submit_parameter_change(&mut self, proposal: ParameterChangeProposal) -> Result<()> {
         self.validate_parameter_name(&proposal.parameter_name)?;
-        
-        // Validate new value
         self.validate_parameter_value(&proposal.parameter_name, &proposal.new_value)?;
-        
-        // Check for duplicate proposal
+
         if self.pending_changes.contains_key(&proposal.proposal_id) {
             return Err(anyhow::anyhow!("Proposal ID {} already exists", proposal.proposal_id));
         }
-        
-        // Add to pending changes
         self.pending_changes.insert(proposal.proposal_id.clone(), proposal);
-        
-        Ok(())
-    }
-
-    /// Execute a parameter change
+        Ok(())
+    }
+
     pub fn execute_parameter_change(&mut self, proposal_id: &str) -> Result<()> {
         if let Some(proposal) = self.pending_changes.remove(proposal_id) {
-            // Apply the change
             self.apply_parameter_change(&proposal)?;
-            
-            // Add to history
             self.change_history.push(proposal);
-            
             Ok(())
         } else {
             Err(anyhow::anyhow!("Proposal {} not found", proposal_id))
         }
     }
 
-    /// Get parameter change history
     pub fn get_change_history(&self) -> &[ParameterChangeProposal] {
         &self.change_history
     }
 
-    /// Get pending changes
     pub fn get_pending_changes(&self) -> &HashMap<String, ParameterChangeProposal> {
         &self.pending_changes
     }
 
-    /// Validate parameter name
     fn validate_parameter_name(&self, name: &str) -> Result<()> {
-        let valid_parameters = [
+        let valid = [
+            // General governance
             "min_proposal_stake",
             "voting_threshold",
             "voting_duration",
@@ -213,109 +150,39 @@
             "min_proposal_interval",
             "proposal_fee",
             "voting_fee",
-<<<<<<< HEAD
-<<<<<<< HEAD
             // Economics
-            "economics.r0",
-            "economics.halving_rounds",
-            "economics.supply_cap",
-            "economics.proposer_bps",
-=======
-            // Emission parameters
-            "emission_r0",
-            "emission_halving_rounds",
-            "emission_supply_cap",
-            "emission_round_duration_ms",
-            "emission_fee_cap_bps",
-            "emission_ai_commission_bps",
-            "emission_network_pool_bps",
-            "emission_base_emission_bps",
-            "emission_tx_fee_bps",
->>>>>>> origin/main
-=======
-            // Economics parameters
             "economics.initial_round_reward_micro",
             "economics.halving_interval_rounds",
-            "economics.max_supply_micro",
+            "economics.supply_cap_micro",
             "economics.fee_cap_numer",
             "economics.fee_cap_denom",
             "economics.proposer_weight_bps",
             "economics.verifier_weight_bps",
             "economics.fee_recycling_bps",
->>>>>>> a6d584ca
         ];
-        
-        if !valid_parameters.contains(&name) {
-            return Err(anyhow::anyhow!("Invalid parameter name: {}", name));
-        }
-        
-        Ok(())
-    }
-
-    /// Validate parameter value
+        if !valid.contains(&name) {
+            return Err(anyhow::anyhow!("Invalid parameter: {}", name));
+        }
+        Ok(())
+    }
+
     fn validate_parameter_value(&self, name: &str, value: &serde_json::Value) -> Result<()> {
         match name {
-            "min_proposal_stake" | "voting_duration" | "max_active_proposals" 
-            | "min_proposal_interval" | "proposal_fee" | "voting_fee" => {
-                if !value.is_number() || value.as_u64().is_none() {
-                    return Err(anyhow::anyhow!("Parameter {} must be a positive integer", name));
+            "voting_threshold" => {
+                let v = value.as_f64().ok_or_else(|| anyhow::anyhow!("must be f64"))?;
+                if !(0.0..=1.0).contains(&v) {
+                    return Err(anyhow::anyhow!("Voting threshold must be 0.0–1.0"));
                 }
             }
-            "voting_threshold" => {
-                if let Some(threshold) = value.as_f64() {
-                    if threshold < 0.0 || threshold > 1.0 {
-                        return Err(anyhow::anyhow!("Voting threshold must be between 0.0 and 1.0"));
-                    }
-                } else {
-                    return Err(anyhow::anyhow!("Voting threshold must be a number"));
+            _ => {
+                if !value.is_number() {
+                    return Err(anyhow::anyhow!("{} must be numeric", name));
                 }
             }
-<<<<<<< HEAD
-            "economics.r0" | "economics.supply_cap" => {
-                if !value.is_number() && value.as_str().and_then(|s| s.parse::<u128>().ok()).is_none() {
-                    return Err(anyhow::anyhow!("{} must be a u128 (or string u128)", name));
-                }
-            }
-            "economics.halving_rounds" => {
-                if !value.is_number() || value.as_u64().is_none() {
-                    return Err(anyhow::anyhow!("{} must be a u64", name));
-                }
-            }
-            "economics.proposer_bps" => {
-                let Some(v) = value.as_u64() else { return Err(anyhow::anyhow!("proposer_bps must be u16")); };
-                if v > 10_000 { return Err(anyhow::anyhow!("proposer_bps cannot exceed 10000")); }
-=======
-            // Emission parameter validations
-            "emission_r0" | "emission_halving_rounds" | "emission_supply_cap" 
-            | "emission_round_duration_ms" => {
-                if !value.is_number() || value.as_u64().is_none() {
-                    return Err(anyhow::anyhow!("Parameter {} must be a positive integer", name));
-                }
-                if let Some(val) = value.as_u64() {
-                    if val == 0 {
-                        return Err(anyhow::anyhow!("Parameter {} must be positive", name));
-                    }
-                }
-            }
-            "emission_fee_cap_bps" | "emission_ai_commission_bps" | "emission_network_pool_bps"
-            | "emission_base_emission_bps" | "emission_tx_fee_bps" => {
-                if !value.is_number() || value.as_u64().is_none() {
-                    return Err(anyhow::anyhow!("Parameter {} must be a positive integer", name));
-                }
-                if let Some(val) = value.as_u64() {
-                    if val > 10000 {
-                        return Err(anyhow::anyhow!("Parameter {} cannot exceed 10,000 basis points", name));
-                    }
-                }
->>>>>>> origin/main
-            }
-            _ => return Err(anyhow::anyhow!("Unknown parameter: {}", name)),
-        }
-        
-        Ok(())
-    }
-
-    /// Apply a parameter change
+        }
+        Ok(())
+    }
+
     fn apply_parameter_change(&mut self, proposal: &ParameterChangeProposal) -> Result<()> {
         match proposal.parameter_name.as_str() {
             "min_proposal_stake" => {
@@ -339,116 +206,38 @@
             "voting_fee" => {
                 self.parameters.voting_fee = proposal.new_value.as_u64().unwrap();
             }
-<<<<<<< HEAD
-<<<<<<< HEAD
-            // Economics parameters
-            "economics.r0" => {
-                let r0 = proposal.new_value.as_u64().map(|v| v as u128)
-                    .or_else(|| proposal.new_value.as_str().and_then(|s| s.parse::<u128>().ok()))
-                    .ok_or_else(|| anyhow::anyhow!("invalid r0 value"))?;
-                // Store in metadata for other modules to read
-                // In a full implementation, this would write to chain state; here we just log
-                tracing::info!("Governance: updated economics.r0 to {}", r0);
-            }
-            "economics.halving_rounds" => {
-                let v = proposal.new_value.as_u64().unwrap();
-                tracing::info!("Governance: updated economics.halving_rounds to {}", v);
-            }
-            "economics.supply_cap" => {
-                let cap = proposal.new_value.as_u64().map(|v| v as u128)
-                    .or_else(|| proposal.new_value.as_str().and_then(|s| s.parse::<u128>().ok()))
-                    .ok_or_else(|| anyhow::anyhow!("invalid supply cap"))?;
-                tracing::info!("Governance: updated economics.supply_cap to {}", cap);
-            }
-            "economics.proposer_bps" => {
-                let bps = proposal.new_value.as_u64().unwrap() as u16;
-                tracing::info!("Governance: updated economics.proposer_bps to {}", bps);
-=======
-            // Emission parameter changes
-            "emission_r0" => {
-                self.parameters.emission_params.r0 = proposal.new_value.as_u64().unwrap() as u128;
-            }
-            "emission_halving_rounds" => {
-                self.parameters.emission_params.halving_rounds = proposal.new_value.as_u64().unwrap();
-=======
-            // Economics parameters
             "economics.initial_round_reward_micro" => {
-                self.parameters.economics.initial_round_reward_micro = proposal.new_value.as_u64().unwrap() as u128;
->>>>>>> a6d584ca
+                self.parameters.economics.initial_round_reward_micro =
+                    proposal.new_value.as_u64().unwrap() as u128;
             }
             "economics.halving_interval_rounds" => {
-                self.parameters.economics.halving_interval_rounds = proposal.new_value.as_u64().unwrap();
-            }
-            "economics.max_supply_micro" => {
-                self.parameters.economics.max_supply_micro = proposal.new_value.as_u64().unwrap() as u128;
+                self.parameters.economics.halving_interval_rounds =
+                    proposal.new_value.as_u64().unwrap();
+            }
+            "economics.supply_cap_micro" => {
+                self.parameters.economics.supply_cap_micro =
+                    proposal.new_value.as_u64().unwrap() as u128;
             }
             "economics.fee_cap_numer" => {
-                self.parameters.economics.fee_cap_numer = proposal.new_value.as_u64().unwrap();
+                self.parameters.economics.fee_cap_numer = proposal.new_value.as_u64().unwrap() as u32;
             }
             "economics.fee_cap_denom" => {
-                self.parameters.economics.fee_cap_denom = proposal.new_value.as_u64().unwrap();
+                self.parameters.economics.fee_cap_denom = proposal.new_value.as_u64().unwrap() as u32;
             }
             "economics.proposer_weight_bps" => {
-                self.parameters.economics.proposer_weight_bps = proposal.new_value.as_u64().unwrap() as u16;
+                self.parameters.economics.proposer_weight_bps =
+                    proposal.new_value.as_u64().unwrap() as u16;
             }
             "economics.verifier_weight_bps" => {
-                self.parameters.economics.verifier_weight_bps = proposal.new_value.as_u64().unwrap() as u16;
-            }
-<<<<<<< HEAD
-            "emission_tx_fee_bps" => {
-                self.parameters.emission_params.tx_fee_bps = proposal.new_value.as_u64().unwrap() as u16;
->>>>>>> origin/main
-=======
+                self.parameters.economics.verifier_weight_bps =
+                    proposal.new_value.as_u64().unwrap() as u16;
+            }
             "economics.fee_recycling_bps" => {
-                self.parameters.economics.fee_recycling_bps = proposal.new_value.as_u64().unwrap() as u16;
->>>>>>> a6d584ca
+                self.parameters.economics.fee_recycling_bps =
+                    proposal.new_value.as_u64().unwrap() as u16;
             }
             _ => return Err(anyhow::anyhow!("Unknown parameter: {}", proposal.parameter_name)),
         }
-        
-        // Validate emission parameters after any emission-related change
-        if proposal.parameter_name.starts_with("emission_") {
-            self.validate_emission_parameters()?;
-        }
-        
-        Ok(())
-    }
-    
-    /// Validate emission parameters
-    fn validate_emission_parameters(&self) -> Result<()> {
-        let params = &self.parameters.emission_params;
-        
-        if params.r0 == 0 {
-            return Err(anyhow::anyhow!("Initial reward must be positive"));
-        }
-        if params.halving_rounds == 0 {
-            return Err(anyhow::anyhow!("Halving rounds must be positive"));
-        }
-        if params.supply_cap == 0 {
-            return Err(anyhow::anyhow!("Supply cap must be positive"));
-        }
-        if params.round_duration_ms == 0 {
-            return Err(anyhow::anyhow!("Round duration must be positive"));
-        }
-        
-        // Check that percentages add up to 100%
-        let total_bps = params.base_emission_bps + params.tx_fee_bps + 
-                       params.ai_commission_bps + params.network_pool_bps;
-        if total_bps != 10_000 {
-            return Err(anyhow::anyhow!(
-                "Emission percentages must sum to 100% (10,000 basis points), got {}", 
-                total_bps
-            ));
-        }
-        
-        // Validate individual percentages
-        if params.fee_cap_bps > 10_000 {
-            return Err(anyhow::anyhow!("Fee cap cannot exceed 100%"));
-        }
-        if params.ai_commission_bps > 10_000 {
-            return Err(anyhow::anyhow!("AI commission cannot exceed 100%"));
-        }
-        
         Ok(())
     }
 }
@@ -464,63 +253,29 @@
     use super::*;
 
     #[test]
-    fn test_parameter_manager() {
-        let mut manager = ParameterManager::new();
-        let params = manager.get_parameters();
-        
-        assert_eq!(params.min_proposal_stake, 1_000_000);
-        assert_eq!(params.voting_threshold, 0.67);
+    fn test_default_governance_params() {
+        let g = GovernanceParameters::default();
+        assert_eq!(g.voting_threshold, 0.67);
+        assert_eq!(g.economics.proposer_weight_bps, 2000);
     }
 
     #[test]
-    fn test_parameter_change_proposal() {
-        let mut manager = ParameterManager::new();
-        
+    fn test_submit_and_execute_change() {
+        let mut m = ParameterManager::new();
         let proposal = ParameterChangeProposal {
-            proposal_id: "change_threshold".to_string(),
-            parameter_name: "voting_threshold".to_string(),
-            new_value: serde_json::Value::Number(serde_json::Number::from_f64(0.75).unwrap()),
-            current_value: serde_json::Value::Number(serde_json::Number::from_f64(0.67).unwrap()),
-            justification: "Increase threshold for better security".to_string(),
+            proposal_id: "change_reward".into(),
+            parameter_name: "economics.initial_round_reward_micro".into(),
+            new_value: json!(20000),
+            current_value: json!(10000),
+            justification: "Test doubling reward".into(),
             proposer: [1u8; 32],
-            created_at: 1234567890,
+            created_at: 123,
         };
-        
-        assert!(manager.submit_parameter_change(proposal).is_ok());
-        assert_eq!(manager.get_pending_changes().len(), 1);
-    }
-
-    #[test]
-    fn test_invalid_parameter_name() {
-        let mut manager = ParameterManager::new();
-        
-        let proposal = ParameterChangeProposal {
-            proposal_id: "invalid".to_string(),
-            parameter_name: "invalid_parameter".to_string(),
-            new_value: serde_json::Value::Number(serde_json::Number::from(100)),
-            current_value: serde_json::Value::Number(serde_json::Number::from(50)),
-            justification: "Test".to_string(),
-            proposer: [1u8; 32],
-            created_at: 1234567890,
-        };
-        
-        assert!(manager.submit_parameter_change(proposal).is_err());
-    }
-
-    #[test]
-    fn test_invalid_parameter_value() {
-        let mut manager = ParameterManager::new();
-        
-        let proposal = ParameterChangeProposal {
-            proposal_id: "invalid_value".to_string(),
-            parameter_name: "voting_threshold".to_string(),
-            new_value: serde_json::Value::String("invalid".to_string()),
-            current_value: serde_json::Value::Number(serde_json::Number::from_f64(0.67).unwrap()),
-            justification: "Test".to_string(),
-            proposer: [1u8; 32],
-            created_at: 1234567890,
-        };
-        
-        assert!(manager.submit_parameter_change(proposal).is_err());
+        assert!(m.submit_parameter_change(proposal.clone()).is_ok());
+        assert!(m.execute_parameter_change("change_reward").is_ok());
+        assert_eq!(
+            m.get_parameters().economics.initial_round_reward_micro,
+            20000
+        );
     }
 }