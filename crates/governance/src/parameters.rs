--- conflicted
+++ resolved
@@ -20,36 +20,8 @@
     pub proposal_fee: u64,
     /// Fee for voting on a proposal
     pub voting_fee: u64,
-<<<<<<< HEAD
     /// Economics parameters for emission and distribution
     pub economics: EconomicsParams,
-=======
-    /// DAG-Fair emission parameters
-    pub emission_params: DAGEmissionParams,
-}
-
-/// DAG-Fair emission parameters (imported from consensus crate)
-#[derive(Debug, Clone, Serialize, Deserialize)]
-pub struct DAGEmissionParams {
-    /// Initial reward per round (in µIPN — micro-IPN)
-    pub r0: u128,
-    /// Number of rounds between halvings
-    pub halving_rounds: u64,
-    /// Total supply cap
-    pub supply_cap: u128,
-    /// Round duration in milliseconds
-    pub round_duration_ms: u64,
-    /// Fee cap as percentage of round reward (basis points)
-    pub fee_cap_bps: u16,
-    /// AI micro-service commission percentage (basis points)
-    pub ai_commission_bps: u16,
-    /// Network reward pool dividend percentage (basis points)
-    pub network_pool_bps: u16,
-    /// Base emission percentage (basis points)
-    pub base_emission_bps: u16,
-    /// Transaction fee percentage (basis points)
-    pub tx_fee_bps: u16,
->>>>>>> 894cf0c1
 }
 
 impl Default for GovernanceParameters {
@@ -62,36 +34,7 @@
             min_proposal_interval: 24 * 3600, // 24 hours
             proposal_fee: 10_000, // 10K tokens
             voting_fee: 1_000, // 1K tokens
-<<<<<<< HEAD
             economics: EconomicsParams::default(),
-=======
-            emission_params: DAGEmissionParams::default(),
-        }
-    }
-}
-
-impl Default for DAGEmissionParams {
-    fn default() -> Self {
-        Self {
-            // 0.0001 IPN per round = 10,000 µIPN
-            r0: 10_000,
-            // Halving every ~2 years at 100ms rounds (315,000,000 rounds)
-            halving_rounds: 315_000_000,
-            // 21 million IPN = 21,000,000,000,000 µIPN
-            supply_cap: 21_000_000_00000000,
-            // 100ms round duration
-            round_duration_ms: 100,
-            // Fee cap at 10% of round reward
-            fee_cap_bps: 1000,
-            // AI commission at 10%
-            ai_commission_bps: 1000,
-            // Network pool at 5%
-            network_pool_bps: 500,
-            // Base emission at 60%
-            base_emission_bps: 6000,
-            // Transaction fees at 25%
-            tx_fee_bps: 2500,
->>>>>>> 894cf0c1
         }
     }
 }
@@ -212,7 +155,6 @@
             "min_proposal_interval",
             "proposal_fee",
             "voting_fee",
-<<<<<<< HEAD
             // Economics parameters
             "economics.initial_round_reward_micro",
             "economics.halving_interval_rounds",
@@ -222,18 +164,6 @@
             "economics.proposer_weight_bps",
             "economics.verifier_weight_bps",
             "economics.fee_recycling_bps",
-=======
-            // Emission parameters
-            "emission_r0",
-            "emission_halving_rounds",
-            "emission_supply_cap",
-            "emission_round_duration_ms",
-            "emission_fee_cap_bps",
-            "emission_ai_commission_bps",
-            "emission_network_pool_bps",
-            "emission_base_emission_bps",
-            "emission_tx_fee_bps",
->>>>>>> 894cf0c1
         ];
         
         if !valid_parameters.contains(&name) {
@@ -314,7 +244,6 @@
             "voting_fee" => {
                 self.parameters.voting_fee = proposal.new_value.as_u64().unwrap();
             }
-<<<<<<< HEAD
             // Economics parameters
             "economics.initial_round_reward_micro" => {
                 self.parameters.economics.initial_round_reward_micro = proposal.new_value.as_u64().unwrap() as u128;
@@ -339,35 +268,6 @@
             }
             "economics.fee_recycling_bps" => {
                 self.parameters.economics.fee_recycling_bps = proposal.new_value.as_u64().unwrap() as u16;
-=======
-            // Emission parameter changes
-            "emission_r0" => {
-                self.parameters.emission_params.r0 = proposal.new_value.as_u64().unwrap() as u128;
-            }
-            "emission_halving_rounds" => {
-                self.parameters.emission_params.halving_rounds = proposal.new_value.as_u64().unwrap();
-            }
-            "emission_supply_cap" => {
-                self.parameters.emission_params.supply_cap = proposal.new_value.as_u64().unwrap() as u128;
-            }
-            "emission_round_duration_ms" => {
-                self.parameters.emission_params.round_duration_ms = proposal.new_value.as_u64().unwrap();
-            }
-            "emission_fee_cap_bps" => {
-                self.parameters.emission_params.fee_cap_bps = proposal.new_value.as_u64().unwrap() as u16;
-            }
-            "emission_ai_commission_bps" => {
-                self.parameters.emission_params.ai_commission_bps = proposal.new_value.as_u64().unwrap() as u16;
-            }
-            "emission_network_pool_bps" => {
-                self.parameters.emission_params.network_pool_bps = proposal.new_value.as_u64().unwrap() as u16;
-            }
-            "emission_base_emission_bps" => {
-                self.parameters.emission_params.base_emission_bps = proposal.new_value.as_u64().unwrap() as u16;
-            }
-            "emission_tx_fee_bps" => {
-                self.parameters.emission_params.tx_fee_bps = proposal.new_value.as_u64().unwrap() as u16;
->>>>>>> 894cf0c1
             }
             _ => return Err(anyhow::anyhow!("Unknown parameter: {}", proposal.parameter_name)),
         }
