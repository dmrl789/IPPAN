use anyhow::Result;
use serde::{Deserialize, Serialize};
use serde_json::json;
use std::collections::HashMap;
<<<<<<< HEAD
=======
use ippan_economics_core::{EconomicsParameterManager, EconomicsParams};
>>>>>>> f302866a

/// Economics / Emission parameters governed on-chain
// Note: We reuse EconomicsParams from ippan_economics_core to avoid type drift

/// Governance parameters
#[derive(Debug, Clone, Serialize, Deserialize)]
pub struct GovernanceParameters {
    pub min_proposal_stake: u64,
    pub voting_threshold: f64,
    pub voting_duration: u64,
    pub max_active_proposals: usize,
    pub min_proposal_interval: u64,
    pub proposal_fee: u64,
    pub voting_fee: u64,
    pub economics: EconomicsParams,
}

impl Default for GovernanceParameters {
    fn default() -> Self {
        Self {
            min_proposal_stake: 1_000_000,
            voting_threshold: 0.67,
            voting_duration: 7 * 24 * 3600,
            max_active_proposals: 10,
            min_proposal_interval: 24 * 3600,
            proposal_fee: 10_000,
            voting_fee: 1_000,
            economics: EconomicsParams::default(),
        }
    }
}

/// Parameter change proposal
#[derive(Debug, Clone, Serialize, Deserialize)]
pub struct ParameterChangeProposal {
    pub proposal_id: String,
    pub parameter_name: String,
    pub new_value: serde_json::Value,
    pub current_value: serde_json::Value,
    pub justification: String,
    pub proposer: [u8; 32],
    pub created_at: u64,
}

/// Parameter manager for governance-controlled configs
pub struct ParameterManager {
    parameters: GovernanceParameters,
    change_history: Vec<ParameterChangeProposal>,
    pending_changes: HashMap<String, ParameterChangeProposal>,
}

impl ParameterManager {
    pub fn new() -> Self {
        Self {
            parameters: GovernanceParameters::default(),
            change_history: Vec::new(),
            pending_changes: HashMap::new(),
        }
    }

    pub fn get_parameters(&self) -> &GovernanceParameters {
        &self.parameters
    }

    pub fn get_economics_params(&self) -> &EconomicsParams {
        &self.parameters.economics
    }

    pub fn update_economics_params(&mut self, params: EconomicsParams) {
        self.parameters.economics = params.clone();
    }

    pub fn submit_parameter_change(&mut self, proposal: ParameterChangeProposal) -> Result<()> {
        self.validate_parameter_name(&proposal.parameter_name)?;
        self.validate_parameter_value(&proposal.parameter_name, &proposal.new_value)?;

        if self.pending_changes.contains_key(&proposal.proposal_id) {
            return Err(anyhow::anyhow!("Proposal ID {} already exists", proposal.proposal_id));
        }
        self.pending_changes.insert(proposal.proposal_id.clone(), proposal);
        Ok(())
    }

    pub fn execute_parameter_change(&mut self, proposal_id: &str) -> Result<()> {
        if let Some(proposal) = self.pending_changes.remove(proposal_id) {
            self.apply_parameter_change(&proposal)?;
            self.change_history.push(proposal);
            Ok(())
        } else {
            Err(anyhow::anyhow!("Proposal {} not found", proposal_id))
        }
    }

    pub fn get_change_history(&self) -> &[ParameterChangeProposal] {
        &self.change_history
    }

    pub fn get_pending_changes(&self) -> &HashMap<String, ParameterChangeProposal> {
        &self.pending_changes
    }

    fn validate_parameter_name(&self, name: &str) -> Result<()> {
        let valid = [
            // General governance
            "min_proposal_stake",
            "voting_threshold",
            "voting_duration",
            "max_active_proposals",
            "min_proposal_interval",
            "proposal_fee",
            "voting_fee",
            // Economics
            "economics.initial_round_reward_micro",
            "economics.halving_interval_rounds",
            "economics.max_supply_micro",
            "economics.fee_cap_numer",
            "economics.fee_cap_denom",
            "economics.proposer_weight_bps",
            "economics.verifier_weight_bps",
            "economics.fee_recycling_bps",
        ];
        if !valid.contains(&name) {
            return Err(anyhow::anyhow!("Invalid parameter: {}", name));
        }
        Ok(())
    }

    fn validate_parameter_value(&self, name: &str, value: &serde_json::Value) -> Result<()> {
        match name {
            "voting_threshold" => {
                let v = value.as_f64().ok_or_else(|| anyhow::anyhow!("must be f64"))?;
                if !(0.0..=1.0).contains(&v) {
                    return Err(anyhow::anyhow!("Voting threshold must be 0.0–1.0"));
                }
            }
            _ => {
                if !value.is_number() {
                    return Err(anyhow::anyhow!("{} must be numeric", name));
                }
            }
        }
        Ok(())
    }

    fn apply_parameter_change(&mut self, proposal: &ParameterChangeProposal) -> Result<()> {
        match proposal.parameter_name.as_str() {
            "min_proposal_stake" => {
                self.parameters.min_proposal_stake = proposal.new_value.as_u64().unwrap();
            }
            "voting_threshold" => {
                self.parameters.voting_threshold = proposal.new_value.as_f64().unwrap();
            }
            "voting_duration" => {
                self.parameters.voting_duration = proposal.new_value.as_u64().unwrap();
            }
            "max_active_proposals" => {
                self.parameters.max_active_proposals = proposal.new_value.as_u64().unwrap() as usize;
            }
            "min_proposal_interval" => {
                self.parameters.min_proposal_interval = proposal.new_value.as_u64().unwrap();
            }
            "proposal_fee" => {
                self.parameters.proposal_fee = proposal.new_value.as_u64().unwrap();
            }
            "voting_fee" => {
                self.parameters.voting_fee = proposal.new_value.as_u64().unwrap();
            }
            "economics.initial_round_reward_micro" => {
                self.parameters.economics.initial_round_reward_micro =
                    proposal.new_value.as_u64().unwrap() as u128;
            }
            "economics.halving_interval_rounds" => {
                self.parameters.economics.halving_interval_rounds =
                    proposal.new_value.as_u64().unwrap();
            }
            "economics.max_supply_micro" => {
                self.parameters.economics.max_supply_micro =
                    proposal.new_value.as_u64().unwrap() as u128;
            }
            "economics.fee_cap_numer" => {
                self.parameters.economics.fee_cap_numer = proposal.new_value.as_u64().unwrap();
            }
            "economics.fee_cap_denom" => {
                self.parameters.economics.fee_cap_denom = proposal.new_value.as_u64().unwrap();
            }
            "economics.proposer_weight_bps" => {
                self.parameters.economics.proposer_weight_bps =
                    proposal.new_value.as_u64().unwrap() as u16;
            }
            "economics.verifier_weight_bps" => {
                self.parameters.economics.verifier_weight_bps =
                    proposal.new_value.as_u64().unwrap() as u16;
            }
            "economics.fee_recycling_bps" => {
                self.parameters.economics.fee_recycling_bps =
                    proposal.new_value.as_u64().unwrap() as u16;
            }
            _ => return Err(anyhow::anyhow!("Unknown parameter: {}", proposal.parameter_name)),
        }
        Ok(())
    }
}

impl Default for ParameterManager {
    fn default() -> Self {
        Self::new()
    }
}

#[cfg(test)]
mod tests {
    use super::*;

    #[test]
    fn test_default_governance_params() {
        let g = GovernanceParameters::default();
        assert_eq!(g.voting_threshold, 0.67);
        assert_eq!(g.economics.proposer_weight_bps, 2000);
    }

    #[test]
    fn test_submit_and_execute_change() {
        let mut m = ParameterManager::new();
        let proposal = ParameterChangeProposal {
            proposal_id: "change_reward".into(),
            parameter_name: "economics.initial_round_reward_micro".into(),
            new_value: json!(20000),
            current_value: json!(10000),
            justification: "Test doubling reward".into(),
            proposer: [1u8; 32],
            created_at: 123,
        };
        assert!(m.submit_parameter_change(proposal.clone()).is_ok());
        assert!(m.execute_parameter_change("change_reward").is_ok());
        assert_eq!(
            m.get_parameters().economics.initial_round_reward_micro,
            20000
        );
    }
}<|MERGE_RESOLUTION|>--- conflicted
+++ resolved
@@ -2,15 +2,13 @@
 use serde::{Deserialize, Serialize};
 use serde_json::json;
 use std::collections::HashMap;
-<<<<<<< HEAD
-=======
 use ippan_economics_core::{EconomicsParameterManager, EconomicsParams};
->>>>>>> f302866a
-
-/// Economics / Emission parameters governed on-chain
-// Note: We reuse EconomicsParams from ippan_economics_core to avoid type drift
-
-/// Governance parameters
+
+/// Governance and Economics parameter management
+///
+/// This module defines on-chain governance parameters that can be modified
+/// through parameter proposals, subject to validator approval.
+/// It reuses `EconomicsParams` from `ippan_economics_core` to avoid type drift.
 #[derive(Debug, Clone, Serialize, Deserialize)]
 pub struct GovernanceParameters {
     pub min_proposal_stake: u64,
@@ -38,7 +36,7 @@
     }
 }
 
-/// Parameter change proposal
+/// Represents a proposal to change a governance or economic parameter.
 #[derive(Debug, Clone, Serialize, Deserialize)]
 pub struct ParameterChangeProposal {
     pub proposal_id: String,
@@ -50,7 +48,7 @@
     pub created_at: u64,
 }
 
-/// Parameter manager for governance-controlled configs
+/// Parameter manager handling validation, proposal submission, and execution.
 pub struct ParameterManager {
     parameters: GovernanceParameters,
     change_history: Vec<ParameterChangeProposal>,
@@ -83,9 +81,13 @@
         self.validate_parameter_value(&proposal.parameter_name, &proposal.new_value)?;
 
         if self.pending_changes.contains_key(&proposal.proposal_id) {
-            return Err(anyhow::anyhow!("Proposal ID {} already exists", proposal.proposal_id));
-        }
-        self.pending_changes.insert(proposal.proposal_id.clone(), proposal);
+            return Err(anyhow::anyhow!(
+                "Proposal ID {} already exists",
+                proposal.proposal_id
+            ));
+        }
+        self.pending_changes
+            .insert(proposal.proposal_id.clone(), proposal);
         Ok(())
     }
 
@@ -136,9 +138,11 @@
     fn validate_parameter_value(&self, name: &str, value: &serde_json::Value) -> Result<()> {
         match name {
             "voting_threshold" => {
-                let v = value.as_f64().ok_or_else(|| anyhow::anyhow!("must be f64"))?;
+                let v = value
+                    .as_f64()
+                    .ok_or_else(|| anyhow::anyhow!("must be f64"))?;
                 if !(0.0..=1.0).contains(&v) {
-                    return Err(anyhow::anyhow!("Voting threshold must be 0.0–1.0"));
+                    return Err(anyhow::anyhow!("Voting threshold must be between 0.0 and 1.0"));
                 }
             }
             _ => {
@@ -162,7 +166,8 @@
                 self.parameters.voting_duration = proposal.new_value.as_u64().unwrap();
             }
             "max_active_proposals" => {
-                self.parameters.max_active_proposals = proposal.new_value.as_u64().unwrap() as usize;
+                self.parameters.max_active_proposals =
+                    proposal.new_value.as_u64().unwrap() as usize;
             }
             "min_proposal_interval" => {
                 self.parameters.min_proposal_interval = proposal.new_value.as_u64().unwrap();
@@ -215,6 +220,9 @@
     }
 }
 
+// -----------------------------------------------------------------------------
+// ✅ Tests
+// -----------------------------------------------------------------------------
 #[cfg(test)]
 mod tests {
     use super::*;
