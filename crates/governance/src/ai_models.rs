use anyhow::Result;
use ippan_ai_registry::{AiModelProposal, ModelRegistryEntry};
<<<<<<< HEAD
=======
use serde::{Deserialize, Serialize};
>>>>>>> d20214aa
use std::collections::HashMap;

// -----------------------------------------------------------------------------
// 🧩 Proposal Manager — handles voting and stake-based approval
// -----------------------------------------------------------------------------
pub struct ProposalManager {
    threshold: f64,
    minimum_stake: u64,
    proposals: HashMap<String, ProposalState>,
}

#[derive(Debug, Clone)]
struct ProposalState {
    proposal: AiModelProposal,
    total_stake_for: u64,
    total_stake_against: u64,
    voters: HashMap<[u8; 32], Vote>,
    status: ProposalStatus,
}

#[derive(Debug, Clone)]
struct Vote {
    stake: u64,
    approve: bool,
}

#[derive(Debug, Clone, PartialEq)]
enum ProposalStatus {
    Pending,
    Voting,
    Approved,
    Rejected,
    Executed,
}

impl ProposalManager {
    pub fn new(threshold: f64, minimum_stake: u64) -> Self {
        Self {
            threshold,
            minimum_stake,
            proposals: HashMap::new(),
        }
    }

    pub fn submit_proposal(&mut self, proposal: AiModelProposal, stake: u64) -> Result<()> {
        if stake < self.minimum_stake {
            return Err(anyhow::anyhow!(
                "Insufficient stake: {} < {}",
                stake,
                self.minimum_stake
            ));
        }

        if self.proposals.contains_key(&proposal.model_id) {
            return Err(anyhow::anyhow!(
                "Proposal already exists for model {}",
                proposal.model_id
            ));
        }

        self.proposals.insert(
            proposal.model_id.clone(),
            ProposalState {
                proposal,
                total_stake_for: 0,
                total_stake_against: 0,
                voters: HashMap::new(),
                status: ProposalStatus::Pending,
            },
        );
        Ok(())
    }

    pub fn start_voting(&mut self, id: &str) -> Result<()> {
        let state = self
            .proposals
            .get_mut(id)
            .ok_or_else(|| anyhow::anyhow!("Proposal not found: {}", id))?;

        if state.status != ProposalStatus::Pending {
            return Err(anyhow::anyhow!("Proposal is not in pending state"));
        }

        state.status = ProposalStatus::Voting;
        Ok(())
    }

    pub fn vote(&mut self, id: &str, voter: [u8; 32], stake: u64, approve: bool) -> Result<()> {
        let state = self
            .proposals
            .get_mut(id)
            .ok_or_else(|| anyhow::anyhow!("Proposal not found: {}", id))?;

        if state.status != ProposalStatus::Voting {
            return Err(anyhow::anyhow!("Proposal is not accepting votes"));
        }

        if state.voters.contains_key(&voter) {
            return Err(anyhow::anyhow!("Voter has already voted"));
        }

        if approve {
            state.total_stake_for += stake;
        } else {
            state.total_stake_against += stake;
        }

        state.voters.insert(voter, Vote { stake, approve });

        // Check if threshold is met
        let total_stake = state.total_stake_for + state.total_stake_against;
        if total_stake > 0 {
            let approval_ratio = state.total_stake_for as f64 / total_stake as f64;
            if approval_ratio >= self.threshold {
                state.status = ProposalStatus::Approved;
            } else if approval_ratio < (1.0 - self.threshold) {
                state.status = ProposalStatus::Rejected;
            }
        }

        Ok(())
    }

    pub fn execute_proposal(&mut self, id: &str) -> Result<ModelRegistryEntry> {
        let state = self
            .proposals
            .get_mut(id)
            .ok_or_else(|| anyhow::anyhow!("Proposal not found: {}", id))?;

        if state.status != ProposalStatus::Approved {
            return Err(anyhow::anyhow!("Proposal is not approved for execution"));
        }

        let entry = ModelRegistryEntry::new(
            state.proposal.model_id.clone(),
            state.proposal.model_hash,
            state.proposal.version,
            state.proposal.activation_round,
            state.proposal.signature_foundation,
            0,
            state.proposal.model_url.clone(),
        );

        state.status = ProposalStatus::Executed;
        Ok(entry)
    }
}

// -----------------------------------------------------------------------------
// 🗂 Model Registry — activated models and round scheduling
// -----------------------------------------------------------------------------
pub struct ModelRegistry {
    models: HashMap<String, RegistryState>,
    active_models: HashMap<u64, Vec<String>>,
}

#[derive(Debug, Clone)]
struct RegistryState {
    entry: ModelRegistryEntry,
    activated: bool,
    activation_round: Option<u64>,
}

impl ModelRegistry {
    pub fn new() -> Self {
        Self {
            models: HashMap::new(),
            active_models: HashMap::new(),
        }
    }

    pub fn register_model(&mut self, entry: ModelRegistryEntry) -> Result<()> {
        if self.models.contains_key(&entry.model_id) {
            return Err(anyhow::anyhow!(
                "Model already registered: {}",
                entry.model_id
            ));
        }

        self.models.insert(
            entry.model_id.clone(),
            RegistryState {
                entry,
                activated: false,
                activation_round: None,
            },
        );
        Ok(())
    }

    pub fn activate_model(&mut self, id: &str, round: u64) -> Result<()> {
        let state = self
            .models
            .get_mut(id)
            .ok_or_else(|| anyhow::anyhow!("Model not found: {}", id))?;

        if state.activated {
            return Err(anyhow::anyhow!("Model already activated"));
        }

        state.activated = true;
        state.activation_round = Some(round);

        self.active_models
            .entry(round)
            .or_insert_with(Vec::new)
            .push(id.to_string());

        Ok(())
    }

    pub fn get_model(&self, id: &str) -> Option<ModelRegistryEntry> {
        self.models.get(id).map(|s| s.entry.clone())
    }

    pub fn list_active_models(&self, round: u64) -> Vec<String> {
        self.active_models
            .iter()
            .filter(|(r, _)| **r <= round)
            .flat_map(|(_, m)| m.clone())
            .collect()
    }
}

// -----------------------------------------------------------------------------
// ⚙️ Activation Manager — schedules and triggers model activation by round
// -----------------------------------------------------------------------------
pub struct ActivationManager {
    pending_activations: HashMap<u64, Vec<String>>,
    activated_models: HashMap<String, u64>,
}

<<<<<<< HEAD
/// AI model governance manager
=======
impl ActivationManager {
    pub fn new() -> Self {
        Self {
            pending_activations: HashMap::new(),
            activated_models: HashMap::new(),
        }
    }

    pub fn schedule_activation(&mut self, model_id: String, round: u64) -> Result<()> {
        if self.activated_models.contains_key(&model_id) {
            return Err(anyhow::anyhow!("Model already activated: {}", model_id));
        }

        self.pending_activations
            .entry(round)
            .or_insert_with(Vec::new)
            .push(model_id);

        Ok(())
    }

    pub fn process_round(&mut self, round: u64) -> Result<Vec<String>> {
        let mut activated = Vec::new();

        let rounds_to_process: Vec<u64> = self
            .pending_activations
            .keys()
            .filter(|&&r| r <= round)
            .copied()
            .collect();

        for r in rounds_to_process {
            if let Some(models) = self.pending_activations.remove(&r) {
                for model_id in models {
                    self.activated_models.insert(model_id.clone(), r);
                    activated.push(model_id);
                }
            }
        }

        Ok(activated)
    }

    pub fn is_active(&self, model_id: &str) -> bool {
        self.activated_models.contains_key(model_id)
    }

    pub fn get_activation_round(&self, model_id: &str) -> Option<u64> {
        self.activated_models.get(model_id).copied()
    }
}

// -----------------------------------------------------------------------------
// 🧠 AiModelGovernance — foundation-level governance over AI models
// -----------------------------------------------------------------------------
>>>>>>> d20214aa
pub struct AiModelGovernance {
    model_registry: HashMap<String, ModelRegistryEntry>,
    active_proposals: HashMap<String, AiModelProposal>,
}

impl AiModelGovernance {
    pub fn new() -> Self {
        Self {
            model_registry: HashMap::new(),
            active_proposals: HashMap::new(),
        }
    }

    pub fn submit_proposal(&mut self, proposal: AiModelProposal) -> Result<()> {
        if proposal.model_id.is_empty() {
            return Err(anyhow::anyhow!("Model ID cannot be empty"));
        }

        if proposal.rationale.is_empty() {
            return Err(anyhow::anyhow!("Rationale cannot be empty"));
        }

        if proposal.activation_round == 0 {
            return Err(anyhow::anyhow!("Activation round must be > 0"));
        }

        let model_id = proposal.model_id.clone();
        self.active_proposals.insert(model_id, proposal);
        Ok(())
    }

    pub fn get_active_proposals(&self) -> &HashMap<String, AiModelProposal> {
        &self.active_proposals
    }

    pub fn get_proposal(&self, model_id: &str) -> Option<&AiModelProposal> {
        self.active_proposals.get(model_id)
    }

    pub fn approve_proposal(&mut self, model_id: &str, round: u64) -> Result<()> {
        if let Some(proposal) = self.active_proposals.remove(model_id) {
            let entry = ModelRegistryEntry::new(
                proposal.model_id.clone(),
                proposal.model_hash,
                proposal.version,
                proposal.activation_round,
                proposal.signature_foundation,
                round,
                proposal.model_url,
            );
            self.model_registry.insert(model_id.to_string(), entry);
        }
        Ok(())
    }

    pub fn reject_proposal(&mut self, model_id: &str) -> Result<()> {
        self.active_proposals.remove(model_id);
        Ok(())
    }

    pub fn get_registered_models(&self) -> &HashMap<String, ModelRegistryEntry> {
        &self.model_registry
    }

    pub fn get_registered_model(&self, model_id: &str) -> Option<&ModelRegistryEntry> {
        self.model_registry.get(model_id)
    }
<<<<<<< HEAD
=======

    pub fn is_model_registered(&self, model_id: &str) -> bool {
        self.model_registry.contains_key(model_id)
    }

    pub fn active_proposal_count(&self) -> usize {
        self.active_proposals.len()
    }

    pub fn registered_model_count(&self) -> usize {
        self.model_registry.len()
    }
>>>>>>> d20214aa
}

impl Default for AiModelGovernance {
    fn default() -> Self {
        Self::new()
    }
}

// -----------------------------------------------------------------------------
// 📜 JSON Template for proposals
// -----------------------------------------------------------------------------
pub const AI_MODEL_PROPOSAL_TEMPLATE: &str = r#"{
  "model_id": "model_identifier",
  "version": 1,
  "model_url": "https://example.com/model.json",
  "model_hash": "sha256_hash_here",
  "signature_foundation": "ed25519_signature_here",
  "proposer_pubkey": "ed25519_public_key_here",
  "activation_round": 1000,
  "rationale": "Description of the model and its purpose",
  "threshold_bps": 8000
}"#;

<<<<<<< HEAD
/// YAML template for AI model proposals
pub const AI_MODEL_PROPOSAL_YAML_TEMPLATE: &str = r#"---
model_id: "model_identifier"
version: 1
model_url: "https://example.com/model.json"
model_hash: "sha256_hash_here"
signature_foundation: "ed25519_signature_here"
proposer_pubkey: "ed25519_public_key_here"
activation_round: 1000
rationale: "Description of the model and its purpose"
threshold_bps: 8000
"#;

/// Parse a JSON proposal
pub fn parse_json_proposal(json: &str) -> Result<AiModelProposal> {
    let proposal: AiModelProposal = serde_json::from_str(json)?;
    Ok(proposal)
}

/// Parse a YAML proposal
pub fn parse_yaml_proposal(yaml: &str) -> Result<AiModelProposal> {
    let proposal: AiModelProposal = serde_yaml::from_str(yaml)?;
    Ok(proposal)
}

/// Validate a proposal format
pub fn validate_proposal_format(proposal: &AiModelProposal) -> Result<()> {
    if proposal.model_id.is_empty() {
        return Err(anyhow::anyhow!("Model ID cannot be empty"));
    }
    
    if proposal.model_url.is_empty() {
        return Err(anyhow::anyhow!("Model URL cannot be empty"));
    }
    
    if proposal.rationale.is_empty() {
        return Err(anyhow::anyhow!("Rationale cannot be empty"));
    }
    
    if proposal.activation_round == 0 {
        return Err(anyhow::anyhow!("Activation round must be greater than 0"));
    }
    
    Ok(())
}

=======
// -----------------------------------------------------------------------------
// ✅ Tests
// -----------------------------------------------------------------------------
>>>>>>> d20214aa
#[cfg(test)]
mod tests {
    use super::*;

    fn create_test_proposal(model_id: &str) -> AiModelProposal {
        AiModelProposal {
            model_id: model_id.to_string(),
            model_hash: "test_hash".to_string(),
            version: "1.0.0".to_string(),
            activation_round: 100,
            signature_foundation: "test_sig".to_string(),
            proposer_pubkey: "test_pubkey".to_string(),
            threshold_bps: 6600,
            rationale: "Test proposal".to_string(),
            model_url: "https://example.com/model".to_string(),
        }
    }

    #[test]
    fn test_governance_flow() {
        let mut gov = AiModelGovernance::new();
        let proposal = create_test_proposal("m1");

        gov.submit_proposal(proposal).unwrap();
        assert_eq!(gov.active_proposal_count(), 1);

        gov.approve_proposal("m1", 1000).unwrap();
        assert_eq!(gov.registered_model_count(), 1);
        assert!(gov.is_model_registered("m1"));
    }
}<|MERGE_RESOLUTION|>--- conflicted
+++ resolved
@@ -1,9 +1,6 @@
 use anyhow::Result;
 use ippan_ai_registry::{AiModelProposal, ModelRegistryEntry};
-<<<<<<< HEAD
-=======
 use serde::{Deserialize, Serialize};
->>>>>>> d20214aa
 use std::collections::HashMap;
 
 // -----------------------------------------------------------------------------
@@ -113,7 +110,7 @@
 
         state.voters.insert(voter, Vote { stake, approve });
 
-        // Check if threshold is met
+        // Check threshold
         let total_stake = state.total_stake_for + state.total_stake_against;
         if total_stake > 0 {
             let approval_ratio = state.total_stake_for as f64 / total_stake as f64;
@@ -236,9 +233,6 @@
     activated_models: HashMap<String, u64>,
 }
 
-<<<<<<< HEAD
-/// AI model governance manager
-=======
 impl ActivationManager {
     pub fn new() -> Self {
         Self {
@@ -262,7 +256,6 @@
 
     pub fn process_round(&mut self, round: u64) -> Result<Vec<String>> {
         let mut activated = Vec::new();
-
         let rounds_to_process: Vec<u64> = self
             .pending_activations
             .keys()
@@ -294,7 +287,6 @@
 // -----------------------------------------------------------------------------
 // 🧠 AiModelGovernance — foundation-level governance over AI models
 // -----------------------------------------------------------------------------
->>>>>>> d20214aa
 pub struct AiModelGovernance {
     model_registry: HashMap<String, ModelRegistryEntry>,
     active_proposals: HashMap<String, AiModelProposal>,
@@ -312,11 +304,9 @@
         if proposal.model_id.is_empty() {
             return Err(anyhow::anyhow!("Model ID cannot be empty"));
         }
-
         if proposal.rationale.is_empty() {
             return Err(anyhow::anyhow!("Rationale cannot be empty"));
         }
-
         if proposal.activation_round == 0 {
             return Err(anyhow::anyhow!("Activation round must be > 0"));
         }
@@ -362,8 +352,6 @@
     pub fn get_registered_model(&self, model_id: &str) -> Option<&ModelRegistryEntry> {
         self.model_registry.get(model_id)
     }
-<<<<<<< HEAD
-=======
 
     pub fn is_model_registered(&self, model_id: &str) -> bool {
         self.model_registry.contains_key(model_id)
@@ -376,7 +364,6 @@
     pub fn registered_model_count(&self) -> usize {
         self.model_registry.len()
     }
->>>>>>> d20214aa
 }
 
 impl Default for AiModelGovernance {
@@ -386,7 +373,7 @@
 }
 
 // -----------------------------------------------------------------------------
-// 📜 JSON Template for proposals
+// 📜 Templates & Parsers
 // -----------------------------------------------------------------------------
 pub const AI_MODEL_PROPOSAL_TEMPLATE: &str = r#"{
   "model_id": "model_identifier",
@@ -400,8 +387,6 @@
   "threshold_bps": 8000
 }"#;
 
-<<<<<<< HEAD
-/// YAML template for AI model proposals
 pub const AI_MODEL_PROPOSAL_YAML_TEMPLATE: &str = r#"---
 model_id: "model_identifier"
 version: 1
@@ -414,44 +399,35 @@
 threshold_bps: 8000
 "#;
 
-/// Parse a JSON proposal
 pub fn parse_json_proposal(json: &str) -> Result<AiModelProposal> {
     let proposal: AiModelProposal = serde_json::from_str(json)?;
     Ok(proposal)
 }
 
-/// Parse a YAML proposal
 pub fn parse_yaml_proposal(yaml: &str) -> Result<AiModelProposal> {
     let proposal: AiModelProposal = serde_yaml::from_str(yaml)?;
     Ok(proposal)
 }
 
-/// Validate a proposal format
 pub fn validate_proposal_format(proposal: &AiModelProposal) -> Result<()> {
     if proposal.model_id.is_empty() {
         return Err(anyhow::anyhow!("Model ID cannot be empty"));
     }
-    
     if proposal.model_url.is_empty() {
         return Err(anyhow::anyhow!("Model URL cannot be empty"));
     }
-    
     if proposal.rationale.is_empty() {
         return Err(anyhow::anyhow!("Rationale cannot be empty"));
     }
-    
     if proposal.activation_round == 0 {
         return Err(anyhow::anyhow!("Activation round must be greater than 0"));
     }
-    
     Ok(())
 }
 
-=======
 // -----------------------------------------------------------------------------
 // ✅ Tests
 // -----------------------------------------------------------------------------
->>>>>>> d20214aa
 #[cfg(test)]
 mod tests {
     use super::*;
