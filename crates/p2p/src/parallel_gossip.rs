--- conflicted
+++ resolved
@@ -247,11 +247,7 @@
 mod tests {
     use super::*;
     use ippan_types::{Amount, RoundId, ValidatorId};
-<<<<<<< HEAD
-    use rand::{rngs::StdRng, RngCore, SeedableRng};
-=======
     use rand::{RngCore, SeedableRng, rngs::StdRng};
->>>>>>> 0f58a90d
     use std::time::Duration;
 
     fn random_validator(rng: &mut StdRng) -> ValidatorId {
