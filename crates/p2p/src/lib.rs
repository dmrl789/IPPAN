--- conflicted
+++ resolved
@@ -199,11 +199,7 @@
                     }
 
                     interval.tick().await;
-<<<<<<< HEAD
-                    Self::discover_peers(&client, &peers, &announce_address, &peer_count).await;
-=======
                     Self::discover_peers(&client, &peers, &local_address).await;
->>>>>>> 0708276c
                 }
             })
         };
@@ -423,12 +419,7 @@
     async fn discover_peers(
         client: &Client,
         peers: &Arc<parking_lot::RwLock<HashSet<String>>>,
-<<<<<<< HEAD
-        announce_address: &Arc<parking_lot::RwLock<String>>,
-        peer_count: &Arc<parking_lot::RwLock<usize>>,
-=======
         local_address: &str,
->>>>>>> 0708276c
     ) {
         let peer_list = peers.read().clone();
 
@@ -442,10 +433,6 @@
                     &client,
                     &peer_address,
                     &peers,
-<<<<<<< HEAD
-                    &config,
-=======
->>>>>>> 0708276c
                     &local_address,
                 )
                 .await
