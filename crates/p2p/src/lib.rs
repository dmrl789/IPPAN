use anyhow::{anyhow, Context, Result};
use ippan_types::{Block, Transaction};
use reqwest::Client;
use serde::{Deserialize, Serialize};
use std::collections::HashSet;
use std::net::{IpAddr, SocketAddrV4};
use std::sync::Arc;
use std::time::Duration;
use tokio::sync::mpsc;
use tokio::time::{interval, sleep};
use tracing::{debug, error, info, warn};
use url::Url;

use igd::aio::search_gateway;
use igd::PortMappingProtocol;
use local_ip_address::local_ip;

/// P2P network errors
#[derive(thiserror::Error, Debug)]
pub enum P2PError {
    #[error("Channel error: {0}")]
    Channel(#[from] mpsc::error::SendError<NetworkMessage>),
    #[error("Serialization error: {0}")]
    Serialization(#[from] serde_json::Error),
    #[error("HTTP error: {0}")]
    Http(#[from] reqwest::Error),
    #[error("URL error: {0}")]
    Url(#[from] url::ParseError),
    #[error("Peer error: {0}")]
    Peer(String),
}

/// Network message types
#[derive(Debug, Clone, Serialize, Deserialize)]
pub enum NetworkMessage {
    Block(Block),
    Transaction(Transaction),
    BlockRequest {
        hash: [u8; 32],
    },
    BlockResponse(Block),
    PeerInfo {
        peer_id: String,
        addresses: Vec<String>,
    },
    PeerDiscovery {
        peers: Vec<String>,
    },
}

/// Peer information
#[derive(Debug, Clone, Serialize, Deserialize)]
pub struct PeerInfo {
    pub id: String,
    pub address: String,
    pub last_seen: u64,
    pub is_connected: bool,
}

/// P2P network configuration
#[derive(Debug, Clone)]
pub struct P2PConfig {
    pub listen_address: String,
    pub bootstrap_peers: Vec<String>,
    pub max_peers: usize,
    pub peer_discovery_interval: Duration,
    pub message_timeout: Duration,
    pub retry_attempts: usize,
    pub public_host: Option<String>,
    pub enable_upnp: bool,
    pub external_ip_services: Vec<String>,
    pub peer_announce_interval: Duration,
}

impl Default for P2PConfig {
    fn default() -> Self {
        Self {
            listen_address: "http://0.0.0.0:9000".to_string(),
            bootstrap_peers: vec![],
            max_peers: 50,
            peer_discovery_interval: Duration::from_secs(30),
            message_timeout: Duration::from_secs(10),
            retry_attempts: 3,
            public_host: None,
            enable_upnp: false,
            external_ip_services: vec![
                "https://api.ipify.org".to_string(),
                "https://ifconfig.me/ip".to_string(),
            ],
            peer_announce_interval: Duration::from_secs(60),
        }
    }
}

/// HTTP-based P2P network manager
pub struct HttpP2PNetwork {
    config: P2PConfig,
    client: Client,
    peers: Arc<parking_lot::RwLock<HashSet<String>>>,
    message_sender: mpsc::UnboundedSender<NetworkMessage>,
    message_receiver: Option<mpsc::UnboundedReceiver<NetworkMessage>>,
    peer_count: Arc<parking_lot::RwLock<usize>>,
    is_running: Arc<parking_lot::RwLock<bool>>,
    local_peer_id: String,
    listen_address: String,
    announce_address: Arc<parking_lot::RwLock<String>>,
    upnp_mapping_active: Arc<parking_lot::RwLock<bool>>,
}

impl HttpP2PNetwork {
    /// Create a new HTTP P2P network
    pub fn new(config: P2PConfig, local_address: String) -> Result<Self> {
        let client = Client::builder().timeout(config.message_timeout).build()?;

<<<<<<< HEAD
        let listen_address =
            Self::canonicalize_address(&local_address).context("invalid local listen address")?;

=======
>>>>>>> 9d0e6105
        // Generate a simple peer ID
        let local_peer_id = format!(
            "ippan-peer-{}",
            std::time::SystemTime::now()
                .duration_since(std::time::UNIX_EPOCH)
                .unwrap()
                .as_secs()
        );

        // Create message channels
        let (message_sender, message_receiver) = mpsc::unbounded_channel();

        Ok(Self {
            config,
            client,
            peers: Arc::new(parking_lot::RwLock::new(HashSet::new())),
            message_sender,
            message_receiver: Some(message_receiver),
            peer_count: Arc::new(parking_lot::RwLock::new(0)),
            is_running: Arc::new(parking_lot::RwLock::new(false)),
            local_peer_id,
            listen_address: listen_address.clone(),
            announce_address: Arc::new(parking_lot::RwLock::new(listen_address)),
            upnp_mapping_active: Arc::new(parking_lot::RwLock::new(false)),
        })
    }

    /// Start the P2P network
    pub async fn start(&mut self) -> Result<()> {
        *self.is_running.write() = true;
<<<<<<< HEAD
        info!("Starting HTTP P2P network on {}", self.listen_address);

        // Determine the best public address to announce
        self.prepare_announce_address().await?;
        info!(
            "Announcing P2P address as {}",
            self.announce_address.read().clone()
        );
=======
        info!("Starting HTTP P2P network on {}", self.local_address);
>>>>>>> 9d0e6105

        // Add bootstrap peers
        for peer in &self.config.bootstrap_peers {
            self.add_peer(peer.clone()).await?;
        }

        // Start the message processing loop
        let _message_handle = {
            let is_running = self.is_running.clone();
            let peers = self.peers.clone();
            let client = self.client.clone();
            let config = self.config.clone();
            let announce_address = self.announce_address.clone();
            let mut message_receiver = self.message_receiver.take().unwrap();

            tokio::spawn(async move {
                loop {
                    if !*is_running.read() {
                        break;
                    }

                    // Process outgoing messages
                    if let Some(msg) = message_receiver.recv().await {
                        Self::handle_outgoing_message(
                            &client,
                            &peers,
                            &config,
                            &announce_address,
                            msg,
                        )
                        .await;
                    }

                    // Small delay to prevent busy waiting
                    sleep(Duration::from_millis(10)).await;
                }
            })
        };

        // Start peer discovery loop
        let _discovery_handle = {
            let is_running = self.is_running.clone();
            let peers = self.peers.clone();
            let client = self.client.clone();
            let config = self.config.clone();
<<<<<<< HEAD
            let announce_address = self.announce_address.clone();
            let peer_count = self.peer_count.clone();
=======
            let local_address = self.local_address.clone();
>>>>>>> 9d0e6105

            tokio::spawn(async move {
                let mut interval = interval(config.peer_discovery_interval);

                loop {
                    if !*is_running.read() {
                        break;
                    }

                    interval.tick().await;
                    Self::discover_peers(&client, &peers, &announce_address, &peer_count).await;
                }
            })
        };

<<<<<<< HEAD
        // Periodically announce our reachable address to peers
        let _announce_handle = {
            let is_running = self.is_running.clone();
            let sender = self.message_sender.clone();
            let peer_id = self.local_peer_id.clone();
            let announce_address = self.announce_address.clone();
            let interval_duration = self.config.peer_announce_interval;
            let peers = self.peers.clone();

            tokio::spawn(async move {
                let mut interval = interval(interval_duration);

                loop {
                    if !*is_running.read() {
                        break;
                    }

                    interval.tick().await;

                    if peers.read().is_empty() {
                        continue;
                    }

                    let addresses = vec![announce_address.read().clone()];
                    if let Err(e) = sender.send(NetworkMessage::PeerInfo {
                        peer_id: peer_id.clone(),
                        addresses,
                    }) {
                        warn!("Failed to queue peer announcement: {}", e);
                    }
                }
            })
        };

        // Trigger initial discovery immediately so that bootstrap peers respond quickly
        Self::discover_peers(
            &self.client,
            &self.peers,
            &self.announce_address,
            &self.peer_count,
        )
        .await;

        // Broadcast our peer info once the loops are running
        self.broadcast_peer_info().await?;

=======
>>>>>>> 9d0e6105
        info!("HTTP P2P network started");
        Ok(())
    }

<<<<<<< HEAD
    fn canonicalize_address(address: &str) -> Result<String> {
        let mut url = Url::parse(address).context("invalid peer URL")?;
        url.set_path("");
        let normalized = url.to_string();
        Ok(normalized.trim_end_matches('/').to_string())
    }

    fn listen_port(address: &str) -> Result<u16> {
        let url = Url::parse(address).context("invalid listen address")?;
        url.port_or_known_default()
            .ok_or_else(|| anyhow!("missing port in listen address: {}", address))
    }

    fn update_peer_count_inner(
        peers: &Arc<parking_lot::RwLock<HashSet<String>>>,
        peer_count: &Arc<parking_lot::RwLock<usize>>,
    ) {
        let len = peers.read().len();
        *peer_count.write() = len;
    }

    fn update_peer_count(&self) {
        Self::update_peer_count_inner(&self.peers, &self.peer_count);
    }

    fn update_announce_host(&self, host: &str) -> Result<()> {
        let mut url = Url::parse(&self.listen_address)
            .context("invalid listen address for announce update")?;
        url.set_host(Some(host))
            .context("failed to set announce host")?;
        url.set_path("");
        let updated = url.to_string();
        *self.announce_address.write() = updated.trim_end_matches('/').to_string();
        Ok(())
    }

    async fn prepare_announce_address(&self) -> Result<()> {
        if let Some(public_host) = &self.config.public_host {
            self.update_announce_host(public_host)?;
            return Ok(());
        }

        if self.config.enable_upnp {
            match Self::try_configure_upnp(&self.listen_address).await {
                Ok(Some((public_ip, mapping_established))) => {
                    self.update_announce_host(&public_ip)?;
                    *self.upnp_mapping_active.write() = mapping_established;

                    if mapping_established {
                        info!("Enabled UPnP port mapping with external IP {}", public_ip);
                    } else {
                        info!(
                            "Detected external IP {} from UPnP gateway without active port mapping",
                            public_ip
                        );
                    }

                    return Ok(());
                }
                Ok(None) => {
                    debug!("UPnP gateway not available or no public IPv4 address returned");
                }
                Err(e) => {
                    warn!("Failed to configure UPnP mapping: {}", e);
                }
            }
        }

        if let Some(public_ip) =
            Self::discover_public_ip(&self.client, &self.config.external_ip_services).await
        {
            self.update_announce_host(&public_ip)?;
            info!("Detected public IP {} using external services", public_ip);
        } else {
            info!("Unable to determine public IP address, using listen address for announcements");
        }

        Ok(())
    }

    async fn try_configure_upnp(listen_address: &str) -> Result<Option<(String, bool)>> {
        let port = Self::listen_port(listen_address)?;
        let local_ip = match local_ip() {
            Ok(IpAddr::V4(ip)) => ip,
            Ok(IpAddr::V6(_)) => {
                debug!("Local IP is IPv6; skipping UPnP port mapping");
                return Ok(None);
            }
            Err(e) => {
                debug!("Failed to determine local IP address: {}", e);
                return Ok(None);
            }
        };

        let gateway = match search_gateway(Default::default()).await {
            Ok(gateway) => gateway,
            Err(e) => {
                debug!("No UPnP gateway discovered: {}", e);
                return Ok(None);
            }
        };

        let mut mapping_established = false;
        match gateway
            .add_port(
                PortMappingProtocol::TCP,
                port,
                SocketAddrV4::new(local_ip, port),
                0,
                "ippan-node",
            )
            .await
        {
            Ok(_) => {
                info!("UPnP port mapping established for TCP:{}", port);
                mapping_established = true;
            }
            Err(e) => {
                warn!("Failed to add UPnP port mapping for TCP:{} - {}", port, e);
            }
        }

        match gateway.get_external_ip().await {
            Ok(ip) => Ok(Some((ip.to_string(), mapping_established))),
            Err(e) => {
                warn!("Failed to query UPnP gateway external IP: {}", e);
                Ok(None)
            }
        }
    }

    async fn remove_upnp_port_mapping(listen_address: &str) -> Result<()> {
        let port = Self::listen_port(listen_address)?;

        let gateway = match search_gateway(Default::default()).await {
            Ok(gateway) => gateway,
            Err(e) => {
                debug!("No UPnP gateway discovered while removing mapping: {}", e);
                return Ok(());
            }
        };

        match gateway.remove_port(PortMappingProtocol::TCP, port).await {
            Ok(_) => info!("Removed UPnP port mapping for TCP:{}", port),
            Err(e) => debug!(
                "Failed to remove UPnP port mapping for TCP:{} - {}",
                port, e
            ),
        }

        Ok(())
    }

    async fn discover_public_ip(client: &Client, services: &[String]) -> Option<String> {
        for service in services {
            match client.get(service).send().await {
                Ok(response) => {
                    if !response.status().is_success() {
                        debug!(
                            "External IP service {} responded with status {}",
                            service,
                            response.status()
                        );
                        continue;
                    }

                    match response.text().await {
                        Ok(body) => {
                            let candidate = body.trim();
                            if candidate.is_empty() {
                                continue;
                            }

                            if candidate.parse::<IpAddr>().is_ok() {
                                return Some(candidate.to_string());
                            } else {
                                debug!(
                                    "External IP service {} returned invalid address {}",
                                    service, candidate
                                );
                            }
                        }
                        Err(e) => {
                            debug!("Failed to read response from {}: {}", service, e);
                        }
                    }
                }
                Err(e) => {
                    debug!("Failed to query external IP service {}: {}", service, e);
                }
            }
        }

        None
    }

    async fn broadcast_peer_info(&self) -> Result<()> {
        if self.peers.read().is_empty() {
            return Ok(());
        }

        let addresses = vec![self.get_announce_address()];
        self.message_sender.send(NetworkMessage::PeerInfo {
            peer_id: self.local_peer_id.clone(),
            addresses,
        })?;

        Ok(())
    }

=======
>>>>>>> 9d0e6105
    /// Stop the P2P network
    pub async fn stop(&mut self) -> Result<()> {
        *self.is_running.write() = false;
        info!("Stopping HTTP P2P network");

        // Wait a bit for the network loops to finish
        sleep(Duration::from_millis(100)).await;

<<<<<<< HEAD
        if self.config.enable_upnp && *self.upnp_mapping_active.read() {
            if let Err(e) = Self::remove_upnp_port_mapping(&self.listen_address).await {
                warn!("Failed to remove UPnP port mapping: {}", e);
            }
            *self.upnp_mapping_active.write() = false;
        }

=======
>>>>>>> 9d0e6105
        info!("HTTP P2P network stopped");
        Ok(())
    }

    /// Add a peer to the network
    pub async fn add_peer(&self, peer_address: String) -> Result<()> {
<<<<<<< HEAD
        let canonical = Self::canonicalize_address(&peer_address)
            .with_context(|| format!("invalid peer address: {}", peer_address))?;

        if canonical == self.get_announce_address() {
            debug!("Ignoring request to add self as peer: {}", canonical);
            return Ok(());
        }

        let inserted = {
            let mut peers = self.peers.write();

            if peers.contains(&canonical) {
                return Ok(());
            }

            if peers.len() >= self.config.max_peers {
                warn!(
                    "Peer limit reached ({}). Skipping peer {}",
                    self.config.max_peers, canonical
                );
                return Ok(());
            }

            peers.insert(canonical.clone())
        };

        if !inserted {
            return Ok(());
        }

        self.update_peer_count();
        info!("Added peer: {}", canonical);

        let client = self.client.clone();
        let config = self.config.clone();
        let peer_id = self.local_peer_id.clone();
        let addresses = vec![self.get_announce_address()];
        let peer_for_message = canonical.clone();

        tokio::spawn(async move {
            let message = NetworkMessage::PeerInfo { peer_id, addresses };

            if let Err(e) =
                Self::send_message_to_peer(&client, &peer_for_message, &message, &config).await
            {
                warn!("Failed to send peer info to {}: {}", peer_for_message, e);
            }
        });

=======
        // Validate URL
        let _url: Url = peer_address.parse()?;

        // Add to peers set
        {
            let mut peers = self.peers.write();
            peers.insert(peer_address.clone());
        }

        // Update peer count
        {
            let mut count = self.peer_count.write();
            *count = self.peers.read().len();
        }

        info!("Added peer: {}", peer_address);
>>>>>>> 9d0e6105
        Ok(())
    }

    /// Remove a peer from the network
    pub fn remove_peer(&self, peer_address: &str) {
<<<<<<< HEAD
        match Self::canonicalize_address(peer_address) {
            Ok(canonical) => {
                {
                    let mut peers = self.peers.write();
                    if !peers.remove(&canonical) {
                        return;
                    }
                }

                self.update_peer_count();
                info!("Removed peer: {}", canonical);
            }
            Err(e) => {
                warn!(
                    "Failed to canonicalize peer {} for removal: {}",
                    peer_address, e
                );
            }
        }
=======
        {
            let mut peers = self.peers.write();
            peers.remove(peer_address);
        }

        {
            let mut count = self.peer_count.write();
            *count = self.peers.read().len();
        }

        info!("Removed peer: {}", peer_address);
>>>>>>> 9d0e6105
    }

    /// Get message sender for sending messages
    pub fn get_message_sender(&self) -> mpsc::UnboundedSender<NetworkMessage> {
        self.message_sender.clone()
    }

    /// Get current peer count
    pub fn get_peer_count(&self) -> usize {
        *self.peer_count.read()
    }

    /// Get local peer ID
    pub fn get_local_peer_id(&self) -> String {
        self.local_peer_id.clone()
    }

    /// Get listening address
    pub fn get_listening_address(&self) -> String {
        self.listen_address.clone()
    }

<<<<<<< HEAD
    /// Get the announce address used for peers
    pub fn get_announce_address(&self) -> String {
        self.announce_address.read().clone()
    }

=======
>>>>>>> 9d0e6105
    /// Get list of peers
    pub fn get_peers(&self) -> Vec<String> {
        self.peers.read().iter().cloned().collect()
    }

    /// Broadcast a block to all peers
    pub async fn broadcast_block(&self, block: Block) -> Result<()> {
        let message = NetworkMessage::Block(block);
        self.message_sender.send(message)?;
        Ok(())
    }

    /// Broadcast a transaction to all peers
    pub async fn broadcast_transaction(&self, tx: Transaction) -> Result<()> {
        let message = NetworkMessage::Transaction(tx);
        self.message_sender.send(message)?;
        Ok(())
    }

    /// Request a block from peers
    pub async fn request_block(&self, hash: [u8; 32]) -> Result<()> {
        let message = NetworkMessage::BlockRequest { hash };
        self.message_sender.send(message)?;
        Ok(())
    }

    /// Handle outgoing messages by sending them to all peers
    async fn handle_outgoing_message(
        client: &Client,
        peers: &Arc<parking_lot::RwLock<HashSet<String>>>,
        config: &P2PConfig,
        announce_address: &Arc<parking_lot::RwLock<String>>,
        message: NetworkMessage,
    ) {
        let peer_list = peers.read().clone();
<<<<<<< HEAD
        let local_address = announce_address.read().clone();
=======
>>>>>>> 9d0e6105

        for peer_address in peer_list {
            if peer_address == local_address {
                continue;
            }

            let client = client.clone();
            let message = message.clone();
            let config = config.clone();

            tokio::spawn(async move {
                if let Err(e) =
                    Self::send_message_to_peer(&client, &peer_address, &message, &config).await
                {
                    warn!("Failed to send message to peer {}: {}", peer_address, e);
                }
            });
        }
    }

    /// Send a message to a specific peer
    async fn send_message_to_peer(
        client: &Client,
        peer_address: &str,
        message: &NetworkMessage,
        config: &P2PConfig,
    ) -> Result<()> {
        let endpoint = match message {
            NetworkMessage::Block(_) => "/p2p/blocks",
            NetworkMessage::Transaction(_) => "/p2p/transactions",
            NetworkMessage::BlockRequest { .. } => "/p2p/block-request",
            NetworkMessage::BlockResponse(_) => "/p2p/block-response",
            NetworkMessage::PeerInfo { .. } => "/p2p/peer-info",
            NetworkMessage::PeerDiscovery { .. } => "/p2p/peer-discovery",
        };

        let url = format!("{}{}", peer_address, endpoint);

        for attempt in 1..=config.retry_attempts {
            match client.post(&url).json(message).send().await {
                Ok(response) => {
                    if response.status().is_success() {
                        debug!("Successfully sent message to peer {}", peer_address);
                        return Ok(());
                    } else {
                        warn!(
                            "Peer {} returned status: {}",
                            peer_address,
                            response.status()
                        );
                    }
                }
                Err(e) => {
                    if attempt == config.retry_attempts {
                        return Err(P2PError::Peer(format!(
                            "Failed to send to {} after {} attempts: {}",
                            peer_address, config.retry_attempts, e
                        ))
                        .into());
                    }
                    warn!(
                        "Attempt {} failed for peer {}: {}",
                        attempt, peer_address, e
                    );
                    sleep(Duration::from_millis(100 * attempt as u64)).await;
                }
            }
        }

        Ok(())
    }

    /// Discover new peers by asking existing peers
    async fn discover_peers(
        client: &Client,
        peers: &Arc<parking_lot::RwLock<HashSet<String>>>,
        announce_address: &Arc<parking_lot::RwLock<String>>,
        peer_count: &Arc<parking_lot::RwLock<usize>>,
    ) {
        let peer_list = peers.read().clone();
<<<<<<< HEAD
        let local_address = announce_address.read().clone();
=======
>>>>>>> 9d0e6105

        for peer_address in peer_list {
            let client = client.clone();
            let peers = peers.clone();
<<<<<<< HEAD
            let local_address = local_address.clone();
            let peer_count = peer_count.clone();
=======
            let config = config.clone();
            let local_address = local_address.to_string();
>>>>>>> 9d0e6105

            tokio::spawn(async move {
                if let Err(e) = Self::request_peers_from_peer(
                    &client,
                    &peer_address,
                    &peers,
<<<<<<< HEAD
                    &local_address,
                    &peer_count,
=======
                    &config,
                    &local_address,
>>>>>>> 9d0e6105
                )
                .await
                {
                    debug!("Failed to discover peers from {}: {}", peer_address, e);
                }
            });
        }
    }

    /// Request peer list from a specific peer
    async fn request_peers_from_peer(
        client: &Client,
        peer_address: &str,
        peers: &Arc<parking_lot::RwLock<HashSet<String>>>,
        local_address: &str,
        peer_count: &Arc<parking_lot::RwLock<usize>>,
    ) -> Result<()> {
        let url = format!("{}/p2p/peers", peer_address);

        let response = client.get(&url).send().await?;
        if response.status().is_success() {
            let peer_list: Vec<String> = response.json().await?;

<<<<<<< HEAD
            let mut newly_added = Vec::new();

            {
                let mut current_peers = peers.write();
                for peer in peer_list {
                    if peer == local_address {
                        continue;
                    }

                    match Self::canonicalize_address(&peer) {
                        Ok(canonical) => {
                            if canonical == local_address {
                                continue;
                            }

                            if !current_peers.contains(&canonical) {
                                current_peers.insert(canonical.clone());
                                newly_added.push(canonical);
                            }
                        }
                        Err(e) => {
                            debug!(
                                "Skipping invalid peer address from discovery {}: {}",
                                peer, e
                            );
                        }
                    }
                }
            }

            if !newly_added.is_empty() {
                Self::update_peer_count_inner(peers, peer_count);

                for peer in newly_added {
=======
            // Add new peers (excluding ourselves)
            let mut current_peers = peers.write();
            for peer in peer_list {
                if peer != local_address && !current_peers.contains(&peer) {
                    current_peers.insert(peer.clone());
>>>>>>> 9d0e6105
                    info!("Discovered new peer: {}", peer);
                }
            }
        }

        Ok(())
    }
}

#[cfg(test)]
mod tests {
    use super::*;

    #[tokio::test]
    async fn test_http_p2p_network_creation() {
        let config = P2PConfig::default();
        let network = HttpP2PNetwork::new(config, "http://localhost:9000".to_string());
        assert!(network.is_ok());
    }

    #[test]
    fn test_network_message_serialization() {
        let block = Block::new([0u8; 32], vec![], 1, [1u8; 32]);
        let message = NetworkMessage::Block(block);

        let serialized = serde_json::to_vec(&message).unwrap();
        let deserialized: NetworkMessage = serde_json::from_slice(&serialized).unwrap();

        match deserialized {
            NetworkMessage::Block(_) => {}
            _ => panic!("Expected Block message"),
        }
    }

    #[tokio::test]
    async fn test_peer_management() {
        let config = P2PConfig::default();
        let network = HttpP2PNetwork::new(config, "http://localhost:9000".to_string()).unwrap();

        // Test adding peers
        network
            .add_peer("http://localhost:9001".to_string())
            .await
            .unwrap();
        network
            .add_peer("http://localhost:9002".to_string())
            .await
            .unwrap();

        assert_eq!(network.get_peer_count(), 2);
        assert_eq!(network.get_peers().len(), 2);

        // Test removing peers
        network.remove_peer("http://localhost:9001");
        assert_eq!(network.get_peer_count(), 1);
    }
}<|MERGE_RESOLUTION|>--- conflicted
+++ resolved
@@ -112,12 +112,6 @@
     pub fn new(config: P2PConfig, local_address: String) -> Result<Self> {
         let client = Client::builder().timeout(config.message_timeout).build()?;
 
-<<<<<<< HEAD
-        let listen_address =
-            Self::canonicalize_address(&local_address).context("invalid local listen address")?;
-
-=======
->>>>>>> 9d0e6105
         // Generate a simple peer ID
         let local_peer_id = format!(
             "ippan-peer-{}",
@@ -148,18 +142,7 @@
     /// Start the P2P network
     pub async fn start(&mut self) -> Result<()> {
         *self.is_running.write() = true;
-<<<<<<< HEAD
-        info!("Starting HTTP P2P network on {}", self.listen_address);
-
-        // Determine the best public address to announce
-        self.prepare_announce_address().await?;
-        info!(
-            "Announcing P2P address as {}",
-            self.announce_address.read().clone()
-        );
-=======
         info!("Starting HTTP P2P network on {}", self.local_address);
->>>>>>> 9d0e6105
 
         // Add bootstrap peers
         for peer in &self.config.bootstrap_peers {
@@ -205,12 +188,7 @@
             let peers = self.peers.clone();
             let client = self.client.clone();
             let config = self.config.clone();
-<<<<<<< HEAD
-            let announce_address = self.announce_address.clone();
-            let peer_count = self.peer_count.clone();
-=======
             let local_address = self.local_address.clone();
->>>>>>> 9d0e6105
 
             tokio::spawn(async move {
                 let mut interval = interval(config.peer_discovery_interval);
@@ -226,272 +204,10 @@
             })
         };
 
-<<<<<<< HEAD
-        // Periodically announce our reachable address to peers
-        let _announce_handle = {
-            let is_running = self.is_running.clone();
-            let sender = self.message_sender.clone();
-            let peer_id = self.local_peer_id.clone();
-            let announce_address = self.announce_address.clone();
-            let interval_duration = self.config.peer_announce_interval;
-            let peers = self.peers.clone();
-
-            tokio::spawn(async move {
-                let mut interval = interval(interval_duration);
-
-                loop {
-                    if !*is_running.read() {
-                        break;
-                    }
-
-                    interval.tick().await;
-
-                    if peers.read().is_empty() {
-                        continue;
-                    }
-
-                    let addresses = vec![announce_address.read().clone()];
-                    if let Err(e) = sender.send(NetworkMessage::PeerInfo {
-                        peer_id: peer_id.clone(),
-                        addresses,
-                    }) {
-                        warn!("Failed to queue peer announcement: {}", e);
-                    }
-                }
-            })
-        };
-
-        // Trigger initial discovery immediately so that bootstrap peers respond quickly
-        Self::discover_peers(
-            &self.client,
-            &self.peers,
-            &self.announce_address,
-            &self.peer_count,
-        )
-        .await;
-
-        // Broadcast our peer info once the loops are running
-        self.broadcast_peer_info().await?;
-
-=======
->>>>>>> 9d0e6105
         info!("HTTP P2P network started");
         Ok(())
     }
 
-<<<<<<< HEAD
-    fn canonicalize_address(address: &str) -> Result<String> {
-        let mut url = Url::parse(address).context("invalid peer URL")?;
-        url.set_path("");
-        let normalized = url.to_string();
-        Ok(normalized.trim_end_matches('/').to_string())
-    }
-
-    fn listen_port(address: &str) -> Result<u16> {
-        let url = Url::parse(address).context("invalid listen address")?;
-        url.port_or_known_default()
-            .ok_or_else(|| anyhow!("missing port in listen address: {}", address))
-    }
-
-    fn update_peer_count_inner(
-        peers: &Arc<parking_lot::RwLock<HashSet<String>>>,
-        peer_count: &Arc<parking_lot::RwLock<usize>>,
-    ) {
-        let len = peers.read().len();
-        *peer_count.write() = len;
-    }
-
-    fn update_peer_count(&self) {
-        Self::update_peer_count_inner(&self.peers, &self.peer_count);
-    }
-
-    fn update_announce_host(&self, host: &str) -> Result<()> {
-        let mut url = Url::parse(&self.listen_address)
-            .context("invalid listen address for announce update")?;
-        url.set_host(Some(host))
-            .context("failed to set announce host")?;
-        url.set_path("");
-        let updated = url.to_string();
-        *self.announce_address.write() = updated.trim_end_matches('/').to_string();
-        Ok(())
-    }
-
-    async fn prepare_announce_address(&self) -> Result<()> {
-        if let Some(public_host) = &self.config.public_host {
-            self.update_announce_host(public_host)?;
-            return Ok(());
-        }
-
-        if self.config.enable_upnp {
-            match Self::try_configure_upnp(&self.listen_address).await {
-                Ok(Some((public_ip, mapping_established))) => {
-                    self.update_announce_host(&public_ip)?;
-                    *self.upnp_mapping_active.write() = mapping_established;
-
-                    if mapping_established {
-                        info!("Enabled UPnP port mapping with external IP {}", public_ip);
-                    } else {
-                        info!(
-                            "Detected external IP {} from UPnP gateway without active port mapping",
-                            public_ip
-                        );
-                    }
-
-                    return Ok(());
-                }
-                Ok(None) => {
-                    debug!("UPnP gateway not available or no public IPv4 address returned");
-                }
-                Err(e) => {
-                    warn!("Failed to configure UPnP mapping: {}", e);
-                }
-            }
-        }
-
-        if let Some(public_ip) =
-            Self::discover_public_ip(&self.client, &self.config.external_ip_services).await
-        {
-            self.update_announce_host(&public_ip)?;
-            info!("Detected public IP {} using external services", public_ip);
-        } else {
-            info!("Unable to determine public IP address, using listen address for announcements");
-        }
-
-        Ok(())
-    }
-
-    async fn try_configure_upnp(listen_address: &str) -> Result<Option<(String, bool)>> {
-        let port = Self::listen_port(listen_address)?;
-        let local_ip = match local_ip() {
-            Ok(IpAddr::V4(ip)) => ip,
-            Ok(IpAddr::V6(_)) => {
-                debug!("Local IP is IPv6; skipping UPnP port mapping");
-                return Ok(None);
-            }
-            Err(e) => {
-                debug!("Failed to determine local IP address: {}", e);
-                return Ok(None);
-            }
-        };
-
-        let gateway = match search_gateway(Default::default()).await {
-            Ok(gateway) => gateway,
-            Err(e) => {
-                debug!("No UPnP gateway discovered: {}", e);
-                return Ok(None);
-            }
-        };
-
-        let mut mapping_established = false;
-        match gateway
-            .add_port(
-                PortMappingProtocol::TCP,
-                port,
-                SocketAddrV4::new(local_ip, port),
-                0,
-                "ippan-node",
-            )
-            .await
-        {
-            Ok(_) => {
-                info!("UPnP port mapping established for TCP:{}", port);
-                mapping_established = true;
-            }
-            Err(e) => {
-                warn!("Failed to add UPnP port mapping for TCP:{} - {}", port, e);
-            }
-        }
-
-        match gateway.get_external_ip().await {
-            Ok(ip) => Ok(Some((ip.to_string(), mapping_established))),
-            Err(e) => {
-                warn!("Failed to query UPnP gateway external IP: {}", e);
-                Ok(None)
-            }
-        }
-    }
-
-    async fn remove_upnp_port_mapping(listen_address: &str) -> Result<()> {
-        let port = Self::listen_port(listen_address)?;
-
-        let gateway = match search_gateway(Default::default()).await {
-            Ok(gateway) => gateway,
-            Err(e) => {
-                debug!("No UPnP gateway discovered while removing mapping: {}", e);
-                return Ok(());
-            }
-        };
-
-        match gateway.remove_port(PortMappingProtocol::TCP, port).await {
-            Ok(_) => info!("Removed UPnP port mapping for TCP:{}", port),
-            Err(e) => debug!(
-                "Failed to remove UPnP port mapping for TCP:{} - {}",
-                port, e
-            ),
-        }
-
-        Ok(())
-    }
-
-    async fn discover_public_ip(client: &Client, services: &[String]) -> Option<String> {
-        for service in services {
-            match client.get(service).send().await {
-                Ok(response) => {
-                    if !response.status().is_success() {
-                        debug!(
-                            "External IP service {} responded with status {}",
-                            service,
-                            response.status()
-                        );
-                        continue;
-                    }
-
-                    match response.text().await {
-                        Ok(body) => {
-                            let candidate = body.trim();
-                            if candidate.is_empty() {
-                                continue;
-                            }
-
-                            if candidate.parse::<IpAddr>().is_ok() {
-                                return Some(candidate.to_string());
-                            } else {
-                                debug!(
-                                    "External IP service {} returned invalid address {}",
-                                    service, candidate
-                                );
-                            }
-                        }
-                        Err(e) => {
-                            debug!("Failed to read response from {}: {}", service, e);
-                        }
-                    }
-                }
-                Err(e) => {
-                    debug!("Failed to query external IP service {}: {}", service, e);
-                }
-            }
-        }
-
-        None
-    }
-
-    async fn broadcast_peer_info(&self) -> Result<()> {
-        if self.peers.read().is_empty() {
-            return Ok(());
-        }
-
-        let addresses = vec![self.get_announce_address()];
-        self.message_sender.send(NetworkMessage::PeerInfo {
-            peer_id: self.local_peer_id.clone(),
-            addresses,
-        })?;
-
-        Ok(())
-    }
-
-=======
->>>>>>> 9d0e6105
     /// Stop the P2P network
     pub async fn stop(&mut self) -> Result<()> {
         *self.is_running.write() = false;
@@ -500,32 +216,17 @@
         // Wait a bit for the network loops to finish
         sleep(Duration::from_millis(100)).await;
 
-<<<<<<< HEAD
-        if self.config.enable_upnp && *self.upnp_mapping_active.read() {
-            if let Err(e) = Self::remove_upnp_port_mapping(&self.listen_address).await {
-                warn!("Failed to remove UPnP port mapping: {}", e);
-            }
-            *self.upnp_mapping_active.write() = false;
-        }
-
-=======
->>>>>>> 9d0e6105
         info!("HTTP P2P network stopped");
         Ok(())
     }
 
     /// Add a peer to the network
     pub async fn add_peer(&self, peer_address: String) -> Result<()> {
-<<<<<<< HEAD
-        let canonical = Self::canonicalize_address(&peer_address)
-            .with_context(|| format!("invalid peer address: {}", peer_address))?;
-
-        if canonical == self.get_announce_address() {
-            debug!("Ignoring request to add self as peer: {}", canonical);
-            return Ok(());
-        }
-
-        let inserted = {
+        // Validate URL
+        let _url: Url = peer_address.parse()?;
+
+        // Add to peers set
+        {
             let mut peers = self.peers.write();
 
             if peers.contains(&canonical) {
@@ -547,35 +248,6 @@
             return Ok(());
         }
 
-        self.update_peer_count();
-        info!("Added peer: {}", canonical);
-
-        let client = self.client.clone();
-        let config = self.config.clone();
-        let peer_id = self.local_peer_id.clone();
-        let addresses = vec![self.get_announce_address()];
-        let peer_for_message = canonical.clone();
-
-        tokio::spawn(async move {
-            let message = NetworkMessage::PeerInfo { peer_id, addresses };
-
-            if let Err(e) =
-                Self::send_message_to_peer(&client, &peer_for_message, &message, &config).await
-            {
-                warn!("Failed to send peer info to {}: {}", peer_for_message, e);
-            }
-        });
-
-=======
-        // Validate URL
-        let _url: Url = peer_address.parse()?;
-
-        // Add to peers set
-        {
-            let mut peers = self.peers.write();
-            peers.insert(peer_address.clone());
-        }
-
         // Update peer count
         {
             let mut count = self.peer_count.write();
@@ -583,13 +255,11 @@
         }
 
         info!("Added peer: {}", peer_address);
->>>>>>> 9d0e6105
         Ok(())
     }
 
     /// Remove a peer from the network
     pub fn remove_peer(&self, peer_address: &str) {
-<<<<<<< HEAD
         match Self::canonicalize_address(peer_address) {
             Ok(canonical) => {
                 {
@@ -609,11 +279,6 @@
                 );
             }
         }
-=======
-        {
-            let mut peers = self.peers.write();
-            peers.remove(peer_address);
-        }
 
         {
             let mut count = self.peer_count.write();
@@ -621,7 +286,6 @@
         }
 
         info!("Removed peer: {}", peer_address);
->>>>>>> 9d0e6105
     }
 
     /// Get message sender for sending messages
@@ -644,14 +308,6 @@
         self.listen_address.clone()
     }
 
-<<<<<<< HEAD
-    /// Get the announce address used for peers
-    pub fn get_announce_address(&self) -> String {
-        self.announce_address.read().clone()
-    }
-
-=======
->>>>>>> 9d0e6105
     /// Get list of peers
     pub fn get_peers(&self) -> Vec<String> {
         self.peers.read().iter().cloned().collect()
@@ -687,10 +343,6 @@
         message: NetworkMessage,
     ) {
         let peer_list = peers.read().clone();
-<<<<<<< HEAD
-        let local_address = announce_address.read().clone();
-=======
->>>>>>> 9d0e6105
 
         for peer_address in peer_list {
             if peer_address == local_address {
@@ -771,34 +423,20 @@
         peer_count: &Arc<parking_lot::RwLock<usize>>,
     ) {
         let peer_list = peers.read().clone();
-<<<<<<< HEAD
-        let local_address = announce_address.read().clone();
-=======
->>>>>>> 9d0e6105
 
         for peer_address in peer_list {
             let client = client.clone();
             let peers = peers.clone();
-<<<<<<< HEAD
-            let local_address = local_address.clone();
-            let peer_count = peer_count.clone();
-=======
             let config = config.clone();
             let local_address = local_address.to_string();
->>>>>>> 9d0e6105
 
             tokio::spawn(async move {
                 if let Err(e) = Self::request_peers_from_peer(
                     &client,
                     &peer_address,
                     &peers,
-<<<<<<< HEAD
-                    &local_address,
-                    &peer_count,
-=======
                     &config,
                     &local_address,
->>>>>>> 9d0e6105
                 )
                 .await
                 {
@@ -822,48 +460,11 @@
         if response.status().is_success() {
             let peer_list: Vec<String> = response.json().await?;
 
-<<<<<<< HEAD
-            let mut newly_added = Vec::new();
-
-            {
-                let mut current_peers = peers.write();
-                for peer in peer_list {
-                    if peer == local_address {
-                        continue;
-                    }
-
-                    match Self::canonicalize_address(&peer) {
-                        Ok(canonical) => {
-                            if canonical == local_address {
-                                continue;
-                            }
-
-                            if !current_peers.contains(&canonical) {
-                                current_peers.insert(canonical.clone());
-                                newly_added.push(canonical);
-                            }
-                        }
-                        Err(e) => {
-                            debug!(
-                                "Skipping invalid peer address from discovery {}: {}",
-                                peer, e
-                            );
-                        }
-                    }
-                }
-            }
-
-            if !newly_added.is_empty() {
-                Self::update_peer_count_inner(peers, peer_count);
-
-                for peer in newly_added {
-=======
             // Add new peers (excluding ourselves)
             let mut current_peers = peers.write();
             for peer in peer_list {
                 if peer != local_address && !current_peers.contains(&peer) {
                     current_peers.insert(peer.clone());
->>>>>>> 9d0e6105
                     info!("Discovered new peer: {}", peer);
                 }
             }
