--- conflicted
+++ resolved
@@ -24,11 +24,8 @@
 igd = { workspace = true }
 local-ip-address = { workspace = true }
 libp2p = { workspace = true }
-<<<<<<< HEAD
+async-trait = { workspace = true }
 blake3 = { workspace = true }
-=======
-async-trait = { workspace = true }
->>>>>>> 818308c8
 
 [dev-dependencies]
 rand = { workspace = true, features = ["std", "std_rng"] }
