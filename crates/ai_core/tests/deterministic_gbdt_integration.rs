#![cfg(feature = "deterministic_math")]

//! Integration test demonstrating the deterministic GBDT usage example
//!
//! This test shows how to use the deterministic GBDT module in a real-world scenario
//! with IPPAN Time normalization and validator scoring.

use ippan_ai_core::deterministic_gbdt::{
    compute_scores, create_test_model, normalize_features, DeterministicGBDT,
};
use std::collections::HashMap;

/// Integration test demonstrating the usage example from the user's request
#[test]
fn test_deterministic_gbdt_usage_example() {
    // Create a test model (in production, this would be loaded from a shared file)
    let model = create_test_model();

    // Example telemetry from nodes (as shown in the user's request)
    let telemetry: HashMap<String, (i64, f64, f64, f64)> = HashMap::from([
        ("nodeA".into(), (100_000, 1.2, 99.9, 0.42)),
        ("nodeB".into(), (100_080, 0.9, 99.8, 0.38)),
        ("nodeC".into(), (100_030, 2.1, 98.9, 0.45)),
    ]);

    // IPPAN Time median in µs (as shown in the user's request)
    let ippan_time_median = 100_050;

    // Round HashTimer (from consensus layer)
    let round_hash_timer = "4b2e18f2fa7c...";

    // Normalize and score deterministically
    let features = normalize_features(&telemetry, ippan_time_median);
    let scores = compute_scores(&model, &features, round_hash_timer);

    // Verify results
    assert_eq!(scores.len(), 3);
    assert!(scores.contains_key("nodeA"));
    assert!(scores.contains_key("nodeB"));
    assert!(scores.contains_key("nodeC"));

<<<<<<< HEAD
    // All scores should be finite and within an expected bounded range
    let mut has_positive = false;
=======
    // All scores should be finite (can be negative since GBDT models can have negative leaf values)
>>>>>>> 5e71500e
    for (node_id, score) in &scores {
        let value = score.to_f64();
        assert!(
            value.is_finite(),
            "Score for {} is not finite: {}",
            node_id,
            value
        );
<<<<<<< HEAD
        assert!(
            value >= -0.5,
            "Score for {} is below expected floor: {}",
            node_id,
            value
        );
        if value > 0.0 {
            has_positive = true;
        }
=======
        // Note: Scores can be negative - this is normal for GBDT models
>>>>>>> 5e71500e
    }
    assert!(
        has_positive,
        "Expected at least one positive validator score"
    );

    // Verify determinism - run the same computation again
    let features2 = normalize_features(&telemetry, ippan_time_median);
    let scores2 = compute_scores(&model, &features2, round_hash_timer);

    // Results should be identical
    assert_eq!(scores, scores2);

    println!("Validator scores: {:?}", scores);
}

/// Test with the actual model file from the models directory
#[test]
fn test_with_actual_model_file() {
    // Try to load the example model file
    let model_path = "../../../models/deterministic_gbdt_model.json";

    match DeterministicGBDT::from_json_file(model_path) {
        Ok(model) => {
            // Test with sample telemetry
            let mut telemetry = HashMap::new();
            telemetry.insert("test_node".to_string(), (100_000, 1.0, 99.0, 0.5));

            let ippan_time_median = 100_000;
            let round_hash = "test_round";

            let features = normalize_features(&telemetry, ippan_time_median);
            let scores = compute_scores(&model, &features, round_hash);

            assert_eq!(scores.len(), 1);
            assert!(scores.contains_key("test_node"));

            println!("Loaded model prediction: {:?}", scores);
        }
        Err(e) => {
            // If the model file doesn't exist, skip this test
            println!("Skipping test with model file: {}", e);
        }
    }
}

/// Test cross-node determinism simulation
#[test]
fn test_cross_node_determinism_simulation() {
    let model = create_test_model();

    // Simulate the same telemetry being processed by different nodes
    let telemetry: HashMap<String, (i64, f64, f64, f64)> = HashMap::from([
        ("node1".into(), (100_000, 1.0, 99.0, 0.5)),
        ("node2".into(), (100_050, 1.5, 98.5, 0.6)),
        ("node3".into(), (99_950, 0.8, 99.5, 0.4)),
    ]);

    let ippan_time_median = 100_000;
    let round_hash = "consensus_round_12345";

    // Simulate Node A processing
    let features_a = normalize_features(&telemetry, ippan_time_median);
    let scores_a = compute_scores(&model, &features_a, round_hash);

    // Simulate Node B processing (should be identical)
    let features_b = normalize_features(&telemetry, ippan_time_median);
    let scores_b = compute_scores(&model, &features_b, round_hash);

    // Simulate Node C processing (should be identical)
    let features_c = normalize_features(&telemetry, ippan_time_median);
    let scores_c = compute_scores(&model, &features_c, round_hash);

    // All results should be identical
    assert_eq!(scores_a, scores_b);
    assert_eq!(scores_b, scores_c);

    println!("Cross-node determinism verified - all nodes produced identical results");
    println!("Node A scores: {:?}", scores_a);
}

/// Test with realistic validator scenarios
#[test]
fn test_realistic_validator_scenarios() {
    let model = create_test_model();

    // Create realistic validator scenarios
    let mut telemetry = HashMap::new();

    // High-performance validator
    telemetry.insert("validator_alpha".to_string(), (100_000, 0.5, 99.9, 0.8));

    // Average validator
    telemetry.insert("validator_beta".to_string(), (100_020, 1.2, 98.5, 0.6));

    // Poor validator
    telemetry.insert("validator_gamma".to_string(), (100_100, 3.0, 85.0, 0.3));

    // New validator (recently joined)
    telemetry.insert("validator_delta".to_string(), (99_980, 2.5, 95.0, 0.4));

    let ippan_time_median = 100_000;
    let round_hash = "realistic_round_test";

    let features = normalize_features(&telemetry, ippan_time_median);
    let scores = compute_scores(&model, &features, round_hash);

    // Verify all validators have scores
    assert_eq!(scores.len(), 4);

    // All scores should be finite
    for (validator, score) in &scores {
        let value = score.to_f64();
        assert!(
            value.is_finite(),
            "Score for {} is not finite: {}",
            validator,
            value
        );
        println!("{}: {}", validator, score);
    }

    // Verify determinism
    let features2 = normalize_features(&telemetry, ippan_time_median);
    let scores2 = compute_scores(&model, &features2, round_hash);
    assert_eq!(scores, scores2);
}

/// Test model hash certificate generation
#[test]
fn test_model_hash_certificate_generation() {
    let model = create_test_model();

    // Test with different round hashes
    let round_hash_1 = "round_12345";
    let round_hash_2 = "round_67890";

    let hash_1 = model.model_hash(round_hash_1).unwrap();
    let hash_2 = model.model_hash(round_hash_2).unwrap();

    // Different round hashes should produce different model hashes
    assert_ne!(hash_1, hash_2);

    // Same round hash should produce same model hash
    let hash_1_again = model.model_hash(round_hash_1).unwrap();
    assert_eq!(hash_1, hash_1_again);

    // Hashes should be valid hex strings
    assert!(!hash_1.is_empty());
    assert!(!hash_2.is_empty());

    println!("Model hash for round {}: {}", round_hash_1, hash_1);
    println!("Model hash for round {}: {}", round_hash_2, hash_2);
}<|MERGE_RESOLUTION|>--- conflicted
+++ resolved
@@ -39,12 +39,9 @@
     assert!(scores.contains_key("nodeB"));
     assert!(scores.contains_key("nodeC"));
 
-<<<<<<< HEAD
-    // All scores should be finite and within an expected bounded range
+    // All scores must be finite and within a reasonable range
+    // (values can be negative depending on leaf weights, but no NaN/Inf allowed)
     let mut has_positive = false;
-=======
-    // All scores should be finite (can be negative since GBDT models can have negative leaf values)
->>>>>>> 5e71500e
     for (node_id, score) in &scores {
         let value = score.to_f64();
         assert!(
@@ -53,20 +50,12 @@
             node_id,
             value
         );
-<<<<<<< HEAD
-        assert!(
-            value >= -0.5,
-            "Score for {} is below expected floor: {}",
-            node_id,
-            value
-        );
         if value > 0.0 {
             has_positive = true;
         }
-=======
-        // Note: Scores can be negative - this is normal for GBDT models
->>>>>>> 5e71500e
     }
+
+    // Expect at least one positive validator score (for diversity in scoring)
     assert!(
         has_positive,
         "Expected at least one positive validator score"
@@ -76,10 +65,10 @@
     let features2 = normalize_features(&telemetry, ippan_time_median);
     let scores2 = compute_scores(&model, &features2, round_hash_timer);
 
-    // Results should be identical
+    // Results must be identical bit-for-bit
     assert_eq!(scores, scores2);
 
-    println!("Validator scores: {:?}", scores);
+    println!("✅ Validator scores: {:?}", scores);
 }
 
 /// Test with the actual model file from the models directory
@@ -143,8 +132,7 @@
     assert_eq!(scores_a, scores_b);
     assert_eq!(scores_b, scores_c);
 
-    println!("Cross-node determinism verified - all nodes produced identical results");
-    println!("Node A scores: {:?}", scores_a);
+    println!("✅ Cross-node determinism verified - all nodes produced identical results");
 }
 
 /// Test with realistic validator scenarios
