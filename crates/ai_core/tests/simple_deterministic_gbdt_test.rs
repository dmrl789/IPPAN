//! Simple test for deterministic GBDT module
//! This test focuses only on the deterministic GBDT functionality

use ippan_ai_core::deterministic_gbdt::{compute_scores, create_test_model, normalize_features};
use ippan_ai_core::Fixed;
use std::collections::HashMap;

fn fp(value: f64) -> Fixed {
    Fixed::from_f64(value)
}

#[test]
#[cfg(feature = "deterministic_math")]
fn test_deterministic_gbdt_basic_functionality() {
    // Test model creation
    let model = create_test_model();
    assert_eq!(model.trees.len(), 1);
    assert_eq!(model.learning_rate, fp(0.1));

    // Test prediction
    let features = vec![
        Fixed::from_int(1),
        Fixed::from_int(2),
        Fixed::from_int(3),
        Fixed::from_int(4),
    ];
    let prediction = model.predict(&features);

    // Test determinism
    let prediction2 = model.predict(&features);
    assert_eq!(prediction, prediction2);
}

#[test]
#[cfg(feature = "deterministic_math")]
fn test_ippan_time_normalization() {
<<<<<<< HEAD
    let mut telemetry = HashMap::new();
    telemetry.insert("node1".to_string(), (100_000, fp(1.2), fp(99.9), fp(0.42)));
    telemetry.insert("node2".to_string(), (100_080, fp(0.9), fp(99.8), fp(0.38)));
=======
    let mut telemetry: HashMap<String, (i64, Fixed, Fixed, Fixed)> = HashMap::new();
    telemetry.insert(
        "node1".to_string(),
        (100_000_i64, fp(1.2), fp(99.9), fp(0.42)),
    );
    telemetry.insert(
        "node2".to_string(),
        (100_080_i64, fp(0.9), fp(99.8), fp(0.38)),
    );
>>>>>>> 37420b98

    let ippan_time_median = 100_050;
    let features = normalize_features(&telemetry, ippan_time_median);

    assert_eq!(features.len(), 2);

    let by_id: HashMap<_, _> = features
        .into_iter()
        .map(|f| (f.node_id.clone(), f))
        .collect();

    assert_eq!(by_id["node1"].delta_time_us, -50); // 100_000 - 100_050
    assert_eq!(by_id["node2"].delta_time_us, 30); // 100_080 - 100_050
}

#[test]
#[cfg(feature = "deterministic_math")]
fn test_validator_scoring() {
    let model = create_test_model();
<<<<<<< HEAD
    let mut telemetry = HashMap::new();
    telemetry.insert(
        "test_node".to_string(),
        (100_000, fp(1.0), fp(99.0), fp(0.5)),
=======
    let mut telemetry: HashMap<String, (i64, Fixed, Fixed, Fixed)> = HashMap::new();
    telemetry.insert(
        "test_node".to_string(),
        (100_000_i64, fp(1.0), fp(99.0), fp(0.5)),
>>>>>>> 37420b98
    );

    let ippan_time_median = 100_000;
    let round_hash = "test_round";

    let features = normalize_features(&telemetry, ippan_time_median);
    let scores = compute_scores(&model, &features, round_hash);

    assert_eq!(scores.len(), 1);
    assert!(scores.contains_key("test_node"));
    let score_value = scores["test_node"].to_f64();
    assert!(score_value.is_finite());
}

#[test]
#[cfg(feature = "deterministic_math")]
fn test_model_hash_consistency() {
    let model = create_test_model();
    let round_hash = "consistent_round";

    let hash1 = model.model_hash(round_hash).unwrap();
    let hash2 = model.model_hash(round_hash).unwrap();

    assert_eq!(hash1, hash2);
    assert!(!hash1.is_empty());
}

#[test]
#[cfg(feature = "deterministic_math")]
fn test_cross_platform_determinism() {
    let model = create_test_model();
    let features = vec![fp(1.5), fp(2.5), fp(3.5), fp(4.5)];

    // Simulate multiple nodes computing the same prediction
    let node1_result = model.predict(&features);
    let node2_result = model.predict(&features);
    let node3_result = model.predict(&features);

    assert_eq!(node1_result, node2_result);
    assert_eq!(node2_result, node3_result);
}<|MERGE_RESOLUTION|>--- conflicted
+++ resolved
@@ -34,11 +34,6 @@
 #[test]
 #[cfg(feature = "deterministic_math")]
 fn test_ippan_time_normalization() {
-<<<<<<< HEAD
-    let mut telemetry = HashMap::new();
-    telemetry.insert("node1".to_string(), (100_000, fp(1.2), fp(99.9), fp(0.42)));
-    telemetry.insert("node2".to_string(), (100_080, fp(0.9), fp(99.8), fp(0.38)));
-=======
     let mut telemetry: HashMap<String, (i64, Fixed, Fixed, Fixed)> = HashMap::new();
     telemetry.insert(
         "node1".to_string(),
@@ -48,7 +43,6 @@
         "node2".to_string(),
         (100_080_i64, fp(0.9), fp(99.8), fp(0.38)),
     );
->>>>>>> 37420b98
 
     let ippan_time_median = 100_050;
     let features = normalize_features(&telemetry, ippan_time_median);
@@ -68,17 +62,10 @@
 #[cfg(feature = "deterministic_math")]
 fn test_validator_scoring() {
     let model = create_test_model();
-<<<<<<< HEAD
-    let mut telemetry = HashMap::new();
-    telemetry.insert(
-        "test_node".to_string(),
-        (100_000, fp(1.0), fp(99.0), fp(0.5)),
-=======
     let mut telemetry: HashMap<String, (i64, Fixed, Fixed, Fixed)> = HashMap::new();
     telemetry.insert(
         "test_node".to_string(),
         (100_000_i64, fp(1.0), fp(99.0), fp(0.5)),
->>>>>>> 37420b98
     );
 
     let ippan_time_median = 100_000;
