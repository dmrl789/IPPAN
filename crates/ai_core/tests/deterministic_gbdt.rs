#![cfg(feature = "deterministic_math")]

//! Tests for deterministic GBDT + IPPAN Time integration
//!
//! Ensures identical inference results across nodes using
//! the same IPPAN Time median and HashTimer anchor.

use ippan_ai_core::deterministic_gbdt::{
    compute_scores, normalize_features, DecisionNode, DeterministicGBDT, GBDTTree,
};
use ippan_ai_core::Fixed;
use std::collections::HashMap;

fn fp(value: f64) -> Fixed {
    Fixed::from_f64(value)
}

type TelemetryMap = HashMap<String, (i64, Fixed, Fixed, Fixed)>;

fn telemetry_entry(time_us: i64, latency_ms: f64, uptime_pct: f64, entropy: f64) -> (i64, Fixed, Fixed, Fixed) {
    (
        time_us,
        fp(latency_ms),
        fp(uptime_pct),
        fp(entropy),
    )
}

/// Build a simple deterministic GBDT model
fn build_simple_model() -> DeterministicGBDT {
    let tree1 = GBDTTree {
        nodes: vec![
            DecisionNode {
                feature: 0,
                threshold: Fixed::ZERO,
                left: Some(1),
                right: Some(2),
                value: None,
            },
            DecisionNode {
                feature: 0,
                threshold: Fixed::ZERO,
                left: None,
                right: None,
                value: Some(fp(1.5)),
            },
            DecisionNode {
                feature: 0,
                threshold: Fixed::ZERO,
                left: None,
                right: None,
                value: Some(fp(-0.5)),
            },
        ],
    };

    let tree2 = GBDTTree {
        nodes: vec![
            DecisionNode {
                feature: 1,
                threshold: Fixed::from_int(1),
                left: Some(1),
                right: Some(2),
                value: None,
            },
            DecisionNode {
                feature: 1,
                threshold: Fixed::ZERO,
                left: None,
                right: None,
                value: Some(fp(0.25)),
            },
            DecisionNode {
                feature: 1,
                threshold: Fixed::ZERO,
                left: None,
                right: None,
                value: Some(fp(0.75)),
            },
        ],
    };

    DeterministicGBDT {
        trees: vec![tree1, tree2],
        learning_rate: fp(0.1),
    }
}

#[test]
fn deterministic_prediction_same_features() {
    let model = build_simple_model();
    let features = vec![Fixed::ZERO, fp(0.5), fp(99.9), fp(0.42)];

    let y1 = model.predict(&features);
    let y2 = model.predict(&features);

    assert_eq!(y1, y2);
}

#[test]
fn normalize_features_clock_offset_cancels_when_median_also_offset() {
    // Simulate two observers with +5000µs clock offset, both using IPPAN median also +5000µs
<<<<<<< HEAD
    let telemetry_a: HashMap<String, (i64, Fixed, Fixed, Fixed)> = HashMap::from([
        ("nodeA".into(), (100_000, fp(1.2), fp(99.9), fp(0.42))),
        ("nodeB".into(), (100_080, fp(0.9), fp(99.8), fp(0.38))),
        ("nodeC".into(), (100_030, fp(2.1), fp(98.9), fp(0.45))),
    ]);
    let median_a = 100_050_i64;

    let telemetry_b: HashMap<String, (i64, Fixed, Fixed, Fixed)> = HashMap::from([
        ("nodeA".into(), (105_000, fp(1.2), fp(99.9), fp(0.42))),
        ("nodeB".into(), (105_080, fp(0.9), fp(99.8), fp(0.38))),
        ("nodeC".into(), (105_030, fp(2.1), fp(98.9), fp(0.45))),
=======
    let telemetry_a: TelemetryMap = HashMap::from([
        ("nodeA".into(), telemetry_entry(100_000_i64, 1.2, 99.9, 0.42)),
        ("nodeB".into(), telemetry_entry(100_080_i64, 0.9, 99.8, 0.38)),
        ("nodeC".into(), telemetry_entry(100_030_i64, 2.1, 98.9, 0.45)),
    ]);
    let median_a = 100_050_i64;

    let telemetry_b: TelemetryMap = HashMap::from([
        ("nodeA".into(), telemetry_entry(105_000_i64, 1.2, 99.9, 0.42)),
        ("nodeB".into(), telemetry_entry(105_080_i64, 0.9, 99.8, 0.38)),
        ("nodeC".into(), telemetry_entry(105_030_i64, 2.1, 98.9, 0.45)),
>>>>>>> 37420b98
    ]);
    let median_b = 105_050_i64;

    let feats_a = normalize_features(&telemetry_a, median_a);
    let feats_b = normalize_features(&telemetry_b, median_b);

    assert_eq!(feats_a.len(), feats_b.len());

    // Map features by node_id for comparison
    let map_a: HashMap<String, (i64, Fixed, Fixed, Fixed)> = feats_a
        .into_iter()
        .map(|f| {
            (
                f.node_id.clone(),
                (f.delta_time_us, f.latency_ms, f.uptime_pct, f.peer_entropy),
            )
        })
        .collect();

    let map_b: HashMap<String, (i64, Fixed, Fixed, Fixed)> = feats_b
        .into_iter()
        .map(|f| {
            (
                f.node_id.clone(),
                (f.delta_time_us, f.latency_ms, f.uptime_pct, f.peer_entropy),
            )
        })
        .collect();

    assert_eq!(map_a, map_b);
}

#[test]
fn compute_scores_and_certificate_consistency() {
    let model_a = build_simple_model();
    let model_b = build_simple_model();

<<<<<<< HEAD
    let telemetry: HashMap<String, (i64, Fixed, Fixed, Fixed)> = HashMap::from([
        ("nodeA".into(), (100_000, fp(1.2), fp(99.9), fp(0.42))),
        ("nodeB".into(), (100_080, fp(0.9), fp(99.8), fp(0.38))),
        ("nodeC".into(), (100_030, fp(2.1), fp(98.9), fp(0.45))),
=======
    let telemetry: TelemetryMap = HashMap::from([
        ("nodeA".into(), telemetry_entry(100_000_i64, 1.2, 99.9, 0.42)),
        ("nodeB".into(), telemetry_entry(100_080_i64, 0.9, 99.8, 0.38)),
        ("nodeC".into(), telemetry_entry(100_030_i64, 2.1, 98.9, 0.45)),
>>>>>>> 37420b98
    ]);
    let median = 100_050_i64;

    let feats = normalize_features(&telemetry, median);
    let round_hash_timer = "4b2e18f2fa7c_round_example";

    let scores_a = compute_scores(&model_a, &feats, round_hash_timer);
    let scores_b = compute_scores(&model_b, &feats, round_hash_timer);

    assert_eq!(scores_a, scores_b);

    let cert_a = model_a.model_hash(round_hash_timer).unwrap();
    let cert_b = model_b.model_hash(round_hash_timer).unwrap();

    assert_eq!(cert_a, cert_b);
    assert!(!cert_a.is_empty());
}

#[test]
fn cross_node_consensus_scores_identical() {
    // All nodes compute identical scores given same telemetry + HashTimer
    let model = build_simple_model();
<<<<<<< HEAD
    let telemetry: HashMap<String, (i64, Fixed, Fixed, Fixed)> = HashMap::from([
        ("val1".into(), (10_000_050, fp(1.2), fp(99.9), fp(0.95))),
        ("val2".into(), (10_000_100, fp(2.5), fp(98.5), fp(0.85))),
=======
    let telemetry: TelemetryMap = HashMap::from([
        ("val1".into(), telemetry_entry(10_000_050_i64, 1.2, 99.9, 0.95)),
        ("val2".into(), telemetry_entry(10_000_100_i64, 2.5, 98.5, 0.85)),
>>>>>>> 37420b98
    ]);
    let median = 10_000_000_i64;
    let round_ht = "round_42_hashtimer_abc123";

    let f1 = normalize_features(&telemetry, median);
    let s1 = compute_scores(&model, &f1, round_ht);

    let f2 = normalize_features(&telemetry, median);
    let s2 = compute_scores(&model, &f2, round_ht);

    let f3 = normalize_features(&telemetry, median);
    let s3 = compute_scores(&model, &f3, round_ht);

    assert_eq!(s1, s2);
    assert_eq!(s2, s3);
}

#[test]
fn model_hash_is_reproducible() {
    let model = build_simple_model();
    let round_ht = "hash_42_test";
    let h1 = model.model_hash(round_ht).unwrap();
    let h2 = model.model_hash(round_ht).unwrap();
    assert_eq!(h1, h2);
}

#[test]
fn fixed_point_prediction_stable() {
    let model = build_simple_model();
    let features = vec![
        Fixed::from_int(1),
        Fixed::from_int(2),
        Fixed::from_int(3),
        Fixed::from_int(4),
    ];
    let y1 = model.predict(&features);
    let y2 = model.predict(&features);
    assert_eq!(y1, y2);
}

#[test]
fn normalize_features_produces_expected_dimensions() {
<<<<<<< HEAD
    let median = 5_000_000;
    let telemetry: HashMap<String, (i64, Fixed, Fixed, Fixed)> = HashMap::from([
        ("validator1".into(), (5_000_100, fp(1.0), fp(99.5), fp(0.9))),
        ("validator2".into(), (4_999_900, fp(2.5), fp(98.0), fp(0.7))),
=======
    let median = 5_000_000_i64;
    let telemetry: TelemetryMap = HashMap::from([
        (
            "validator1".into(),
            telemetry_entry(5_000_100_i64, 1.0, 99.5, 0.9),
        ),
        (
            "validator2".into(),
            telemetry_entry(4_999_900_i64, 2.5, 98.0, 0.7),
        ),
>>>>>>> 37420b98
    ]);

    let feats = normalize_features(&telemetry, median);
    assert_eq!(feats.len(), 2);
    for f in feats {
        assert!(f.node_id.starts_with("validator"));
    }
}<|MERGE_RESOLUTION|>--- conflicted
+++ resolved
@@ -100,19 +100,6 @@
 #[test]
 fn normalize_features_clock_offset_cancels_when_median_also_offset() {
     // Simulate two observers with +5000µs clock offset, both using IPPAN median also +5000µs
-<<<<<<< HEAD
-    let telemetry_a: HashMap<String, (i64, Fixed, Fixed, Fixed)> = HashMap::from([
-        ("nodeA".into(), (100_000, fp(1.2), fp(99.9), fp(0.42))),
-        ("nodeB".into(), (100_080, fp(0.9), fp(99.8), fp(0.38))),
-        ("nodeC".into(), (100_030, fp(2.1), fp(98.9), fp(0.45))),
-    ]);
-    let median_a = 100_050_i64;
-
-    let telemetry_b: HashMap<String, (i64, Fixed, Fixed, Fixed)> = HashMap::from([
-        ("nodeA".into(), (105_000, fp(1.2), fp(99.9), fp(0.42))),
-        ("nodeB".into(), (105_080, fp(0.9), fp(99.8), fp(0.38))),
-        ("nodeC".into(), (105_030, fp(2.1), fp(98.9), fp(0.45))),
-=======
     let telemetry_a: TelemetryMap = HashMap::from([
         ("nodeA".into(), telemetry_entry(100_000_i64, 1.2, 99.9, 0.42)),
         ("nodeB".into(), telemetry_entry(100_080_i64, 0.9, 99.8, 0.38)),
@@ -124,7 +111,6 @@
         ("nodeA".into(), telemetry_entry(105_000_i64, 1.2, 99.9, 0.42)),
         ("nodeB".into(), telemetry_entry(105_080_i64, 0.9, 99.8, 0.38)),
         ("nodeC".into(), telemetry_entry(105_030_i64, 2.1, 98.9, 0.45)),
->>>>>>> 37420b98
     ]);
     let median_b = 105_050_i64;
 
@@ -162,17 +148,10 @@
     let model_a = build_simple_model();
     let model_b = build_simple_model();
 
-<<<<<<< HEAD
-    let telemetry: HashMap<String, (i64, Fixed, Fixed, Fixed)> = HashMap::from([
-        ("nodeA".into(), (100_000, fp(1.2), fp(99.9), fp(0.42))),
-        ("nodeB".into(), (100_080, fp(0.9), fp(99.8), fp(0.38))),
-        ("nodeC".into(), (100_030, fp(2.1), fp(98.9), fp(0.45))),
-=======
     let telemetry: TelemetryMap = HashMap::from([
         ("nodeA".into(), telemetry_entry(100_000_i64, 1.2, 99.9, 0.42)),
         ("nodeB".into(), telemetry_entry(100_080_i64, 0.9, 99.8, 0.38)),
         ("nodeC".into(), telemetry_entry(100_030_i64, 2.1, 98.9, 0.45)),
->>>>>>> 37420b98
     ]);
     let median = 100_050_i64;
 
@@ -195,15 +174,9 @@
 fn cross_node_consensus_scores_identical() {
     // All nodes compute identical scores given same telemetry + HashTimer
     let model = build_simple_model();
-<<<<<<< HEAD
-    let telemetry: HashMap<String, (i64, Fixed, Fixed, Fixed)> = HashMap::from([
-        ("val1".into(), (10_000_050, fp(1.2), fp(99.9), fp(0.95))),
-        ("val2".into(), (10_000_100, fp(2.5), fp(98.5), fp(0.85))),
-=======
     let telemetry: TelemetryMap = HashMap::from([
         ("val1".into(), telemetry_entry(10_000_050_i64, 1.2, 99.9, 0.95)),
         ("val2".into(), telemetry_entry(10_000_100_i64, 2.5, 98.5, 0.85)),
->>>>>>> 37420b98
     ]);
     let median = 10_000_000_i64;
     let round_ht = "round_42_hashtimer_abc123";
@@ -246,12 +219,6 @@
 
 #[test]
 fn normalize_features_produces_expected_dimensions() {
-<<<<<<< HEAD
-    let median = 5_000_000;
-    let telemetry: HashMap<String, (i64, Fixed, Fixed, Fixed)> = HashMap::from([
-        ("validator1".into(), (5_000_100, fp(1.0), fp(99.5), fp(0.9))),
-        ("validator2".into(), (4_999_900, fp(2.5), fp(98.0), fp(0.7))),
-=======
     let median = 5_000_000_i64;
     let telemetry: TelemetryMap = HashMap::from([
         (
@@ -262,7 +229,6 @@
             "validator2".into(),
             telemetry_entry(4_999_900_i64, 2.5, 98.0, 0.7),
         ),
->>>>>>> 37420b98
     ]);
 
     let feats = normalize_features(&telemetry, median);
