#![cfg(feature = "deterministic_math")]

use ippan_ai_core::deterministic_gbdt;
use ippan_ai_core::Fixed;
use std::collections::HashMap;

fn fp(value: f64) -> Fixed {
    Fixed::from_f64(value)
}

type TelemetryMap = HashMap<String, (i64, Fixed, Fixed, Fixed)>;

fn telemetry_entry(time_us: i64, latency_ms: f64, uptime_pct: f64, entropy: f64) -> (i64, Fixed, Fixed, Fixed) {
    (
        time_us,
        fp(latency_ms),
        fp(uptime_pct),
        fp(entropy),
    )
}

#[test]
fn test_deterministic_gbdt_basic_functionality() {
    let model = deterministic_gbdt::create_test_model();
    assert_eq!(model.trees.len(), 1);
    assert_eq!(model.learning_rate, fp(0.1));

    let features = vec![
        Fixed::from_int(1),
        Fixed::from_int(2),
        Fixed::from_int(3),
        Fixed::from_int(4),
    ];
    let prediction = model.predict(&features);
    let repeat = model.predict(&features);
    assert_eq!(prediction, repeat);
}

#[test]
fn test_ippan_time_normalization() {
<<<<<<< HEAD
    let mut telemetry = HashMap::new();
    telemetry.insert("node1".to_string(), (100_000, fp(1.2), fp(99.9), fp(0.42)));
    telemetry.insert("node2".to_string(), (100_080, fp(0.9), fp(99.8), fp(0.38)));
=======
    let mut telemetry: TelemetryMap = HashMap::new();
    telemetry.insert(
        "node1".to_string(),
        telemetry_entry(100_000_i64, 1.2, 99.9, 0.42),
    );
    telemetry.insert(
        "node2".to_string(),
        telemetry_entry(100_080_i64, 0.9, 99.8, 0.38),
    );
>>>>>>> 37420b98

    let ippan_time_median = 100_050_i64;
    let features = deterministic_gbdt::normalize_features(&telemetry, ippan_time_median);

    assert_eq!(features.len(), 2);
    for feature in &features {
        match feature.node_id.as_str() {
            "node1" => assert_eq!(feature.delta_time_us, -50),
            "node2" => assert_eq!(feature.delta_time_us, 30),
            _ => {}
        }
    }
}

#[test]
fn test_validator_scoring() {
    let model = deterministic_gbdt::create_test_model();
<<<<<<< HEAD
    let mut telemetry = HashMap::new();
    telemetry.insert(
        "test_node".to_string(),
        (100_000, fp(1.0), fp(99.0), fp(0.5)),
=======
    let mut telemetry: TelemetryMap = HashMap::new();
    telemetry.insert(
        "test_node".to_string(),
        telemetry_entry(100_000_i64, 1.0, 99.0, 0.5),
>>>>>>> 37420b98
    );

    let ippan_time_median = 100_000_i64;
    let round_hash = "test_round";

    let features = deterministic_gbdt::normalize_features(&telemetry, ippan_time_median);
    let scores = deterministic_gbdt::compute_scores(&model, &features, round_hash);

    assert_eq!(scores.len(), 1);
    assert!(scores.contains_key("test_node"));
    assert!(scores["test_node"].to_f64().is_finite());
}

#[test]
fn test_model_hash_consistency() {
    let model = deterministic_gbdt::create_test_model();
    let round_hash = "consistent_round";

    let hash1 = model.model_hash(round_hash).unwrap();
    let hash2 = model.model_hash(round_hash).unwrap();

    assert_eq!(hash1, hash2);
    assert!(!hash1.is_empty());
}

#[test]
fn test_cross_platform_determinism() {
    let model = deterministic_gbdt::create_test_model();
    let features = vec![fp(1.5), fp(2.5), fp(3.5), fp(4.5)];

    let node1_result = model.predict(&features);
    let node2_result = model.predict(&features);
    let node3_result = model.predict(&features);

    assert_eq!(node1_result, node2_result);
    assert_eq!(node2_result, node3_result);
}

#[test]
fn test_usage_example() {
<<<<<<< HEAD
    let telemetry: HashMap<String, (i64, Fixed, Fixed, Fixed)> = HashMap::from([
        ("nodeA".into(), (100_000, fp(1.2), fp(99.9), fp(0.42))),
        ("nodeB".into(), (100_080, fp(0.9), fp(99.8), fp(0.38))),
        ("nodeC".into(), (100_030, fp(2.1), fp(98.9), fp(0.45))),
=======
    let telemetry: TelemetryMap = HashMap::from([
        ("nodeA".into(), telemetry_entry(100_000_i64, 1.2, 99.9, 0.42)),
        ("nodeB".into(), telemetry_entry(100_080_i64, 0.9, 99.8, 0.38)),
        ("nodeC".into(), telemetry_entry(100_030_i64, 2.1, 98.9, 0.45)),
>>>>>>> 37420b98
    ]);

    let ippan_time_median = 100_050_i64;
    let round_hash_timer = "4b2e18f2fa7c...";

    let model = deterministic_gbdt::create_test_model();
    let features = deterministic_gbdt::normalize_features(&telemetry, ippan_time_median);
    let scores = deterministic_gbdt::compute_scores(&model, &features, round_hash_timer);

    assert_eq!(scores.len(), 3);
    assert!(scores.contains_key("nodeA"));
    assert!(scores.contains_key("nodeB"));
    assert!(scores.contains_key("nodeC"));

    // All scores should be finite and within a bounded range
    let mut has_positive = false;
    for (node_id, score) in &scores {
        let value = score.to_f64();
        assert!(
            value.is_finite(),
            "Score for {} is not finite: {}",
            node_id,
            value
        );
        assert!(
            value >= -0.5,
            "Score for {} is below expected floor: {}",
            node_id,
            value
        );
        if value > 0.0 {
            has_positive = true;
        }
    }

    assert!(
        has_positive,
        "Expected at least one positive validator score"
    );

    println!("✅ Validator scores: {:?}", scores);
}<|MERGE_RESOLUTION|>--- conflicted
+++ resolved
@@ -38,11 +38,6 @@
 
 #[test]
 fn test_ippan_time_normalization() {
-<<<<<<< HEAD
-    let mut telemetry = HashMap::new();
-    telemetry.insert("node1".to_string(), (100_000, fp(1.2), fp(99.9), fp(0.42)));
-    telemetry.insert("node2".to_string(), (100_080, fp(0.9), fp(99.8), fp(0.38)));
-=======
     let mut telemetry: TelemetryMap = HashMap::new();
     telemetry.insert(
         "node1".to_string(),
@@ -52,7 +47,6 @@
         "node2".to_string(),
         telemetry_entry(100_080_i64, 0.9, 99.8, 0.38),
     );
->>>>>>> 37420b98
 
     let ippan_time_median = 100_050_i64;
     let features = deterministic_gbdt::normalize_features(&telemetry, ippan_time_median);
@@ -70,17 +64,10 @@
 #[test]
 fn test_validator_scoring() {
     let model = deterministic_gbdt::create_test_model();
-<<<<<<< HEAD
-    let mut telemetry = HashMap::new();
-    telemetry.insert(
-        "test_node".to_string(),
-        (100_000, fp(1.0), fp(99.0), fp(0.5)),
-=======
     let mut telemetry: TelemetryMap = HashMap::new();
     telemetry.insert(
         "test_node".to_string(),
         telemetry_entry(100_000_i64, 1.0, 99.0, 0.5),
->>>>>>> 37420b98
     );
 
     let ippan_time_median = 100_000_i64;
@@ -121,17 +108,10 @@
 
 #[test]
 fn test_usage_example() {
-<<<<<<< HEAD
-    let telemetry: HashMap<String, (i64, Fixed, Fixed, Fixed)> = HashMap::from([
-        ("nodeA".into(), (100_000, fp(1.2), fp(99.9), fp(0.42))),
-        ("nodeB".into(), (100_080, fp(0.9), fp(99.8), fp(0.38))),
-        ("nodeC".into(), (100_030, fp(2.1), fp(98.9), fp(0.45))),
-=======
     let telemetry: TelemetryMap = HashMap::from([
         ("nodeA".into(), telemetry_entry(100_000_i64, 1.2, 99.9, 0.42)),
         ("nodeB".into(), telemetry_entry(100_080_i64, 0.9, 99.8, 0.38)),
         ("nodeC".into(), telemetry_entry(100_030_i64, 2.1, 98.9, 0.45)),
->>>>>>> 37420b98
     ]);
 
     let ippan_time_median = 100_050_i64;
