--- conflicted
+++ resolved
@@ -118,12 +118,6 @@
 /// Test IPPAN Time normalization
 #[test]
 fn test_ippan_time_normalization() {
-<<<<<<< HEAD
-    let mut telemetry = HashMap::new();
-    telemetry.insert("node1".to_string(), (100_000, fp(1.2), fp(99.9), fp(0.42)));
-    telemetry.insert("node2".to_string(), (100_080, fp(0.9), fp(99.8), fp(0.38)));
-    telemetry.insert("node3".to_string(), (99_950, fp(2.1), fp(98.9), fp(0.45)));
-=======
     let mut telemetry: TelemetryMap = HashMap::new();
     telemetry.insert(
         "node1".to_string(),
@@ -137,7 +131,6 @@
         "node3".to_string(),
         telemetry_entry(99_950_i64, 2.1, 98.9, 0.45),
     );
->>>>>>> 37420b98
 
     let ippan_time_median = 100_050;
     let features = normalize_features(&telemetry, ippan_time_median);
@@ -161,17 +154,6 @@
 /// Normalization should depend on relative IPPAN time only
 #[test]
 fn test_normalize_features_clock_offset_invariance() {
-<<<<<<< HEAD
-    let telemetry_a = HashMap::from([
-        ("nodeA".into(), (100_000, fp(1.2), fp(99.9), fp(0.42))),
-        ("nodeB".into(), (100_080, fp(0.9), fp(99.8), fp(0.38))),
-        ("nodeC".into(), (100_030, fp(2.1), fp(98.9), fp(0.45))),
-    ]);
-    let telemetry_b = HashMap::from([
-        ("nodeA".into(), (105_000, fp(1.2), fp(99.9), fp(0.42))),
-        ("nodeB".into(), (105_080, fp(0.9), fp(99.8), fp(0.38))),
-        ("nodeC".into(), (105_030, fp(2.1), fp(98.9), fp(0.45))),
-=======
     let telemetry_a: TelemetryMap = HashMap::from([
         ("nodeA".into(), telemetry_entry(100_000_i64, 1.2, 99.9, 0.42)),
         ("nodeB".into(), telemetry_entry(100_080_i64, 0.9, 99.8, 0.38)),
@@ -181,7 +163,6 @@
         ("nodeA".into(), telemetry_entry(105_000_i64, 1.2, 99.9, 0.42)),
         ("nodeB".into(), telemetry_entry(105_080_i64, 0.9, 99.8, 0.38)),
         ("nodeC".into(), telemetry_entry(105_030_i64, 2.1, 98.9, 0.45)),
->>>>>>> 37420b98
     ]);
 
     let features_a = normalize_features(&telemetry_a, 100_050);
@@ -206,17 +187,6 @@
 #[test]
 fn test_validator_scoring_scenarios() {
     let model = create_test_model();
-<<<<<<< HEAD
-    let mut telemetry_good = HashMap::new();
-    telemetry_good.insert(
-        "good_node".to_string(),
-        (100_000, fp(0.5), fp(99.9), fp(0.8)),
-    );
-    let mut telemetry_poor = HashMap::new();
-    telemetry_poor.insert(
-        "poor_node".to_string(),
-        (100_000, fp(5.0), fp(85.0), fp(0.2)),
-=======
     let mut telemetry_good: TelemetryMap = HashMap::new();
     telemetry_good.insert(
         "good_node".to_string(),
@@ -226,7 +196,6 @@
     telemetry_poor.insert(
         "poor_node".to_string(),
         telemetry_entry(100_000_i64, 5.0, 85.0, 0.2),
->>>>>>> 37420b98
     );
 
     let ippan_time_median = 100_000;
