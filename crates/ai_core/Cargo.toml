[package]
name = "ippan-ai-core"
version.workspace = true
edition.workspace = true
license.workspace = true
authors.workspace = true
description = "Core AI utilities and deterministic evaluation helpers for IPPAN L1."

[lib]
path = "src/lib.rs"

[dependencies]
ippan-types = { path = "../types" }
anyhow = { workspace = true }
thiserror = { workspace = true }
serde = { workspace = true }
serde_json = { workspace = true }
serde_bytes = "0.11"
hex = { workspace = true }
blake3 = { workspace = true }
sha2 = { workspace = true }
sha3 = { workspace = true }
ed25519-dalek = { workspace = true }
base64 = { workspace = true }
tracing = { workspace = true }
<<<<<<< HEAD
reqwest = { version = "0.11", features = ["json", "rustls-tls"], default-features = false, optional = true }
tokio = { workspace = true }

[features]
default = ["remote_loading"]
# Enables AI reasoning embedded at L1 consensus level
ai_l1 = []
# Enable remote model loading
remote_loading = ["reqwest"]
=======
tokio = { workspace = true }
num_cpus = "1.0"
toml = "0.8"
tempfile = "3.0"
reqwest = { version = "0.11", default-features = false, features = ["rustls-tls"] }
>>>>>>> d3dd9b25

[dev-dependencies]
tokio = { workspace = true }<|MERGE_RESOLUTION|>--- conflicted
+++ resolved
@@ -8,6 +8,13 @@
 
 [lib]
 path = "src/lib.rs"
+
+[features]
+default = ["remote_loading"]
+# Enables AI reasoning embedded at L1 consensus level
+ai_l1 = []
+# Enable remote model loading
+remote_loading = ["reqwest"]
 
 [dependencies]
 ippan-types = { path = "../types" }
@@ -23,23 +30,11 @@
 ed25519-dalek = { workspace = true }
 base64 = { workspace = true }
 tracing = { workspace = true }
-<<<<<<< HEAD
-reqwest = { version = "0.11", features = ["json", "rustls-tls"], default-features = false, optional = true }
-tokio = { workspace = true }
-
-[features]
-default = ["remote_loading"]
-# Enables AI reasoning embedded at L1 consensus level
-ai_l1 = []
-# Enable remote model loading
-remote_loading = ["reqwest"]
-=======
 tokio = { workspace = true }
 num_cpus = "1.0"
 toml = "0.8"
 tempfile = "3.0"
-reqwest = { version = "0.11", default-features = false, features = ["rustls-tls"] }
->>>>>>> d3dd9b25
+reqwest = { version = "0.11", features = ["json", "rustls-tls"], default-features = false, optional = true }
 
 [dev-dependencies]
 tokio = { workspace = true }