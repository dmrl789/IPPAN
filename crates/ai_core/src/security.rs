--- conflicted
+++ resolved
@@ -1,25 +1,16 @@
 //! Security system for AI Core
-<<<<<<< HEAD
-
-use serde::{Deserialize, Serialize};
-use std::collections::HashMap;
-=======
 //!
 //! Provides sandboxing, rate limiting, audit logging, and execution validation
 //! for deterministic AI inference (used in IPPAN/FinDAG’s GBDT modules).
 
 use serde::{Deserialize, Serialize};
 use std::time::{SystemTime, UNIX_EPOCH};
->>>>>>> 9ceaec7a
 
 /// Security configuration
 #[derive(Debug, Clone, Serialize, Deserialize)]
 pub struct SecurityConfig {
     /// Enable security checks
     pub enabled: bool,
-<<<<<<< HEAD
-    /// Maximum execution time (microseconds)
-=======
     /// Enable input validation
     pub enable_input_validation: bool,
     /// Enable integrity checking
@@ -29,7 +20,6 @@
     /// Maximum requests per minute
     pub max_requests_per_minute: u32,
     /// Maximum execution time (seconds)
->>>>>>> 9ceaec7a
     pub max_execution_time: u64,
     /// Maximum memory usage (bytes)
     pub max_memory_usage: u64,
@@ -37,8 +27,6 @@
     pub allowed_sources: Vec<String>,
     /// Blocked model sources
     pub blocked_sources: Vec<String>,
-<<<<<<< HEAD
-=======
     /// Enable sandboxing
     pub enable_sandboxing: bool,
     /// Security policies
@@ -58,25 +46,18 @@
     pub require_model_signing: bool,
     /// Enable audit logging
     pub enable_audit_logging: bool,
->>>>>>> 9ceaec7a
 }
 
 impl Default for SecurityConfig {
     fn default() -> Self {
         Self {
             enabled: true,
-<<<<<<< HEAD
-            max_execution_time: 10_000_000, // 10 seconds
-            max_memory_usage: 1_000_000_000, // 1 GB
-            allowed_sources: vec!["local".to_string(), "trusted".to_string()],
-            blocked_sources: vec![],
-=======
             enable_input_validation: true,
             enable_integrity_checking: true,
             enable_rate_limiting: true,
             max_requests_per_minute: 1000,
             max_execution_time: 30,
-            max_memory_usage: 1024 * 1024 * 1024, // 1GB
+            max_memory_usage: 1024 * 1024 * 1024, // 1 GB
             allowed_sources: vec!["local".to_string()],
             blocked_sources: vec![],
             enable_sandboxing: true,
@@ -87,52 +68,11 @@
                 require_model_signing: true,
                 enable_audit_logging: true,
             },
->>>>>>> 9ceaec7a
-        }
-    }
-}
-
-/// Security system
-<<<<<<< HEAD
-#[derive(Debug, Clone)]
-pub struct SecuritySystem {
-    config: SecurityConfig,
-    violations: Vec<SecurityViolation>,
-}
-
-/// Security violation
-#[derive(Debug, Clone, Serialize, Deserialize)]
-pub struct SecurityViolation {
-    /// Violation type
-    pub violation_type: ViolationType,
-    /// Violation message
-    pub message: String,
-    /// Timestamp
-    pub timestamp: u64,
-    /// Severity
-    pub severity: ViolationSeverity,
-}
-
-/// Violation type
-#[derive(Debug, Clone, Serialize, Deserialize)]
-pub enum ViolationType {
-    /// Execution time exceeded
-    ExecutionTimeExceeded,
-    /// Memory usage exceeded
-    MemoryUsageExceeded,
-    /// Unauthorized source
-    UnauthorizedSource,
-    /// Invalid model
-    InvalidModel,
-    /// Other violation
-    Other(String),
-}
-
-/// Violation severity
-#[derive(Debug, Clone, Serialize, Deserialize)]
-pub enum ViolationSeverity {
-    /// Low severity
-=======
+        }
+    }
+}
+
+/// Security system for AI Core
 #[derive(Debug)]
 pub struct SecuritySystem {
     config: SecurityConfig,
@@ -153,13 +93,9 @@
 /// Security severity levels
 #[derive(Debug, Clone, Serialize, Deserialize)]
 pub enum SecuritySeverity {
->>>>>>> 9ceaec7a
     Low,
-    /// Medium severity
     Medium,
-    /// High severity
     High,
-    /// Critical severity
     Critical,
 }
 
@@ -168,13 +104,6 @@
     pub fn new(config: SecurityConfig) -> Self {
         Self {
             config,
-<<<<<<< HEAD
-            violations: Vec::new(),
-        }
-    }
-
-    /// Check if a source is allowed
-=======
             audit_log: Vec::new(),
         }
     }
@@ -204,44 +133,10 @@
     }
 
     /// Check if a model source is allowed
->>>>>>> 9ceaec7a
     pub fn is_source_allowed(&self, source: &str) -> bool {
         if self.config.blocked_sources.contains(&source.to_string()) {
             return false;
         }
-<<<<<<< HEAD
-        
-        if self.config.allowed_sources.is_empty() {
-            return true;
-        }
-        
-        self.config.allowed_sources.contains(&source.to_string())
-    }
-
-    /// Check execution time
-    pub fn check_execution_time(&self, execution_time: u64) -> bool {
-        execution_time <= self.config.max_execution_time
-    }
-
-    /// Check memory usage
-    pub fn check_memory_usage(&self, memory_usage: u64) -> bool {
-        memory_usage <= self.config.max_memory_usage
-    }
-
-    /// Record a security violation
-    pub fn record_violation(&mut self, violation: SecurityViolation) {
-        self.violations.push(violation);
-    }
-
-    /// Get all violations
-    pub fn get_violations(&self) -> &[SecurityViolation] {
-        &self.violations
-    }
-
-    /// Clear violations
-    pub fn clear_violations(&mut self) {
-        self.violations.clear();
-=======
 
         if self.config.allowed_sources.is_empty() {
             return true;
@@ -273,12 +168,12 @@
         Ok(())
     }
 
-    /// Get all audit log entries
+    /// Retrieve all audit log entries
     pub fn get_audit_log(&self) -> &Vec<AuditEntry> {
         &self.audit_log
     }
 
-    /// Get only critical or high-severity violations
+    /// Retrieve only high or critical severity violations
     pub fn get_violations(&self) -> Vec<&AuditEntry> {
         self.audit_log
             .iter()
@@ -287,7 +182,7 @@
     }
 }
 
-/// Security error
+/// Security error definitions
 #[derive(Debug, thiserror::Error)]
 pub enum SecurityError {
     #[error("Execution time exceeded: {actual}s > {max}s")]
@@ -367,6 +262,5 @@
         let v = sys.get_violations();
         assert_eq!(v.len(), 1);
         assert_eq!(v[0].event_type, "Critical breach");
->>>>>>> 9ceaec7a
     }
 }