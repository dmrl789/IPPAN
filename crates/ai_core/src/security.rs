--- conflicted
+++ resolved
@@ -189,17 +189,16 @@
 pub enum SecurityError {
     #[error("Execution time exceeded: {actual}s > {max}s")]
     ExecutionTimeExceeded { actual: u64, max: u64 },
+
     #[error("Memory usage exceeded: {actual} bytes > {max} bytes")]
     MemoryUsageExceeded { actual: u64, max: u64 },
-<<<<<<< HEAD
-    #[error("Source not allowed: {source_name}")]
-    SourceNotAllowed { source_name: String },
-=======
+
     #[error("Source not allowed: {model_source}")]
     SourceNotAllowed { model_source: String },
->>>>>>> 62b83799
+
     #[error("Model not signed")]
     ModelNotSigned,
+
     #[error("Security policy violation: {policy}")]
     PolicyViolation { policy: String },
 }