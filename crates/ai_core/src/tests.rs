--- conflicted
+++ resolved
@@ -3,26 +3,18 @@
 //! Provides extensive testing capabilities including:
 //! - Unit and integration tests
 //! - Performance benchmarks
-<<<<<<< HEAD
-//! - Stress testing
-//! - Security testing
-//! - End-to-end testing
-
-use crate::gbdt::{GBDTModel, GBDTError, GBDTResult, SecurityConstraints, FeatureNormalization, Tree, Node};
-=======
 //! - Stress and security testing
 //! - End-to-end deployment checks
 
-use crate::deployment::{DeploymentStatus, HealthStatus, ProductionDeployment};
+use crate::deployment::{DeploymentStatus, ProductionDeployment};
 use crate::feature_engineering::{
     FeatureEngineeringConfig, FeatureEngineeringPipeline, RawFeatureData,
 };
-use crate::gbdt::GBDTModel;
->>>>>>> 9ceaec7a
+use crate::gbdt::{GBDTModel, Node, Tree};
 use crate::model_manager::{ModelManager, ModelManagerConfig};
 use crate::monitoring::{MonitoringConfig, MonitoringSystem};
 use crate::production_config::{Environment, ProductionConfig, ProductionConfigManager};
-use crate::security::{SecurityConfig, SecuritySystem};
+use crate::security::{SecurityConfig, SecuritySeverity, SecuritySystem};
 use anyhow::Result;
 use std::collections::HashMap;
 use std::time::{Duration, Instant};
@@ -104,7 +96,6 @@
     async fn run_stress_tests(&mut self) -> Result<()> {
         println!("Running stress tests...");
 
-        // Concurrent evaluation stress test
         let concurrent_requests = self.config.concurrent_requests;
         self.run_test("concurrent_evaluations", move || async move {
             let model = create_test_model();
@@ -130,7 +121,6 @@
         })
         .await;
 
-        // High-load evaluation
         self.run_test("high_load_test", || async {
             let model = create_test_model();
             let start = Instant::now();
@@ -165,7 +155,7 @@
             security.log_audit(
                 "test_event".into(),
                 "Policy check".into(),
-                crate::security::SecuritySeverity::Low,
+                SecuritySeverity::Low,
                 None,
                 None,
             );
@@ -189,7 +179,7 @@
 
             let health = deployment.perform_health_check().await?;
             assert!(
-                matches!(health.status, HealthStatus::Healthy | HealthStatus::Degraded),
+                matches!(health.status, crate::deployment::HealthStatus::Healthy | crate::deployment::HealthStatus::Degraded),
                 "Health status unexpected"
             );
 
@@ -266,9 +256,8 @@
     }
 }
 
-/// Create a test GBDT model
+/// Create a simple deterministic GBDT model
 fn create_test_model() -> GBDTModel {
-    use crate::gbdt::{Node, Tree};
     GBDTModel::new(
         vec![Tree {
             nodes: vec![Node {
@@ -288,7 +277,7 @@
 
 /// Simulated memory usage (MB)
 fn get_memory_usage() -> u64 {
-    100 * 1024 * 1024 // 100MB
+    100 * 1024 * 1024 // 100 MB
 }
 
 /// Benchmark suite
@@ -378,7 +367,7 @@
         let start = Instant::now();
 
         for _ in 0..iterations {
-            // Placeholder for validation or sandbox call
+            // Simulate validation or sandbox call
         }
 
         let duration = start.elapsed();
@@ -415,25 +404,7 @@
         }
     }
 
-<<<<<<< HEAD
-    /// Create test model
-    pub fn create_test_model() -> GBDTModel {
-        GBDTModel {
-            bias: 10,
-            scale: 10000,
-            trees: vec![Tree {
-                nodes: vec![
-                    Node { feature_index: 0, threshold: 5000, left: 1, right: 2, value: None },
-                    Node { feature_index: 0, threshold: 0, left: 0, right: 0, value: Some(100) },
-                    Node { feature_index: 0, threshold: 0, left: 0, right: 0, value: Some(200) },
-                ],
-            }],
-        }
-    }
-
     /// Wait for condition with timeout
-=======
->>>>>>> 9ceaec7a
     pub async fn wait_for_condition<F>(mut condition: F, timeout: Duration) -> bool
     where
         F: FnMut() -> bool,
