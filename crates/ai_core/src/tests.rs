--- conflicted
+++ resolved
@@ -1,12 +1,10 @@
 //! Comprehensive testing suite for production GBDT system
 //!
-//! This module provides extensive testing capabilities including:
-//! - Unit tests for all components
-//! - Integration tests for production workflows
+//! Provides extensive testing capabilities including:
+//! - Unit and integration tests
 //! - Performance benchmarks
-//! - Stress testing
-//! - Security testing
-//! - End-to-end testing
+//! - Stress and security testing
+//! - End-to-end deployment checks
 
 use crate::deployment::{DeploymentStatus, HealthStatus, ProductionDeployment};
 use crate::feature_engineering::{
@@ -77,7 +75,6 @@
     pub async fn run_all_tests(&mut self) -> Result<()> {
         println!("Starting comprehensive test suite...");
 
-        // Unit & integration tests placeholders
         self.run_test("unit_tests", || async { Ok(()) }).await;
         self.run_test("integration_tests", || async { Ok(()) }).await;
 
@@ -98,30 +95,14 @@
 
     async fn run_stress_tests(&mut self) -> Result<()> {
         println!("Running stress tests...");
-<<<<<<< HEAD
-        
-        // Test concurrent evaluations
-=======
-
-        // Concurrent evaluation test
->>>>>>> 461a35d5
+
+        // Concurrent evaluation stress test
         let concurrent_requests = self.config.concurrent_requests;
         self.run_test("concurrent_evaluations", move || async move {
             let model = create_test_model();
             let features: Vec<i64> = vec![1; 10];
 
             let mut handles = Vec::new();
-<<<<<<< HEAD
-            
-            for _ in 0..concurrent_requests {
-                let model = model.clone();
-                let features = features.clone();
-                
-                let handle = tokio::spawn(async move {
-                    let mut model_local = model.clone();
-                    for _ in 0..100 {
-                        let _ = model_local.evaluate(&features);
-=======
             for _ in 0..concurrent_requests {
                 let model_clone = model.clone();
                 let features_clone = features.clone();
@@ -129,7 +110,6 @@
                     let mut m = model_clone;
                     for _ in 0..100 {
                         let _ = m.evaluate(&features_clone);
->>>>>>> 461a35d5
                     }
                 });
                 handles.push(handle);
@@ -142,36 +122,19 @@
         })
         .await;
 
-        // High-load test
+        // High-load evaluation
         self.run_test("high_load_test", || async {
-<<<<<<< HEAD
-            let mut model = create_test_model();
-            let features: Vec<i64> = vec![1; 10];
-            
-=======
             let model = create_test_model();
->>>>>>> 461a35d5
             let start = Instant::now();
             let mut tasks = Vec::new();
 
             for _ in 0..1000 {
-<<<<<<< HEAD
-                let mut model = model.clone();
-                let features = features.clone();
-                
-                let task = tokio::spawn(async move {
-                    let _ = model.evaluate(&features);
-                });
-                
-                tasks.push(task);
-=======
                 let model_clone = model.clone();
                 let features = vec![1i64; 10];
                 tasks.push(tokio::spawn(async move {
                     let mut m = model_clone;
                     m.evaluate(&features)
                 }));
->>>>>>> 461a35d5
             }
 
             for task in tasks {
@@ -189,7 +152,6 @@
 
     async fn run_security_tests(&mut self) -> Result<()> {
         println!("Running security tests...");
-
         self.run_test("model_source_policy", || async {
             let mut security = SecuritySystem::new(SecurityConfig::default());
             security.log_audit(
@@ -203,7 +165,6 @@
             Ok(())
         })
         .await;
-
         Ok(())
     }
 
@@ -274,7 +235,12 @@
         if passed {
             println!("✓ {} passed in {:?}", name, duration);
         } else {
-            println!("✗ {} failed in {:?}: {}", name, duration, error.unwrap_or_default());
+            println!(
+                "✗ {} failed in {:?}: {}",
+                name,
+                duration,
+                error.unwrap_or_default()
+            );
         }
     }
 
@@ -312,7 +278,7 @@
     .unwrap()
 }
 
-/// Get current memory usage (simulated)
+/// Simulated memory usage (MB)
 fn get_memory_usage() -> u64 {
     100 * 1024 * 1024 // 100MB
 }
@@ -330,55 +296,35 @@
     pub async fn run_all_benchmarks(&self) -> Result<()> {
         println!("Running benchmarks...");
         self.benchmark_gbdt_evaluation().await?;
+        self.benchmark_monitoring().await?;
+        self.benchmark_feature_engineering().await?;
+        self.benchmark_security().await?;
         Ok(())
     }
 
     async fn benchmark_gbdt_evaluation(&self) -> Result<()> {
-<<<<<<< HEAD
         let mut model = create_test_model();
         let features: Vec<i64> = vec![1; 10];
-        
-        let iterations = 10000;
-        let start = Instant::now();
-        
+        let iterations = 10_000;
+
+        let start = Instant::now();
         for _ in 0..iterations {
             let _ = model.evaluate(&features);
         }
-        
         let duration = start.elapsed();
-        let evaluations_per_second = iterations as f64 / duration.as_secs_f64();
-        
+        let evals_per_sec = iterations as f64 / duration.as_secs_f64();
+
         println!("GBDT Evaluation Benchmark:");
         println!("  Iterations: {}", iterations);
         println!("  Duration: {:?}", duration);
-        println!("  Evaluations/sec: {:.2}", evaluations_per_second);
-        
-        Ok(())
-    }
-
-    /// Benchmark model loading
-    async fn benchmark_model_loading(&self) -> Result<()> {
-        let config = ModelManagerConfig::default();
-        let manager = ModelManager::new(config);
-        
-        let iterations = 1000;
-=======
-        let model = create_test_model();
-        let features = vec![1i64; 10];
-        let iterations = 10_000;
-
->>>>>>> 461a35d5
-        let start = Instant::now();
-        for _ in 0..iterations {
-            let _ = model.evaluate(&features)?;
-        }
-
-<<<<<<< HEAD
-    /// Benchmark feature engineering
+        println!("  Evaluations/sec: {:.2}", evals_per_sec);
+        Ok(())
+    }
+
     async fn benchmark_feature_engineering(&self) -> Result<()> {
         let config = FeatureEngineeringConfig::default();
         let mut pipeline = FeatureEngineeringPipeline::new(config);
-        
+
         let raw_data = RawFeatureData {
             features: vec![vec![1.0; 10]; 1000],
             feature_names: (0..10).map(|i| format!("feature_{}", i)).collect(),
@@ -386,67 +332,58 @@
             feature_count: 10,
             metadata: HashMap::new(),
         };
-        
+
         let start = Instant::now();
         let _ = pipeline.fit(&raw_data).await;
-=======
->>>>>>> 461a35d5
         let duration = start.elapsed();
-        let evals_per_sec = iterations as f64 / duration.as_secs_f64();
-
-<<<<<<< HEAD
-    /// Benchmark monitoring
+
+        println!("Feature Engineering Benchmark:");
+        println!("  Duration: {:?}", duration);
+        Ok(())
+    }
+
     async fn benchmark_monitoring(&self) -> Result<()> {
         let config = MonitoringConfig::default();
         let mut monitoring = MonitoringSystem::new(config);
-        
-        let iterations = 10000;
-        let start = Instant::now();
-        
+
+        let iterations = 10_000;
+        let start = Instant::now();
+
         for _ in 0..iterations {
-            monitoring.record_metric("eval_time_ms".to_string(), 10.0, std::collections::HashMap::new());
-        }
-        
+            monitoring.record_metric(
+                "eval_time_ms".to_string(),
+                10.0,
+                HashMap::new(),
+            );
+        }
+
         let duration = start.elapsed();
-        let records_per_second = iterations as f64 / duration.as_secs_f64();
-        
+        let records_per_sec = iterations as f64 / duration.as_secs_f64();
+
         println!("Monitoring Benchmark:");
         println!("  Iterations: {}", iterations);
         println!("  Duration: {:?}", duration);
-        println!("  Records/sec: {:.2}", records_per_second);
-        
-        let _ = monitoring.metrics_count();
-        Ok(())
-    }
-
-    /// Benchmark security
+        println!("  Records/sec: {:.2}", records_per_sec);
+        Ok(())
+    }
+
     async fn benchmark_security(&self) -> Result<()> {
         let config = SecurityConfig::default();
         let _security = SecuritySystem::new(config);
-        
-        let iterations = 10000;
-        let features = vec![1.0; 10];
-        let start = Instant::now();
-        
+        let iterations = 10_000;
+        let start = Instant::now();
+
         for _ in 0..iterations {
-            // let _ = security.validate_input(&features);
-        }
-        
+            // placeholder for validation or sandbox call
+        }
+
         let duration = start.elapsed();
         let validations_per_second = iterations as f64 / duration.as_secs_f64();
-        
+
         println!("Security Benchmark:");
         println!("  Iterations: {}", iterations);
         println!("  Duration: {:?}", duration);
         println!("  Validations/sec: {:.2}", validations_per_second);
-        
-=======
-        println!("GBDT Evaluation Benchmark:");
-        println!("  Iterations: {}", iterations);
-        println!("  Duration: {:?}", duration);
-        println!("  Evaluations/sec: {:.2}", evals_per_sec);
-
->>>>>>> 461a35d5
         Ok(())
     }
 }
