//! Model validation and verification

use crate::{errors::AiCoreError, types::*};
use std::collections::HashMap;
<<<<<<< HEAD
use tracing::{info, warn};
=======
use tracing::{error, info, warn};
>>>>>>> 62b83799

/// Model validator for ensuring model integrity and correctness
pub struct ModelValidator {
    /// Validation rules
    rules: Vec<ValidationRule>,
    /// Validation statistics
    stats: ValidationStats,
}

/// Validation rule
pub enum ValidationRule {
    /// Check model hash integrity
    HashIntegrity,
    /// Validate input/output shapes
    ShapeValidation,
    /// Check parameter bounds
    ParameterBounds,
    /// Verify execution determinism
    DeterminismCheck,
    /// Validate model format
    FormatValidation,
}

/// Validation statistics
#[derive(Debug, Default)]
pub struct ValidationStats {
    /// Total validations performed
    pub total_validations: u64,
    /// Successful validations
    pub successful_validations: u64,
    /// Failed validations
    pub failed_validations: u64,
    /// Validation errors by type
    pub error_counts: HashMap<String, u64>,
}

/// Validation result
#[derive(Debug, Clone)]
pub struct ValidationResult {
    /// Whether validation passed
    pub passed: bool,
    /// Validation errors
    pub errors: Vec<ValidationError>,
    /// Validation warnings
    pub warnings: Vec<ValidationWarning>,
    /// Validation metadata
    pub metadata: ValidationMetadata,
}

/// Validation error
#[derive(Debug, Clone)]
pub struct ValidationError {
    /// Error type
    pub error_type: String,
    /// Error message
    pub message: String,
    /// Error severity
    pub severity: ErrorSeverity,
}

/// Validation warning
#[derive(Debug, Clone)]
pub struct ValidationWarning {
    /// Warning type
    pub warning_type: String,
    /// Warning message
    pub message: String,
}

/// Error severity levels
#[derive(Debug, Clone, PartialEq, Eq)]
pub enum ErrorSeverity {
    /// Critical error - model cannot be used
    Critical,
    /// High severity - model may not work correctly
    High,
    /// Medium severity - model may have issues
    Medium,
    /// Low severity - minor issues
    Low,
}

/// Validation metadata
#[derive(Debug, Clone)]
pub struct ValidationMetadata {
    /// Validation timestamp
    pub timestamp: u64,
    /// Validation duration in microseconds
    pub duration_us: u64,
    /// Validator version
    pub validator_version: String,
    /// Model version validated
    pub model_version: String,
}

impl ModelValidator {
    /// Create a new model validator
    pub fn new() -> Self {
        Self {
            rules: vec![
                ValidationRule::HashIntegrity,
                ValidationRule::ShapeValidation,
                ValidationRule::ParameterBounds,
                ValidationRule::DeterminismCheck,
                ValidationRule::FormatValidation,
            ],
            stats: ValidationStats::default(),
        }
    }

    /// Validate a model
    pub async fn validate_model(
        &mut self,
        model_data: &[u8],
        metadata: &ModelMetadata,
    ) -> std::result::Result<ValidationResult, AiCoreError> {
        info!("Validating model: {:?}", metadata.id);

        let start_time = std::time::Instant::now();
        let mut errors: Vec<ValidationError> = Vec::new();
<<<<<<< HEAD
        let warnings: Vec<ValidationWarning> = Vec::new();
        
=======
        let mut warnings: Vec<ValidationWarning> = Vec::new();

>>>>>>> 62b83799
        // Run validation rules
        for rule in &self.rules {
            match rule {
                ValidationRule::HashIntegrity => {
                    if let Err(e) = self.validate_hash_integrity(model_data, metadata) {
                        errors.push(e);
                    }
                }
                ValidationRule::ShapeValidation => {
                    if let Err(e) = self.validate_shapes(metadata) {
                        errors.push(e);
                    }
                }
                ValidationRule::ParameterBounds => {
                    if let Err(e) = self.validate_parameter_bounds(metadata) {
                        errors.push(e);
                    }
                }
                ValidationRule::DeterminismCheck => {
                    if let Err(e) = self.validate_determinism(model_data, metadata).await {
                        errors.push(e);
                    }
                }
                ValidationRule::FormatValidation => {
                    if let Err(e) = self.validate_format(model_data, metadata) {
                        errors.push(e);
                    }
                }
            }
        }

        let duration = start_time.elapsed();
        let passed =
            errors.is_empty() || errors.iter().all(|e| e.severity != ErrorSeverity::Critical);

        // Update statistics
        self.update_stats(passed, &errors);

        let result = ValidationResult {
            passed,
            errors,
            warnings,
            metadata: ValidationMetadata {
                timestamp: std::time::SystemTime::now()
                    .duration_since(std::time::UNIX_EPOCH)
                    .unwrap()
                    .as_secs(),
                duration_us: duration.as_micros() as u64,
                validator_version: crate::VERSION.to_string(),
                model_version: metadata.version.clone(),
            },
        };

        info!(
            "Model validation completed: {}",
            if passed { "PASSED" } else { "FAILED" }
        );
        Ok(result)
    }

    /// Validate hash integrity
    fn validate_hash_integrity(
        &self,
        model_data: &[u8],
        metadata: &ModelMetadata,
    ) -> std::result::Result<(), ValidationError> {
        let computed_hash = blake3::hash(model_data).to_hex().to_string();
        if computed_hash != metadata.id.hash {
            return Err(ValidationError {
                error_type: "HashIntegrity".to_string(),
                message: format!(
                    "Hash mismatch: expected {}, got {}",
                    metadata.id.hash, computed_hash
                ),
                severity: ErrorSeverity::Critical,
            });
        }
        Ok(())
    }

    /// Validate input/output shapes
    fn validate_shapes(
        &self,
        metadata: &ModelMetadata,
    ) -> std::result::Result<(), ValidationError> {
        // Check input shape
        if metadata.input_shape.is_empty() {
            return Err(ValidationError {
                error_type: "ShapeValidation".to_string(),
                message: "Input shape cannot be empty".to_string(),
                severity: ErrorSeverity::Critical,
            });
        }

        // Check output shape
        if metadata.output_shape.is_empty() {
            return Err(ValidationError {
                error_type: "ShapeValidation".to_string(),
                message: "Output shape cannot be empty".to_string(),
                severity: ErrorSeverity::Critical,
            });
        }

        // Check for reasonable shape dimensions
        for (i, dim) in metadata.input_shape.iter().enumerate() {
            if *dim == 0 {
                return Err(ValidationError {
                    error_type: "ShapeValidation".to_string(),
                    message: format!("Input dimension {} cannot be zero", i),
                    severity: ErrorSeverity::High,
                });
            }
        }

        for (i, dim) in metadata.output_shape.iter().enumerate() {
            if *dim == 0 {
                return Err(ValidationError {
                    error_type: "ShapeValidation".to_string(),
                    message: format!("Output dimension {} cannot be zero", i),
                    severity: ErrorSeverity::High,
                });
            }
        }

        Ok(())
    }

    /// Validate parameter bounds
    fn validate_parameter_bounds(
        &self,
        metadata: &ModelMetadata,
    ) -> std::result::Result<(), ValidationError> {
        // Check parameter count is reasonable
        if metadata.parameter_count == 0 {
            return Err(ValidationError {
                error_type: "ParameterBounds".to_string(),
                message: "Parameter count cannot be zero".to_string(),
                severity: ErrorSeverity::Critical,
            });
        }

        // Check for extremely large parameter counts (potential overflow)
        if metadata.parameter_count > 1_000_000_000 {
            return Err(ValidationError {
                error_type: "ParameterBounds".to_string(),
                message: "Parameter count is extremely large, possible overflow".to_string(),
                severity: ErrorSeverity::High,
            });
        }

        // Check model size is reasonable
        if metadata.size_bytes == 0 {
            return Err(ValidationError {
                error_type: "ParameterBounds".to_string(),
                message: "Model size cannot be zero".to_string(),
                severity: ErrorSeverity::Critical,
            });
        }

        // Check for extremely large model size
        if metadata.size_bytes > 10_000_000_000 {
            // 10GB
            return Err(ValidationError {
                error_type: "ParameterBounds".to_string(),
                message: "Model size is extremely large, may cause memory issues".to_string(),
                severity: ErrorSeverity::Medium,
            });
        }

        Ok(())
    }

    /// Validate execution determinism
    async fn validate_determinism(
        &self,
        model_data: &[u8],
        metadata: &ModelMetadata,
    ) -> std::result::Result<(), ValidationError> {
        info!("Validating model determinism");

        // Create test input data for determinism checking
        let test_input_size = metadata.input_shape.iter().product::<usize>() * 4; // Assume float32
        let _test_input = vec![42u8; test_input_size]; // Deterministic test input

        // Check that model structure is deterministic
        // For GBDT models, ensure no random components
        if metadata.architecture == "gbdt" {
            // GBDT models should be fully deterministic
            // Check for any probabilistic components
            if let Ok(model_str) = std::str::from_utf8(model_data) {
                if model_str.contains("random") || model_str.contains("stochastic") {
                    return Err(ValidationError {
                        error_type: "DeterminismCheck".to_string(),
                        message: "Model contains non-deterministic components".to_string(),
                        severity: ErrorSeverity::High,
                    });
                }
            }
        }

        // Check for reasonable model size for deterministic execution
        if metadata.size_bytes > 10_000_000_000 {
            // 10GB
            warn!("Large model size may impact determinism verification");
        }

        // Verify that model metadata includes deterministic hash
        if metadata.id.hash.is_empty() {
            return Err(ValidationError {
                error_type: "DeterminismCheck".to_string(),
                message: "Model hash is required for determinism verification".to_string(),
                severity: ErrorSeverity::Critical,
            });
        }

        // Additional determinism checks could include:
        // - Verifying no timestamp-based logic
        // - Checking for proper seed handling
        // - Ensuring reproducible initialization

        info!("Determinism validation completed successfully");
        Ok(())
    }

    /// Validate model format
    fn validate_format(
        &self,
        model_data: &[u8],
        _metadata: &ModelMetadata,
    ) -> std::result::Result<(), ValidationError> {
        // Check minimum data size
        if model_data.len() < 1024 {
            // 1KB minimum
            return Err(ValidationError {
                error_type: "FormatValidation".to_string(),
                message: "Model data too small, likely corrupted".to_string(),
                severity: ErrorSeverity::High,
            });
        }

        // Check for common model format signatures
        // This is a placeholder - in reality, you'd check for specific format headers
        if model_data.len() < 4 {
            return Err(ValidationError {
                error_type: "FormatValidation".to_string(),
                message: "Model data too small for format validation".to_string(),
                severity: ErrorSeverity::Critical,
            });
        }

        // Check for null bytes at the beginning (common corruption indicator)
        if model_data[0] == 0 {
            return Err(ValidationError {
                error_type: "FormatValidation".to_string(),
                message: "Model data starts with null bytes, possible corruption".to_string(),
                severity: ErrorSeverity::Medium,
            });
        }

        Ok(())
    }

    /// Update validation statistics
    fn update_stats(&mut self, passed: bool, errors: &[ValidationError]) {
        self.stats.total_validations += 1;

        if passed {
            self.stats.successful_validations += 1;
        } else {
            self.stats.failed_validations += 1;
        }

        // Count errors by type
        for error in errors {
            *self
                .stats
                .error_counts
                .entry(error.error_type.clone())
                .or_insert(0) += 1;
        }
    }

    /// Get validation statistics
    pub fn get_stats(&self) -> &ValidationStats {
        &self.stats
    }
}<|MERGE_RESOLUTION|>--- conflicted
+++ resolved
@@ -2,11 +2,7 @@
 
 use crate::{errors::AiCoreError, types::*};
 use std::collections::HashMap;
-<<<<<<< HEAD
-use tracing::{info, warn};
-=======
 use tracing::{error, info, warn};
->>>>>>> 62b83799
 
 /// Model validator for ensuring model integrity and correctness
 pub struct ModelValidator {
@@ -122,18 +118,13 @@
         &mut self,
         model_data: &[u8],
         metadata: &ModelMetadata,
-    ) -> std::result::Result<ValidationResult, AiCoreError> {
+    ) -> Result<ValidationResult, AiCoreError> {
         info!("Validating model: {:?}", metadata.id);
 
         let start_time = std::time::Instant::now();
         let mut errors: Vec<ValidationError> = Vec::new();
-<<<<<<< HEAD
-        let warnings: Vec<ValidationWarning> = Vec::new();
-        
-=======
         let mut warnings: Vec<ValidationWarning> = Vec::new();
 
->>>>>>> 62b83799
         // Run validation rules
         for rule in &self.rules {
             match rule {
@@ -199,7 +190,7 @@
         &self,
         model_data: &[u8],
         metadata: &ModelMetadata,
-    ) -> std::result::Result<(), ValidationError> {
+    ) -> Result<(), ValidationError> {
         let computed_hash = blake3::hash(model_data).to_hex().to_string();
         if computed_hash != metadata.id.hash {
             return Err(ValidationError {
@@ -215,11 +206,7 @@
     }
 
     /// Validate input/output shapes
-    fn validate_shapes(
-        &self,
-        metadata: &ModelMetadata,
-    ) -> std::result::Result<(), ValidationError> {
-        // Check input shape
+    fn validate_shapes(&self, metadata: &ModelMetadata) -> Result<(), ValidationError> {
         if metadata.input_shape.is_empty() {
             return Err(ValidationError {
                 error_type: "ShapeValidation".to_string(),
@@ -228,7 +215,6 @@
             });
         }
 
-        // Check output shape
         if metadata.output_shape.is_empty() {
             return Err(ValidationError {
                 error_type: "ShapeValidation".to_string(),
@@ -237,7 +223,6 @@
             });
         }
 
-        // Check for reasonable shape dimensions
         for (i, dim) in metadata.input_shape.iter().enumerate() {
             if *dim == 0 {
                 return Err(ValidationError {
@@ -262,11 +247,7 @@
     }
 
     /// Validate parameter bounds
-    fn validate_parameter_bounds(
-        &self,
-        metadata: &ModelMetadata,
-    ) -> std::result::Result<(), ValidationError> {
-        // Check parameter count is reasonable
+    fn validate_parameter_bounds(&self, metadata: &ModelMetadata) -> Result<(), ValidationError> {
         if metadata.parameter_count == 0 {
             return Err(ValidationError {
                 error_type: "ParameterBounds".to_string(),
@@ -275,7 +256,6 @@
             });
         }
 
-        // Check for extremely large parameter counts (potential overflow)
         if metadata.parameter_count > 1_000_000_000 {
             return Err(ValidationError {
                 error_type: "ParameterBounds".to_string(),
@@ -284,7 +264,6 @@
             });
         }
 
-        // Check model size is reasonable
         if metadata.size_bytes == 0 {
             return Err(ValidationError {
                 error_type: "ParameterBounds".to_string(),
@@ -293,9 +272,7 @@
             });
         }
 
-        // Check for extremely large model size
         if metadata.size_bytes > 10_000_000_000 {
-            // 10GB
             return Err(ValidationError {
                 error_type: "ParameterBounds".to_string(),
                 message: "Model size is extremely large, may cause memory issues".to_string(),
@@ -311,18 +288,13 @@
         &self,
         model_data: &[u8],
         metadata: &ModelMetadata,
-    ) -> std::result::Result<(), ValidationError> {
+    ) -> Result<(), ValidationError> {
         info!("Validating model determinism");
 
-        // Create test input data for determinism checking
-        let test_input_size = metadata.input_shape.iter().product::<usize>() * 4; // Assume float32
-        let _test_input = vec![42u8; test_input_size]; // Deterministic test input
-
-        // Check that model structure is deterministic
-        // For GBDT models, ensure no random components
+        let test_input_size = metadata.input_shape.iter().product::<usize>() * 4;
+        let _test_input = vec![42u8; test_input_size];
+
         if metadata.architecture == "gbdt" {
-            // GBDT models should be fully deterministic
-            // Check for any probabilistic components
             if let Ok(model_str) = std::str::from_utf8(model_data) {
                 if model_str.contains("random") || model_str.contains("stochastic") {
                     return Err(ValidationError {
@@ -334,13 +306,10 @@
             }
         }
 
-        // Check for reasonable model size for deterministic execution
         if metadata.size_bytes > 10_000_000_000 {
-            // 10GB
             warn!("Large model size may impact determinism verification");
         }
 
-        // Verify that model metadata includes deterministic hash
         if metadata.id.hash.is_empty() {
             return Err(ValidationError {
                 error_type: "DeterminismCheck".to_string(),
@@ -349,24 +318,13 @@
             });
         }
 
-        // Additional determinism checks could include:
-        // - Verifying no timestamp-based logic
-        // - Checking for proper seed handling
-        // - Ensuring reproducible initialization
-
         info!("Determinism validation completed successfully");
         Ok(())
     }
 
     /// Validate model format
-    fn validate_format(
-        &self,
-        model_data: &[u8],
-        _metadata: &ModelMetadata,
-    ) -> std::result::Result<(), ValidationError> {
-        // Check minimum data size
+    fn validate_format(&self, model_data: &[u8], _metadata: &ModelMetadata) -> Result<(), ValidationError> {
         if model_data.len() < 1024 {
-            // 1KB minimum
             return Err(ValidationError {
                 error_type: "FormatValidation".to_string(),
                 message: "Model data too small, likely corrupted".to_string(),
@@ -374,17 +332,6 @@
             });
         }
 
-        // Check for common model format signatures
-        // This is a placeholder - in reality, you'd check for specific format headers
-        if model_data.len() < 4 {
-            return Err(ValidationError {
-                error_type: "FormatValidation".to_string(),
-                message: "Model data too small for format validation".to_string(),
-                severity: ErrorSeverity::Critical,
-            });
-        }
-
-        // Check for null bytes at the beginning (common corruption indicator)
         if model_data[0] == 0 {
             return Err(ValidationError {
                 error_type: "FormatValidation".to_string(),
@@ -406,7 +353,6 @@
             self.stats.failed_validations += 1;
         }
 
-        // Count errors by type
         for error in errors {
             *self
                 .stats
