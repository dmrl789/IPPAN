//! Deterministic AI Core for L1 Blockchain Operations
//!
//! Provides integer-only AI evaluation for validator reputation, model
//! verification, and on-chain inference under consensus constraints.
//!
//! Modules:
//! - `features`: Deterministic feature extraction from validator telemetry
//! - `gbdt`: Integer-only Gradient Boosted Decision Tree evaluator
//! - `model`: Model packaging and verification utilities
//! - `types`: Common data structures for models and execution
//! - `execution`: Deterministic execution engine for packaged models
//! - `models`: Model manager and loaders (local/remote)
//! - `validation`: Model validation utilities
//! - `log`: Evaluation logging helpers

pub mod config;
pub mod errors;
pub mod features;
pub mod gbdt;
pub mod health;
pub mod model;
pub mod types;
<<<<<<< HEAD
=======
pub mod errors;
pub mod execution;
pub mod models;
pub mod validation;
pub mod log;
>>>>>>> 7983d8d9

pub use config::{
    AiCoreConfig,
    ConfigManager,
    HealthConfig as ConfigHealthConfig,
    ExecutionConfig,
    LoggingConfig,
    SecurityConfig,
    PerformanceConfig,
    FeatureConfig as ConfigFeatureConfig,
    ValidationConfig,
};
pub use features::{
    extract_features,
    normalize_features,
    FeatureVector,
    FeatureConfig,
    ValidatorTelemetry,
};
pub use gbdt::{eval_gbdt, GBDTModel, Node, Tree};
<<<<<<< HEAD
pub use health::{
    HealthMonitor,
    HealthConfig,
    HealthStatus,
    SystemHealth,
    PerformanceMetrics,
    HealthChecker,
    MemoryUsageChecker,
    ModelExecutionChecker,
};
pub use model::{load_model, verify_model_hash, ModelMetadata, ModelPackage, MODEL_HASH_SIZE};
=======
pub use model::{load_model, verify_model_hash, ModelMetadata as PackageMetadata, ModelPackage, MODEL_HASH_SIZE};
pub use types::{ModelId, ModelMetadata, ModelInput, ModelOutput, ExecutionContext, ExecutionResult, DataType, ExecutionMetadata};
pub use errors::AiCoreError;

/// Crate version string for metadata and validation reports
pub const VERSION: &str = env!("CARGO_PKG_VERSION");
>>>>>>> 7983d8d9

/// Deterministically sorts a vector for reproducible consensus behavior.
///
/// Used in various AI and reputation subsystems to ensure sorting
/// consistency across nodes.
pub fn deterministically_sorted<T: Ord>(mut items: Vec<T>) -> Vec<T> {
    // Rust’s sort is deterministic for a given input and ordering.
    items.sort();
    items
}

/// High-level deterministic validator reputation computation
///
/// Combines feature extraction and GBDT evaluation.
/// Used by consensus to score validators in each round.
///
/// # Arguments
/// * `telemetry` - ValidatorTelemetry object (pre-normalized data)
/// * `model` - Loaded GBDT model package
///
/// # Returns
/// Scaled integer reputation score (0–10000)
pub fn compute_validator_score(
    telemetry: &ValidatorTelemetry,
    model: &GBDTModel,
) -> i32 {
    let config = FeatureConfig::default();
    let features = extract_features(telemetry, &config);
    eval_gbdt(model, &features)
}

#[cfg(test)]
mod tests {
    use super::*;
    use crate::features::ValidatorTelemetry;

    #[test]
    fn sort_is_deterministic_for_integers() {
        let input = vec![3, 1, 2, 2, 5, 4];
        let out1 = deterministically_sorted(input.clone());
        let out2 = deterministically_sorted(input);
        assert_eq!(out1, out2);
        assert_eq!(out1, vec![1, 2, 2, 3, 4, 5]);
    }

    #[test]
    fn test_compute_validator_score_consistency() {
        let telemetry = ValidatorTelemetry {
            blocks_proposed: 1000,
            blocks_verified: 3000,
            rounds_active: 10000,
            avg_latency_us: 80000,
            slash_count: 0,
            stake: 500_000_00000000,
            age_rounds: 100000,
        };

        let model = GBDTModel {
            bias: 10,
            scale: 10000,
            trees: vec![Tree {
                nodes: vec![
                    Node { feature_index: 0, threshold: 5000, left: 1, right: 2, value: None },
                    Node { feature_index: 0, threshold: 0, left: 0, right: 0, value: Some(100) },
                    Node { feature_index: 0, threshold: 0, left: 0, right: 0, value: Some(200) },
                ],
            }],
        };

        let score1 = compute_validator_score(&telemetry, &model);
        let score2 = compute_validator_score(&telemetry, &model);
        assert_eq!(score1, score2);
        assert!(score1 > 0);
    }

    #[test]
    fn test_no_float_usage() {
        // Ensures no floating-point types exist in deterministic paths.
        let _ = 42;
        assert_eq!(_ + 1, 43);
    }
}<|MERGE_RESOLUTION|>--- conflicted
+++ resolved
@@ -20,14 +20,10 @@
 pub mod health;
 pub mod model;
 pub mod types;
-<<<<<<< HEAD
-=======
-pub mod errors;
 pub mod execution;
 pub mod models;
 pub mod validation;
 pub mod log;
->>>>>>> 7983d8d9
 
 pub use config::{
     AiCoreConfig,
@@ -48,7 +44,6 @@
     ValidatorTelemetry,
 };
 pub use gbdt::{eval_gbdt, GBDTModel, Node, Tree};
-<<<<<<< HEAD
 pub use health::{
     HealthMonitor,
     HealthConfig,
@@ -59,22 +54,32 @@
     MemoryUsageChecker,
     ModelExecutionChecker,
 };
-pub use model::{load_model, verify_model_hash, ModelMetadata, ModelPackage, MODEL_HASH_SIZE};
-=======
-pub use model::{load_model, verify_model_hash, ModelMetadata as PackageMetadata, ModelPackage, MODEL_HASH_SIZE};
-pub use types::{ModelId, ModelMetadata, ModelInput, ModelOutput, ExecutionContext, ExecutionResult, DataType, ExecutionMetadata};
+pub use model::{
+    load_model,
+    verify_model_hash,
+    ModelMetadata,
+    ModelPackage,
+    MODEL_HASH_SIZE,
+};
+pub use types::{
+    ModelId,
+    ModelInput,
+    ModelOutput,
+    ExecutionContext,
+    ExecutionResult,
+    DataType,
+    ExecutionMetadata,
+};
 pub use errors::AiCoreError;
 
 /// Crate version string for metadata and validation reports
 pub const VERSION: &str = env!("CARGO_PKG_VERSION");
->>>>>>> 7983d8d9
 
 /// Deterministically sorts a vector for reproducible consensus behavior.
 ///
 /// Used in various AI and reputation subsystems to ensure sorting
 /// consistency across nodes.
 pub fn deterministically_sorted<T: Ord>(mut items: Vec<T>) -> Vec<T> {
-    // Rust’s sort is deterministic for a given input and ordering.
     items.sort();
     items
 }
