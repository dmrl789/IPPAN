--- conflicted
+++ resolved
@@ -40,13 +40,10 @@
 pub mod tests;
 pub mod monitoring;
 pub mod security;
-<<<<<<< HEAD
-=======
 
 // ------------------------------------------------------------
 // Re-exports for external crates and downstream use
 // ------------------------------------------------------------
->>>>>>> c55fd2ff
 
 pub use config::{
     AiCoreConfig,
@@ -67,14 +64,6 @@
     FeatureConfig,
     ValidatorTelemetry,
 };
-<<<<<<< HEAD
-pub use gbdt::{eval_gbdt, GBDTModel, Node, Tree, GBDTError, GBDTResult, GBDTMetrics, ModelMetadata, SecurityConstraints, FeatureNormalization};
-pub use model_manager::{ModelManager, ModelManagerConfig, ModelManagerMetrics, ModelLoadResult, ModelSaveResult};
-pub use feature_engineering::{FeatureEngineeringPipeline, FeatureEngineeringConfig, RawFeatureData, ProcessedFeatureData, FeatureStatistics, FeatureImportance};
-pub use production_config::{ProductionConfig, ProductionConfigManager, Environment, GBDTConfig, ResourceLimits, FeatureFlags, DeploymentConfig, ConfigFormat, ConfigValidationResult};
-pub use deployment::{ProductionDeployment, DeploymentStatus, HealthCheckResult, DeploymentMetrics, utils};
-pub use tests::{TestSuite, TestConfig, TestResult, BenchmarkSuite, test_utils};
-=======
 
 // GBDT and deterministic evaluation
 pub use gbdt::{
@@ -147,7 +136,6 @@
 };
 
 // Health and monitoring
->>>>>>> c55fd2ff
 pub use health::{
     HealthMonitor,
     HealthConfig,
@@ -172,6 +160,7 @@
     ExecutionContext,
     ExecutionResult,
     DataType,
+    ExecutionMetadata,
 };
 pub use errors::AiCoreError;
 
@@ -187,7 +176,7 @@
 /// Used in AI and reputation subsystems to ensure sorting
 /// consistency across validator nodes.
 pub fn deterministically_sorted<T: Ord>(mut items: Vec<T>) -> Vec<T> {
-    // Rust’s sort is deterministic for the same input and ordering.
+    // Rust’s sort is deterministic for identical inputs and ordering.
     items.sort();
     items
 }
