--- conflicted
+++ resolved
@@ -37,8 +37,6 @@
 pub mod log;
 pub mod production_config;
 pub mod deployment;
-<<<<<<< HEAD
-=======
 pub mod tests;
 pub mod monitoring;
 pub mod security;
@@ -47,7 +45,6 @@
 // Re-exports for external crates and downstream use
 // ------------------------------------------------------------
 
->>>>>>> 471714c3
 pub use config::{
     AiCoreConfig,
     ConfigManager,
@@ -67,17 +64,6 @@
     FeatureConfig,
     ValidatorTelemetry,
 };
-<<<<<<< HEAD
-pub use gbdt::{eval_gbdt, GBDTModel, Node, Tree, GBDTError, GBDTResult, GBDTMetrics, ModelMetadata, SecurityConstraints, FeatureNormalization};
-pub use deterministic_gbdt::{
-    DeterministicGBDT, ValidatorFeatures, DecisionNode, GBDTTree, 
-    DeterministicGBDTError, compute_scores, create_test_model
-};
-pub use model_manager::{ModelManager, ModelManagerConfig, ModelManagerMetrics, ModelLoadResult, ModelSaveResult};
-pub use feature_engineering::{FeatureEngineeringPipeline, FeatureEngineeringConfig, RawFeatureData, ProcessedFeatureData, FeatureStatistics, FeatureImportance};
-pub use production_config::{ProductionConfig, ProductionConfigManager, Environment, GBDTConfig, ResourceLimits, FeatureFlags, DeploymentConfig, ConfigFormat, ConfigValidationResult};
-pub use deployment::{ProductionDeployment, DeploymentStatus, HealthCheckResult, HealthStatus, DeploymentMetrics, utils};
-=======
 
 // GBDT and deterministic evaluation
 pub use gbdt::{
@@ -94,9 +80,10 @@
 };
 pub use deterministic_gbdt::{
     DeterministicGBDT,
+    ValidatorFeatures,
+    DecisionNode,
     GBDTTree,
-    DecisionNode,
-    ValidatorFeatures,
+    DeterministicGBDTError,
     compute_scores,
 };
 
@@ -149,7 +136,6 @@
 };
 
 // Health and monitoring
->>>>>>> 471714c3
 pub use health::{
     HealthMonitor,
     HealthConfig,
@@ -212,11 +198,13 @@
     let config = FeatureConfig::default();
     let features = extract_features(telemetry, &config);
     eval_gbdt(model, &features)
-<<<<<<< HEAD
 }
 
+// ------------------------------------------------------------
+// Internal deterministic tests
+// ------------------------------------------------------------
 #[cfg(test)]
-mod tests {
+mod internal_tests {
     use super::*;
     use crate::features::ValidatorTelemetry;
 
@@ -234,16 +222,16 @@
         let telemetry = ValidatorTelemetry {
             blocks_proposed: 1000,
             blocks_verified: 3000,
-            rounds_active: 10000,
-            avg_latency_us: 80000,
+            rounds_active: 10_000,
+            avg_latency_us: 80_000,
             slash_count: 0,
             stake: 500_000_00000000,
-            age_rounds: 100000,
+            age_rounds: 100_000,
         };
 
         let model = GBDTModel {
             bias: 10,
-            scale: 10000,
+            scale: 10_000,
             trees: vec![Tree {
                 nodes: vec![
                     Node { feature_index: 0, threshold: 5000, left: 1, right: 2, value: None },
@@ -253,18 +241,16 @@
             }],
         };
 
-        let score1 = compute_validator_score(&telemetry, &model);
-        let score2 = compute_validator_score(&telemetry, &model);
-        assert_eq!(score1, score2);
-        assert!(score1 > 0);
+        let s1 = compute_validator_score(&telemetry, &model);
+        let s2 = compute_validator_score(&telemetry, &model);
+        assert_eq!(s1, s2);
+        assert!(s1 > 0);
     }
 
     #[test]
     fn test_no_float_usage() {
-        // Ensures no floating-point types exist in deterministic paths.
+        // Ensures no floating-point operations are required in deterministic consensus paths.
         let x = 42;
         assert_eq!(x + 1, 43);
     }
-=======
->>>>>>> 471714c3
 }