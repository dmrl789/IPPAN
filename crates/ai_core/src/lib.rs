--- conflicted
+++ resolved
@@ -11,30 +11,19 @@
 //! - `execution`: Deterministic execution engine for packaged models
 //! - `models`: Model manager and loaders (local/remote)
 //! - `validation`: Model validation utilities
+//! - `determinism`: Deterministic execution utilities
 //! - `log`: Evaluation logging helpers
 
 pub mod features;
 pub mod gbdt;
 pub mod model;
-<<<<<<< HEAD
-pub mod models;
-pub mod execution;
-pub mod validation;
-pub mod determinism;
-pub mod types;
-pub mod errors;
-pub mod log;
-
-/// AI Core version
-pub const VERSION: &str = env!("CARGO_PKG_VERSION");
-=======
 pub mod types;
 pub mod errors;
 pub mod execution;
 pub mod models;
 pub mod validation;
+pub mod determinism;
 pub mod log;
->>>>>>> bc1de8b2
 
 pub use features::{
     extract_features,
@@ -48,7 +37,7 @@
 pub use types::{ModelId, ModelMetadata, ModelInput, ModelOutput, ExecutionContext, ExecutionResult, DataType, ExecutionMetadata};
 pub use errors::AiCoreError;
 
-/// Crate version string for metadata and validation reports
+/// AI Core version - crate version string for metadata and validation reports
 pub const VERSION: &str = env!("CARGO_PKG_VERSION");
 
 /// Deterministically sorts a vector for reproducible consensus behavior.
@@ -56,7 +45,7 @@
 /// Used in various AI and reputation subsystems to ensure sorting
 /// consistency across nodes.
 pub fn deterministically_sorted<T: Ord>(mut items: Vec<T>) -> Vec<T> {
-    // Rust’s sort is deterministic for a given input and ordering.
+    // Rust's sort is deterministic for a given input and ordering.
     items.sort();
     items
 }
