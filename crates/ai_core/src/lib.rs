//! Deterministic AI Core for L1 Blockchain Operations
//!
<<<<<<< HEAD
//! Minimal, stable surface used across the workspace:
//! - `features`: Deterministic feature extraction from validator telemetry
//! - `gbdt`: Integer-only Gradient Boosted Decision Tree evaluator
//! - `types`: Common data structures for models and execution

=======
//! Provides integer-only AI evaluation for validator reputation, model
//! verification, and on-chain inference under consensus constraints.
//!
//! ## Modules
//! - `features`: Deterministic feature extraction from validator telemetry
//! - `gbdt`: Integer-only Gradient Boosted Decision Tree evaluator
//! - `deterministic_gbdt`: Deterministic, consensus-safe GBDT evaluator
//! - `model`: Model packaging and verification utilities
//! - `model_manager`: Model registry and lifecycle management
//! - `types`: Common data structures for models and execution
//! - `execution`: Deterministic execution engine for packaged models
//! - `feature_engineering`: Feature preprocessing and statistical profiling
//! - `production_config`: Environment and deployment configuration management
//! - `deployment`: Production deployment orchestration and monitoring
//! - `validation`: Model validation and benchmarking
//! - `health`: Runtime health and performance monitoring
//! - `security`: Model integrity and constraint enforcement
//! - `log`: Evaluation and audit logging utilities
//! - `tests`: Deterministic test harness and benchmarking

pub mod config;
pub mod deployment;
pub mod determinism;
pub mod deterministic_gbdt;
>>>>>>> eac3085c
pub mod errors;
pub mod execution;
pub mod feature_engineering;
pub mod features;
pub mod gbdt;
<<<<<<< HEAD
pub mod types;

=======
pub mod health;
pub mod log;
pub mod model;
pub mod model_manager;
pub mod models;
pub mod monitoring;
pub mod production_config;
pub mod security;
pub mod tests;
pub mod types;
pub mod validation;

// ------------------------------------------------------------
// Re-exports for external crates and downstream use
// ------------------------------------------------------------

pub use config::{
    AiCoreConfig, ConfigManager, ExecutionConfig, FeatureConfig as ConfigFeatureConfig,
    HealthConfig as ConfigHealthConfig, LoggingConfig as ConfigLoggingConfig, PerformanceConfig,
    SecurityConfig as ConfigSecurityConfig, ValidationConfig,
};

>>>>>>> eac3085c
pub use features::{
    extract_features, normalize_features, FeatureConfig, FeatureVector, ValidatorTelemetry,
};
<<<<<<< HEAD
pub use gbdt::{
    eval_gbdt,
    GBDTModel,
    Node,
    Tree,
    GBDTError,
    GBDTResult,
    GBDTMetrics,
    SecurityConstraints,
    FeatureNormalization,
=======

// GBDT and deterministic evaluation
pub use deterministic_gbdt::{
    compute_scores, DecisionNode, DeterministicGBDT, DeterministicGBDTError, GBDTTree,
    ValidatorFeatures,
};
pub use gbdt::{
    eval_gbdt, FeatureNormalization, GBDTError, GBDTMetrics, GBDTModel, GBDTResult,
    ModelMetadata as GBDTModelMetadata, Node, SecurityConstraints, Tree,
};

// Model management and feature pipeline
pub use feature_engineering::{
    FeatureEngineeringConfig, FeatureEngineeringPipeline, FeatureImportance, FeatureStatistics,
    ProcessedFeatureData, RawFeatureData,
};
pub use model_manager::{
    ModelLoadResult, ModelManager, ModelManagerConfig, ModelManagerMetrics, ModelSaveResult,
};

// Production configuration and deployment
pub use deployment::{
    utils, DeploymentMetrics, DeploymentStatus, HealthCheckResult,
    HealthStatus as DeploymentHealthStatus, ProductionDeployment,
};
pub use production_config::{
    ConfigFormat, ConfigValidationResult, DeploymentConfig, Environment, FeatureFlags, GBDTConfig,
    LoggingConfig, ProductionConfig, ProductionConfigManager, ResourceLimits,
};

// Test suites and benchmarks
#[cfg(test)]
pub use tests::{test_utils, BenchmarkSuite, TestConfig, TestResult, TestSuite};

// Health and monitoring
pub use health::{
    HealthChecker, HealthConfig, HealthMonitor, MemoryUsageChecker, ModelExecutionChecker,
    PerformanceMetrics, SystemHealth,
>>>>>>> eac3085c
};

// Core model and execution types
pub use errors::AiCoreError;
pub use model::{load_model, verify_model_hash, ModelPackage, MODEL_HASH_SIZE};
pub use types::{
    DataType, ExecutionContext, ExecutionMetadata, ExecutionResult, ModelId, ModelInput,
    ModelOutput,
<<<<<<< HEAD
    ExecutionContext,
    ExecutionResult,
    DataType,
    ModelMetadata,
=======
>>>>>>> eac3085c
};

// ------------------------------------------------------------
// Constants and helper functions
// ------------------------------------------------------------

/// AI Core version — crate version string for metadata and validation reports
pub const VERSION: &str = env!("CARGO_PKG_VERSION");

/// Deterministically sorts a vector for reproducible consensus behavior.
///
/// Used in AI and reputation subsystems to ensure sorting
/// consistency across validator nodes.
pub fn deterministically_sorted<T: Ord>(mut items: Vec<T>) -> Vec<T> {
    items.sort();
    items
}

/// High-level deterministic validator reputation computation.
///
/// Combines feature extraction and GBDT evaluation.
/// Used by consensus to score validators in each round.
///
/// # Arguments
/// * `telemetry` - ValidatorTelemetry (normalized telemetry data)
/// * `model` - Loaded GBDT model package
///
/// # Returns
/// Scaled integer reputation score (0–10000)
pub fn compute_validator_score(telemetry: &ValidatorTelemetry, model: &GBDTModel) -> i32 {
    let config = FeatureConfig::default();
    let features = extract_features(telemetry, &config);
    eval_gbdt(model, &features)
}

// ------------------------------------------------------------
// Internal deterministic tests
// ------------------------------------------------------------
#[cfg(test)]
mod internal_tests {
    use super::*;
    use crate::features::ValidatorTelemetry;

    #[test]
    fn sort_is_deterministic_for_integers() {
        let input = vec![3, 1, 2, 2, 5, 4];
        let out1 = deterministically_sorted(input.clone());
        let out2 = deterministically_sorted(input);
        assert_eq!(out1, out2);
        assert_eq!(out1, vec![1, 2, 2, 3, 4, 5]);
    }

    #[test]
    fn test_compute_validator_score_consistency() {
        let telemetry = ValidatorTelemetry {
            blocks_proposed: 1000,
            blocks_verified: 3000,
            rounds_active: 10_000,
            avg_latency_us: 80_000,
            slash_count: 0,
            stake: 500_000_00000000,
            age_rounds: 100_000,
        };

        let model = GBDTModel {
            bias: 10,
            scale: 10_000,
            trees: vec![Tree {
                nodes: vec![
                    Node {
                        feature_index: 0,
                        threshold: 5000,
                        left: 1,
                        right: 2,
                        value: None,
                    },
                    Node {
                        feature_index: 0,
                        threshold: 0,
                        left: 0,
                        right: 0,
                        value: Some(100),
                    },
                    Node {
                        feature_index: 0,
                        threshold: 0,
                        left: 0,
                        right: 0,
                        value: Some(200),
                    },
                ],
            }],
        };

        let s1 = compute_validator_score(&telemetry, &model);
        let s2 = compute_validator_score(&telemetry, &model);
        assert_eq!(s1, s2);
        assert!(s1 > 0);
    }

    #[test]
    fn test_no_float_usage() {
        // Ensures no floating-point operations are required in deterministic consensus paths.
        let x = 42;
        assert_eq!(x + 1, 43);
    }
}<|MERGE_RESOLUTION|>--- conflicted
+++ resolved
@@ -1,25 +1,17 @@
 //! Deterministic AI Core for L1 Blockchain Operations
 //!
-<<<<<<< HEAD
-//! Minimal, stable surface used across the workspace:
-//! - `features`: Deterministic feature extraction from validator telemetry
-//! - `gbdt`: Integer-only Gradient Boosted Decision Tree evaluator
-//! - `types`: Common data structures for models and execution
-
-=======
-//! Provides integer-only AI evaluation for validator reputation, model
-//! verification, and on-chain inference under consensus constraints.
+//! Provides integer-only deterministic AI evaluation for validator reputation,
+//! model verification, and on-chain inference under consensus constraints.
 //!
 //! ## Modules
 //! - `features`: Deterministic feature extraction from validator telemetry
 //! - `gbdt`: Integer-only Gradient Boosted Decision Tree evaluator
-//! - `deterministic_gbdt`: Deterministic, consensus-safe GBDT evaluator
+//! - `determinism`: Deterministic context and RNG utilities
+//! - `execution`: Deterministic model execution engine
 //! - `model`: Model packaging and verification utilities
 //! - `model_manager`: Model registry and lifecycle management
-//! - `types`: Common data structures for models and execution
-//! - `execution`: Deterministic execution engine for packaged models
-//! - `feature_engineering`: Feature preprocessing and statistical profiling
-//! - `production_config`: Environment and deployment configuration management
+//! - `feature_engineering`: Feature preprocessing and statistics
+//! - `production_config`: Environment and deployment configuration
 //! - `deployment`: Production deployment orchestration and monitoring
 //! - `validation`: Model validation and benchmarking
 //! - `health`: Runtime health and performance monitoring
@@ -31,16 +23,11 @@
 pub mod deployment;
 pub mod determinism;
 pub mod deterministic_gbdt;
->>>>>>> eac3085c
 pub mod errors;
 pub mod execution;
 pub mod feature_engineering;
 pub mod features;
 pub mod gbdt;
-<<<<<<< HEAD
-pub mod types;
-
-=======
 pub mod health;
 pub mod log;
 pub mod model;
@@ -54,33 +41,22 @@
 pub mod validation;
 
 // ------------------------------------------------------------
-// Re-exports for external crates and downstream use
+// Re-exports for workspace-wide use
 // ------------------------------------------------------------
 
+// Config & environment
 pub use config::{
     AiCoreConfig, ConfigManager, ExecutionConfig, FeatureConfig as ConfigFeatureConfig,
     HealthConfig as ConfigHealthConfig, LoggingConfig as ConfigLoggingConfig, PerformanceConfig,
     SecurityConfig as ConfigSecurityConfig, ValidationConfig,
 };
 
->>>>>>> eac3085c
+// Features and telemetry
 pub use features::{
     extract_features, normalize_features, FeatureConfig, FeatureVector, ValidatorTelemetry,
 };
-<<<<<<< HEAD
-pub use gbdt::{
-    eval_gbdt,
-    GBDTModel,
-    Node,
-    Tree,
-    GBDTError,
-    GBDTResult,
-    GBDTMetrics,
-    SecurityConstraints,
-    FeatureNormalization,
-=======
 
-// GBDT and deterministic evaluation
+// GBDT and deterministic inference
 pub use deterministic_gbdt::{
     compute_scores, DecisionNode, DeterministicGBDT, DeterministicGBDTError, GBDTTree,
     ValidatorFeatures,
@@ -90,7 +66,7 @@
     ModelMetadata as GBDTModelMetadata, Node, SecurityConstraints, Tree,
 };
 
-// Model management and feature pipeline
+// Feature pipeline & model management
 pub use feature_engineering::{
     FeatureEngineeringConfig, FeatureEngineeringPipeline, FeatureImportance, FeatureStatistics,
     ProcessedFeatureData, RawFeatureData,
@@ -99,7 +75,7 @@
     ModelLoadResult, ModelManager, ModelManagerConfig, ModelManagerMetrics, ModelSaveResult,
 };
 
-// Production configuration and deployment
+// Deployment & production config
 pub use deployment::{
     utils, DeploymentMetrics, DeploymentStatus, HealthCheckResult,
     HealthStatus as DeploymentHealthStatus, ProductionDeployment,
@@ -109,43 +85,28 @@
     LoggingConfig, ProductionConfig, ProductionConfigManager, ResourceLimits,
 };
 
-// Test suites and benchmarks
-#[cfg(test)]
-pub use tests::{test_utils, BenchmarkSuite, TestConfig, TestResult, TestSuite};
-
-// Health and monitoring
+// Health & monitoring
 pub use health::{
     HealthChecker, HealthConfig, HealthMonitor, MemoryUsageChecker, ModelExecutionChecker,
     PerformanceMetrics, SystemHealth,
->>>>>>> eac3085c
 };
 
-// Core model and execution types
+// Core model and execution
 pub use errors::AiCoreError;
 pub use model::{load_model, verify_model_hash, ModelPackage, MODEL_HASH_SIZE};
 pub use types::{
     DataType, ExecutionContext, ExecutionMetadata, ExecutionResult, ModelId, ModelInput,
-    ModelOutput,
-<<<<<<< HEAD
-    ExecutionContext,
-    ExecutionResult,
-    DataType,
-    ModelMetadata,
-=======
->>>>>>> eac3085c
+    ModelMetadata, ModelOutput,
 };
 
 // ------------------------------------------------------------
 // Constants and helper functions
 // ------------------------------------------------------------
 
-/// AI Core version — crate version string for metadata and validation reports
+/// AI Core crate version string for metadata and validation reports.
 pub const VERSION: &str = env!("CARGO_PKG_VERSION");
 
-/// Deterministically sorts a vector for reproducible consensus behavior.
-///
-/// Used in AI and reputation subsystems to ensure sorting
-/// consistency across validator nodes.
+/// Deterministically sorts a vector (used for consensus reproducibility).
 pub fn deterministically_sorted<T: Ord>(mut items: Vec<T>) -> Vec<T> {
     items.sort();
     items
@@ -153,12 +114,8 @@
 
 /// High-level deterministic validator reputation computation.
 ///
-/// Combines feature extraction and GBDT evaluation.
-/// Used by consensus to score validators in each round.
-///
-/// # Arguments
-/// * `telemetry` - ValidatorTelemetry (normalized telemetry data)
-/// * `model` - Loaded GBDT model package
+/// Combines telemetry feature extraction and GBDT evaluation.
+/// Used by consensus to score validators per round.
 ///
 /// # Returns
 /// Scaled integer reputation score (0–10000)
@@ -235,7 +192,6 @@
 
     #[test]
     fn test_no_float_usage() {
-        // Ensures no floating-point operations are required in deterministic consensus paths.
         let x = 42;
         assert_eq!(x + 1, 43);
     }
