//! Deterministic AI Core for L1 Blockchain Operations
//!
//! Provides integer-only AI evaluation for validator reputation, model
//! verification, and on-chain inference under consensus constraints.
//!
//! Modules:
//! - `features`: Deterministic feature extraction from validator telemetry
//! - `gbdt`: Integer-only Gradient Boosted Decision Tree evaluator
//! - `model`: Model packaging and verification utilities
//! - `types`: Common data structures for models and execution
//! - `execution`: Deterministic execution engine for packaged models
//! - `models`: Model manager and loaders (local/remote)
//! - `validation`: Model validation utilities
//! - `determinism`: Deterministic execution utilities
//! - `log`: Evaluation logging helpers

pub mod config;
pub mod errors;
pub mod features;
pub mod gbdt;
pub mod health;
pub mod model;
pub mod types;
pub mod execution;
pub mod models;
pub mod validation;
pub mod determinism;
pub mod log;

pub use config::{
    AiCoreConfig,
    ConfigManager,
    HealthConfig as ConfigHealthConfig,
    ExecutionConfig,
    LoggingConfig,
    SecurityConfig,
    PerformanceConfig,
    FeatureConfig as ConfigFeatureConfig,
    ValidationConfig,
};
pub use features::{
    extract_features,
    normalize_features,
    FeatureVector,
    FeatureConfig,
    ValidatorTelemetry,
};
pub use gbdt::{eval_gbdt, GBDTModel, Node, Tree};
pub use health::{
    HealthMonitor,
    HealthConfig,
    HealthStatus,
    SystemHealth,
    PerformanceMetrics,
    HealthChecker,
    MemoryUsageChecker,
    ModelExecutionChecker,
};
pub use model::{
    load_model,
    verify_model_hash,
    ModelMetadata,
    ModelPackage,
    MODEL_HASH_SIZE,
};
pub use types::{
    ModelId,
    ModelInput,
    ModelOutput,
    ExecutionContext,
    ExecutionResult,
    DataType,
    ExecutionMetadata,
};
pub use errors::AiCoreError;

/// AI Core version - crate version string for metadata and validation reports
pub const VERSION: &str = env!("CARGO_PKG_VERSION");

/// Deterministically sorts a vector for reproducible consensus behavior.
///
/// Used in various AI and reputation subsystems to ensure sorting
/// consistency across nodes.
pub fn deterministically_sorted<T: Ord>(mut items: Vec<T>) -> Vec<T> {
<<<<<<< HEAD
    // Rust's sort is deterministic for a given input and ordering.
=======
>>>>>>> d3dd9b25
    items.sort();
    items
}

/// High-level deterministic validator reputation computation
///
/// Combines feature extraction and GBDT evaluation.
/// Used by consensus to score validators in each round.
///
/// # Arguments
/// * `telemetry` - ValidatorTelemetry object (pre-normalized data)
/// * `model` - Loaded GBDT model package
///
/// # Returns
/// Scaled integer reputation score (0–10000)
pub fn compute_validator_score(
    telemetry: &ValidatorTelemetry,
    model: &GBDTModel,
) -> i32 {
    let config = FeatureConfig::default();
    let features = extract_features(telemetry, &config);
    eval_gbdt(model, &features)
}

#[cfg(test)]
mod tests {
    use super::*;
    use crate::features::ValidatorTelemetry;

    #[test]
    fn sort_is_deterministic_for_integers() {
        let input = vec![3, 1, 2, 2, 5, 4];
        let out1 = deterministically_sorted(input.clone());
        let out2 = deterministically_sorted(input);
        assert_eq!(out1, out2);
        assert_eq!(out1, vec![1, 2, 2, 3, 4, 5]);
    }

    #[test]
    fn test_compute_validator_score_consistency() {
        let telemetry = ValidatorTelemetry {
            blocks_proposed: 1000,
            blocks_verified: 3000,
            rounds_active: 10000,
            avg_latency_us: 80000,
            slash_count: 0,
            stake: 500_000_00000000,
            age_rounds: 100000,
        };

        let model = GBDTModel {
            bias: 10,
            scale: 10000,
            trees: vec![Tree {
                nodes: vec![
                    Node { feature_index: 0, threshold: 5000, left: 1, right: 2, value: None },
                    Node { feature_index: 0, threshold: 0, left: 0, right: 0, value: Some(100) },
                    Node { feature_index: 0, threshold: 0, left: 0, right: 0, value: Some(200) },
                ],
            }],
        };

        let score1 = compute_validator_score(&telemetry, &model);
        let score2 = compute_validator_score(&telemetry, &model);
        assert_eq!(score1, score2);
        assert!(score1 > 0);
    }

    #[test]
    fn test_no_float_usage() {
        // Ensures no floating-point types exist in deterministic paths.
        let _ = 42;
        assert_eq!(_ + 1, 43);
    }
}<|MERGE_RESOLUTION|>--- conflicted
+++ resolved
@@ -82,15 +82,12 @@
 /// Used in various AI and reputation subsystems to ensure sorting
 /// consistency across nodes.
 pub fn deterministically_sorted<T: Ord>(mut items: Vec<T>) -> Vec<T> {
-<<<<<<< HEAD
     // Rust's sort is deterministic for a given input and ordering.
-=======
->>>>>>> d3dd9b25
     items.sort();
     items
 }
 
-/// High-level deterministic validator reputation computation
+/// High-level deterministic validator reputation computation.
 ///
 /// Combines feature extraction and GBDT evaluation.
 /// Used by consensus to score validators in each round.
