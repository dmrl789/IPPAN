--- conflicted
+++ resolved
@@ -6,13 +6,19 @@
 //! Modules:
 //! - `features`: Deterministic feature extraction from validator telemetry
 //! - `gbdt`: Integer-only Gradient Boosted Decision Tree evaluator
+//! - `deterministic_gbdt`: Deterministic, consensus-safe GBDT evaluator
 //! - `model`: Model packaging and verification utilities
+//! - `model_manager`: Model registry and lifecycle management
 //! - `types`: Common data structures for models and execution
 //! - `execution`: Deterministic execution engine for packaged models
-//! - `models`: Model manager and loaders (local/remote)
-//! - `validation`: Model validation utilities
-//! - `determinism`: Deterministic execution utilities
-//! - `log`: Evaluation logging helpers
+//! - `feature_engineering`: Feature preprocessing and statistical profiling
+//! - `production_config`: Environment and deployment configuration management
+//! - `deployment`: Production deployment orchestration and monitoring
+//! - `validation`: Model validation and benchmarking
+//! - `health`: Runtime health and performance monitoring
+//! - `security`: Model integrity and constraint enforcement
+//! - `log`: Evaluation and audit logging utilities
+//! - `tests`: Deterministic test harness and benchmarking
 
 pub mod config;
 pub mod errors;
@@ -35,6 +41,10 @@
 pub mod monitoring;
 pub mod security;
 
+// ------------------------------------------------------------
+// Re-exports for external crates and downstream use
+// ------------------------------------------------------------
+
 pub use config::{
     AiCoreConfig,
     ConfigManager,
@@ -46,6 +56,7 @@
     FeatureConfig as ConfigFeatureConfig,
     ValidationConfig,
 };
+
 pub use features::{
     extract_features,
     normalize_features,
@@ -53,21 +64,77 @@
     FeatureConfig,
     ValidatorTelemetry,
 };
-<<<<<<< HEAD
-pub use gbdt::{eval_gbdt, GBDTModel, Node, Tree, GBDTError, GBDTResult, GBDTMetrics, ModelMetadata, SecurityConstraints, FeatureNormalization};
-pub use deterministic_gbdt::{DeterministicGBDT, GBDTTree, DecisionNode, ValidatorFeatures, compute_scores};
-pub use model_manager::{ModelManager, ModelManagerConfig, ModelManagerMetrics, ModelLoadResult, ModelSaveResult};
-pub use feature_engineering::{FeatureEngineeringPipeline, FeatureEngineeringConfig, RawFeatureData, ProcessedFeatureData, FeatureStatistics, FeatureImportance};
-pub use production_config::{ProductionConfig, ProductionConfigManager, Environment, GBDTConfig, ResourceLimits, FeatureFlags, DeploymentConfig, ConfigFormat, ConfigValidationResult};
-pub use deployment::{ProductionDeployment, DeploymentStatus, HealthCheckResult, DeploymentMetrics, utils};
-=======
-pub use gbdt::{eval_gbdt, GBDTModel, Node, Tree, GBDTError, GBDTResult, GBDTMetrics, ModelMetadata as GBDTModelMetadata, SecurityConstraints, FeatureNormalization};
-pub use model_manager::{ModelManager, ModelManagerConfig, ModelManagerMetrics, ModelLoadResult, ModelSaveResult};
-pub use feature_engineering::{FeatureEngineeringPipeline, FeatureEngineeringConfig, RawFeatureData, ProcessedFeatureData, FeatureStatistics, FeatureImportance};
-pub use production_config::{ProductionConfig, ProductionConfigManager, Environment, GBDTConfig, ResourceLimits, FeatureFlags, DeploymentConfig, LoggingConfig, ConfigFormat, ConfigValidationResult};
-pub use deployment::{ProductionDeployment, DeploymentStatus, HealthCheckResult, HealthStatus as DeploymentHealthStatus, DeploymentMetrics, utils};
->>>>>>> c8bf3010
-pub use tests::{TestSuite, TestConfig, TestResult, BenchmarkSuite, test_utils};
+
+// GBDT and deterministic evaluation
+pub use gbdt::{
+    eval_gbdt,
+    GBDTModel,
+    Node,
+    Tree,
+    GBDTError,
+    GBDTResult,
+    GBDTMetrics,
+    ModelMetadata as GBDTModelMetadata,
+    SecurityConstraints,
+    FeatureNormalization,
+};
+pub use deterministic_gbdt::{
+    DeterministicGBDT,
+    GBDTTree,
+    DecisionNode,
+    ValidatorFeatures,
+    compute_scores,
+};
+
+// Model management and feature pipeline
+pub use model_manager::{
+    ModelManager,
+    ModelManagerConfig,
+    ModelManagerMetrics,
+    ModelLoadResult,
+    ModelSaveResult,
+};
+pub use feature_engineering::{
+    FeatureEngineeringPipeline,
+    FeatureEngineeringConfig,
+    RawFeatureData,
+    ProcessedFeatureData,
+    FeatureStatistics,
+    FeatureImportance,
+};
+
+// Production configuration and deployment
+pub use production_config::{
+    ProductionConfig,
+    ProductionConfigManager,
+    Environment,
+    GBDTConfig,
+    ResourceLimits,
+    FeatureFlags,
+    DeploymentConfig,
+    LoggingConfig,
+    ConfigFormat,
+    ConfigValidationResult,
+};
+pub use deployment::{
+    ProductionDeployment,
+    DeploymentStatus,
+    HealthCheckResult,
+    HealthStatus as DeploymentHealthStatus,
+    DeploymentMetrics,
+    utils,
+};
+
+// Test suites and benchmarks
+pub use tests::{
+    TestSuite,
+    TestConfig,
+    TestResult,
+    BenchmarkSuite,
+    test_utils,
+};
+
+// Health and monitoring
 pub use health::{
     HealthMonitor,
     HealthConfig,
@@ -78,6 +145,8 @@
     MemoryUsageChecker,
     ModelExecutionChecker,
 };
+
+// Core model and execution types
 pub use model::{
     load_model,
     verify_model_hash,
@@ -96,15 +165,19 @@
 };
 pub use errors::AiCoreError;
 
-/// AI Core version - crate version string for metadata and validation reports
+// ------------------------------------------------------------
+// Constants and helper functions
+// ------------------------------------------------------------
+
+/// AI Core version — crate version string for metadata and validation reports
 pub const VERSION: &str = env!("CARGO_PKG_VERSION");
 
 /// Deterministically sorts a vector for reproducible consensus behavior.
 ///
-/// Used in various AI and reputation subsystems to ensure sorting
-/// consistency across nodes.
+/// Used in AI and reputation subsystems to ensure sorting
+/// consistency across validator nodes.
 pub fn deterministically_sorted<T: Ord>(mut items: Vec<T>) -> Vec<T> {
-    // Rust's sort is deterministic for a given input and ordering.
+    // Rust’s sort is deterministic for the same input and ordering.
     items.sort();
     items
 }
@@ -115,7 +188,7 @@
 /// Used by consensus to score validators in each round.
 ///
 /// # Arguments
-/// * `telemetry` - ValidatorTelemetry object (pre-normalized data)
+/// * `telemetry` - ValidatorTelemetry (normalized telemetry data)
 /// * `model` - Loaded GBDT model package
 ///
 /// # Returns
@@ -127,4 +200,4 @@
     let config = FeatureConfig::default();
     let features = extract_features(telemetry, &config);
     eval_gbdt(model, &features)
-}
+}