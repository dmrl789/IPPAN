--- conflicted
+++ resolved
@@ -28,11 +28,7 @@
 pub mod execution;
 pub mod feature_engineering;
 pub mod features;
-<<<<<<< HEAD
-pub mod fixed_point;
-=======
 pub mod fixed;
->>>>>>> 74d2e749
 pub mod gbdt;
 pub mod health;
 pub mod log;
@@ -68,7 +64,7 @@
     compute_scores, DecisionNode, DeterministicGBDT, DeterministicGBDTError, GBDTTree,
     ValidatorFeatures,
 };
-pub use fixed_point::FixedPoint;
+pub use fixed::{hash_fixed, hash_fixed_slice, Fixed, SCALE as FIXED_SCALE};
 pub use gbdt::{
     eval_gbdt, FeatureNormalization, GBDTError, GBDTMetrics, GBDTModel, GBDTResult,
     ModelMetadata as GBDTModelMetadata, Node, SecurityConstraints, Tree,
@@ -101,7 +97,6 @@
 
 // Core model and execution
 pub use errors::AiCoreError;
-pub use fixed::{hash_fixed, hash_fixed_slice, Fixed, SCALE as FIXED_SCALE};
 pub use model::{load_model, verify_model_hash, ModelPackage, MODEL_HASH_SIZE};
 pub use types::{
     DataType, ExecutionContext, ExecutionMetadata, ExecutionResult, ModelId, ModelInput,
