--- conflicted
+++ resolved
@@ -13,19 +13,12 @@
 
 use crate::model::ModelPackage;
 use serde::{Deserialize, Serialize};
-<<<<<<< HEAD
-use std::collections::HashMap;
-use std::fs;
-use std::path::Path;
-use std::time::{Duration, Instant};
-=======
 use std::{
     collections::HashMap,
     fs,
     path::Path,
     time::{Duration, Instant},
 };
->>>>>>> ea35463d
 use thiserror::Error;
 use tracing::{debug, error, instrument, warn};
 
@@ -323,8 +316,10 @@
 
         let mut model = match serde_json::from_str::<ModelPackage>(&data) {
             Ok(package) => package.model,
-            Err(_) => serde_json::from_str::<Self>(&data).map_err(|e| GBDTError::ModelValidationFailed {
-                reason: format!("Failed to parse model JSON {}: {}", path_ref.display(), e),
+            Err(_) => serde_json::from_str::<Self>(&data).map_err(|e| {
+                GBDTError::ModelValidationFailed {
+                    reason: format!("Failed to parse model JSON {}: {}", path_ref.display(), e),
+                }
             })?,
         };
 
@@ -342,8 +337,14 @@
 
         let mut model = match bincode::deserialize::<ModelPackage>(&bytes) {
             Ok(package) => package.model,
-            Err(_) => bincode::deserialize::<Self>(&bytes).map_err(|e| GBDTError::ModelValidationFailed {
-                reason: format!("Failed to deserialize model binary {}: {}", path_ref.display(), e),
+            Err(_) => bincode::deserialize::<Self>(&bytes).map_err(|e| {
+                GBDTError::ModelValidationFailed {
+                    reason: format!(
+                        "Failed to deserialize model binary {}: {}",
+                        path_ref.display(),
+                        e
+                    ),
+                }
             })?,
         };
 
