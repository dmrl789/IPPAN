--- conflicted
+++ resolved
@@ -73,8 +73,8 @@
     gbdt_models: Arc<AsyncRwLock<HashMap<String, GBDTModel>>>,
     model_manager: Arc<AsyncRwLock<Option<ModelManager>>>,
     feature_pipeline: Arc<AsyncRwLock<Option<FeatureEngineeringPipeline>>>,
-    monitoring: Arc<AsyncRwLock<Option<crate::monitoring::MonitoringSystem>>>,
-    security: Arc<AsyncRwLock<Option<crate::security::SecuritySystem>>>,
+    monitoring: Arc<AsyncRwLock<Option<MonitoringSystem>>>,
+    security: Arc<AsyncRwLock<Option<SecuritySystem>>>,
     status: Arc<RwLock<DeploymentStatus>>,
     metrics: Arc<RwLock<DeploymentMetrics>>,
     startup_time: Instant,
@@ -200,16 +200,9 @@
     }
 
     async fn load_model(&self, model_path: &str) -> Result<(), GBDTError> {
-<<<<<<< HEAD
-        let model_manager = self.model_manager.read().await;
-        if let Some(manager) = model_manager.as_ref() {
-            let result = manager.load_model(model_path).await;
-            match result {
-=======
         let mgr = self.model_manager.read().await;
         if let Some(manager) = mgr.as_ref() {
             match manager.load_model(model_path).await {
->>>>>>> 54d8141f
                 Ok(load_result) => {
                     let mut models = self.gbdt_models.write().await;
                     models.insert(model_path.to_string(), load_result.model);
@@ -293,15 +286,27 @@
         })
     }
 
-    async fn check_system_resources(&self) -> bool { true }
-    async fn check_models(&self) -> bool { !self.gbdt_models.read().await.is_empty() }
-    async fn check_monitoring(&self) -> bool { self.monitoring.read().await.is_some() }
-    async fn check_security(&self) -> bool { self.security.read().await.is_some() }
+    async fn check_system_resources(&self) -> bool {
+        true
+    }
+    async fn check_models(&self) -> bool {
+        !self.gbdt_models.read().await.is_empty()
+    }
+    async fn check_monitoring(&self) -> bool {
+        self.monitoring.read().await.is_some()
+    }
+    async fn check_security(&self) -> bool {
+        self.security.read().await.is_some()
+    }
 
     async fn update_health_metrics(&self, ok: bool) {
         let mut m = self.metrics.write().unwrap();
         m.last_health_check = SystemTime::now();
-        if ok { m.consecutive_failures = 0; } else { m.consecutive_failures += 1; }
+        if ok {
+            m.consecutive_failures = 0;
+        } else {
+            m.consecutive_failures += 1;
+        }
     }
 
     async fn update_startup_metrics(&self) {
@@ -310,9 +315,15 @@
         m.uptime = Duration::ZERO;
     }
 
-    pub fn get_status(&self) -> DeploymentStatus { self.status.read().unwrap().clone() }
-    pub fn get_metrics(&self) -> DeploymentMetrics { self.metrics.read().unwrap().clone() }
-    pub async fn get_health_status(&self) -> Result<HealthCheckResult, GBDTError> { self.perform_health_check().await }
+    pub fn get_status(&self) -> DeploymentStatus {
+        self.status.read().unwrap().clone()
+    }
+    pub fn get_metrics(&self) -> DeploymentMetrics {
+        self.metrics.read().unwrap().clone()
+    }
+    pub async fn get_health_status(&self) -> Result<HealthCheckResult, GBDTError> {
+        self.perform_health_check().await
+    }
 
     #[instrument(skip(self))]
     pub async fn shutdown(&self) -> Result<(), GBDTError> {
@@ -351,11 +362,18 @@
         Ok(())
     }
 
-    pub fn is_ready(&self) -> bool { matches!(self.get_status(), DeploymentStatus::Ready) }
+    pub fn is_ready(&self) -> bool {
+        matches!(self.get_status(), DeploymentStatus::Ready)
+    }
     pub async fn is_healthy(&self) -> bool {
-        self.perform_health_check().await.map(|r| r.status == HealthStatus::Healthy).unwrap_or(false)
-    }
-    pub fn get_uptime(&self) -> Duration { self.startup_time.elapsed() }
+        self.perform_health_check()
+            .await
+            .map(|r| r.status == HealthStatus::Healthy)
+            .unwrap_or(false)
+    }
+    pub fn get_uptime(&self) -> Duration {
+        self.startup_time.elapsed()
+    }
 
     pub async fn get_resource_usage(&self) -> HashMap<String, f64> {
         HashMap::from([
