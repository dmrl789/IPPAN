--- conflicted
+++ resolved
@@ -105,18 +105,6 @@
         info!("Verifying deterministic execution: {}", context.execution_id);
 
         let expected_hash = self.compute_execution_hash(context, output)?;
-<<<<<<< HEAD
-        
-        // Compare with actual execution hash
-        let is_deterministic = expected_hash
-            == output
-                .metadata
-                .metadata
-                .get("execution_hash")
-                .cloned()
-                .unwrap_or_default();
-        
-=======
         let actual_hash = output
             .metadata
             .metadata
@@ -126,7 +114,6 @@
 
         let is_deterministic = expected_hash == actual_hash;
 
->>>>>>> 54d8141f
         if !is_deterministic {
             warn!(
                 "⚠️ Non-deterministic execution detected for {}",
@@ -201,22 +188,6 @@
         }
 
         hasher.update(&output.data);
-<<<<<<< HEAD
-        hasher.update(&output.shape.iter().map(|x| x.to_le_bytes()).flatten().collect::<Vec<_>>());
-        
-        // Hash execution metadata
-        hasher.update(context.execution_id.as_bytes());
-        hasher.update(
-            output
-                .metadata
-                .metadata
-                .get("model_version")
-                .cloned()
-                .unwrap_or_default()
-                .as_bytes(),
-        );
-        
-=======
         hasher.update(
             &output
                 .shape
@@ -229,7 +200,6 @@
             hasher.update(ver.as_bytes());
         }
 
->>>>>>> 54d8141f
         Ok(hasher.finalize().to_hex().to_string())
     }
 
