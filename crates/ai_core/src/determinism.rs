//! Deterministic execution utilities
//!
//! Ensures reproducible, verifiable GBDT inference across nodes by
//! enforcing seed control, input hashing, and deterministic context state.

use crate::{errors::Result, types::*};
use std::collections::HashMap;
use tracing::{error, info, warn};

/// Deterministic execution manager
pub struct DeterminismManager {
    /// Execution seeds per run
    seeds: HashMap<String, u64>,
    /// Deterministic state tracker
    state: DeterministicState,
}

/// Deterministic execution state
#[derive(Debug, Clone)]
pub struct DeterministicState {
    /// Current seed used
    pub seed: u64,
    /// Number of deterministic runs performed
    pub counter: u64,
    /// Running state hash (to detect drift)
    pub state_hash: String,
}

/// Deterministic execution context
#[derive(Debug, Clone)]
pub struct DeterministicContext {
    /// Unique execution identifier
    pub execution_id: String,
    /// Model reference
    pub model_id: ModelId,
    /// Hash of input data and shape
    pub input_hash: String,
    /// Deterministic seed
    pub seed: u64,
    /// Context parameters (model-specific)
    pub parameters: HashMap<String, String>,
}

impl DeterminismManager {
    /// Create new deterministic manager
    pub fn new() -> Self {
        Self {
            seeds: HashMap::new(),
            state: DeterministicState {
                seed: 0,
                counter: 0,
                state_hash: String::new(),
            },
        }
    }

    /// Manually set deterministic seed
    pub fn set_seed(&mut self, execution_id: &str, seed: u64) {
        info!("Setting deterministic seed for execution {}: {}", execution_id, seed);
        self.seeds.insert(execution_id.to_string(), seed);
    }

    /// Retrieve deterministic seed if available
    pub fn get_seed(&self, execution_id: &str) -> Option<u64> {
        self.seeds.get(execution_id).copied()
    }

    /// Create deterministic context from execution parameters
    pub fn create_context(
        &mut self,
        execution_id: &str,
        model_id: &ModelId,
        input: &ModelInput,
        parameters: HashMap<String, String>,
    ) -> Result<DeterministicContext> {
        info!("Creating deterministic context for execution: {}", execution_id);

        let seed = self
            .get_seed(execution_id)
            .unwrap_or_else(|| self.generate_deterministic_seed(execution_id, model_id, input));

        let input_hash = self.compute_input_hash(input)?;

        let context = DeterministicContext {
            execution_id: execution_id.to_string(),
            model_id: model_id.clone(),
            input_hash,
            seed,
            parameters,
        };

        self.update_state(&context);
        Ok(context)
    }

    /// Verify deterministic execution consistency
    pub fn verify_execution(&self, context: &DeterministicContext, output: &ModelOutput) -> Result<bool> {
        info!("Verifying deterministic execution: {}", context.execution_id);

        let expected_hash = self.compute_execution_hash(context, output)?;
<<<<<<< HEAD
        
        // Compare with actual execution hash
        let is_deterministic = expected_hash
            == *output
                .metadata
                .metadata
                .get("execution_hash")
                .unwrap_or(&String::new());
        
=======
        let actual_hash = output
            .metadata
            .metadata
            .get("execution_hash")
            .cloned()
            .unwrap_or_default();

        let is_deterministic = expected_hash == actual_hash;

>>>>>>> 461a35d5
        if !is_deterministic {
            warn!("⚠️ Non-deterministic execution detected for {}", context.execution_id);
        }

        Ok(is_deterministic)
    }

    /// Generate deterministic seed from execution identifiers
    fn generate_deterministic_seed(&self, execution_id: &str, model_id: &ModelId, input: &ModelInput) -> u64 {
        let mut hasher = blake3::Hasher::new();
        hasher.update(execution_id.as_bytes());
        hasher.update(model_id.name.as_bytes());
        hasher.update(model_id.version.as_bytes());
        hasher.update(model_id.hash.as_bytes());
        hasher.update(&input.data);
        hasher.update(
            &input
                .shape
                .iter()
                .flat_map(|x| x.to_le_bytes())
                .collect::<Vec<_>>(),
        );

        let hash = hasher.finalize();
        let bytes = hash.as_bytes();
        u64::from_le_bytes([
            bytes[0], bytes[1], bytes[2], bytes[3], bytes[4], bytes[5], bytes[6], bytes[7],
        ])
    }

    /// Compute stable input hash for reproducibility
    fn compute_input_hash(&self, input: &ModelInput) -> Result<String> {
        let mut hasher = blake3::Hasher::new();
        hasher.update(&input.data);
        hasher.update(
            &input
                .shape
                .iter()
                .flat_map(|x| x.to_le_bytes())
                .collect::<Vec<_>>(),
        );
        hasher.update(&(input.dtype as u8).to_le_bytes());
        Ok(hasher.finalize().to_hex().to_string())
    }

    /// Compute deterministic execution hash for verification
    fn compute_execution_hash(&self, context: &DeterministicContext, output: &ModelOutput) -> Result<String> {
        let mut hasher = blake3::Hasher::new();

        hasher.update(context.execution_id.as_bytes());
        hasher.update(context.input_hash.as_bytes());
        hasher.update(&context.seed.to_le_bytes());
        hasher.update(context.model_id.name.as_bytes());
        hasher.update(context.model_id.version.as_bytes());
        hasher.update(context.model_id.hash.as_bytes());

        for (k, v) in &context.parameters {
            hasher.update(k.as_bytes());
            hasher.update(v.as_bytes());
        }

        hasher.update(&output.data);
<<<<<<< HEAD
        hasher.update(&output.shape.iter().map(|x| x.to_le_bytes()).flatten().collect::<Vec<_>>());
        
        // Hash execution metadata
        hasher.update(context.execution_id.as_bytes());
=======
        hasher.update(
            &output
                .shape
                .iter()
                .flat_map(|x| x.to_le_bytes())
                .collect::<Vec<_>>(),
        );
>>>>>>> 461a35d5
        hasher.update(
            output
                .metadata
                .metadata
                .get("model_version")
                .unwrap_or(&String::new())
                .as_bytes(),
        );
<<<<<<< HEAD
        
=======

>>>>>>> 461a35d5
        Ok(hasher.finalize().to_hex().to_string())
    }

    /// Update internal deterministic state hash
    fn update_state(&mut self, context: &DeterministicContext) {
        self.state.counter += 1;
        self.state.seed = context.seed;

        let mut hasher = blake3::Hasher::new();
        hasher.update(&self.state.seed.to_le_bytes());
        hasher.update(&self.state.counter.to_le_bytes());
        hasher.update(context.execution_id.as_bytes());
        self.state.state_hash = hasher.finalize().to_hex().to_string();
    }

    pub fn get_state(&self) -> &DeterministicState {
        &self.state
    }

    pub fn reset_state(&mut self) {
        self.seeds.clear();
        self.state = DeterministicState {
            seed: 0,
            counter: 0,
            state_hash: String::new(),
        };
    }
}

/// Deterministic random number generator
pub struct DeterministicRng {
    state: u64,
    seed: u64,
}

impl DeterministicRng {
    pub fn new(seed: u64) -> Self {
        Self { state: seed, seed }
    }

    pub fn next_u64(&mut self) -> u64 {
        self.state = self.state.wrapping_mul(1103515245).wrapping_add(12345);
        self.state
    }

    pub fn next_range(&mut self, max: u64) -> u64 {
        if max == 0 { return 0; }
        self.next_u64() % max
    }

    pub fn next_f64(&mut self) -> f64 {
        (self.next_u64() as f64) / (u64::MAX as f64)
    }

    pub fn reset(&mut self) { self.state = self.seed; }
    pub fn get_state(&self) -> u64 { self.state }
}

/// Deterministic execution environment utilities
pub mod utils {
    use super::*;

    pub fn setup_deterministic_environment() -> Result<()> {
        if let Ok(seed) = std::env::var("DETERMINISTIC_SEED") {
            if let Ok(seed_val) = seed.parse::<u64>() {
                std::env::set_var("RUST_RAND_SEED", seed_val.to_string());
            }
        }
        std::env::set_var("RAYON_NUM_THREADS", "1");
        std::env::set_var("RUST_FLOAT_DETERMINISTIC", "1");
        Ok(())
    }

    pub fn is_deterministic_execution() -> bool {
        std::env::var("DETERMINISTIC_EXECUTION").unwrap_or_default() == "1"
    }

    pub fn get_deterministic_seed() -> Option<u64> {
        std::env::var("DETERMINISTIC_SEED")
            .ok()
            .and_then(|s| s.parse().ok())
    }
}<|MERGE_RESOLUTION|>--- conflicted
+++ resolved
@@ -5,7 +5,7 @@
 
 use crate::{errors::Result, types::*};
 use std::collections::HashMap;
-use tracing::{error, info, warn};
+use tracing::{info, warn};
 
 /// Deterministic execution manager
 pub struct DeterminismManager {
@@ -56,7 +56,10 @@
 
     /// Manually set deterministic seed
     pub fn set_seed(&mut self, execution_id: &str, seed: u64) {
-        info!("Setting deterministic seed for execution {}: {}", execution_id, seed);
+        info!(
+            "Setting deterministic seed for execution {}: {}",
+            execution_id, seed
+        );
         self.seeds.insert(execution_id.to_string(), seed);
     }
 
@@ -94,21 +97,14 @@
     }
 
     /// Verify deterministic execution consistency
-    pub fn verify_execution(&self, context: &DeterministicContext, output: &ModelOutput) -> Result<bool> {
+    pub fn verify_execution(
+        &self,
+        context: &DeterministicContext,
+        output: &ModelOutput,
+    ) -> Result<bool> {
         info!("Verifying deterministic execution: {}", context.execution_id);
 
         let expected_hash = self.compute_execution_hash(context, output)?;
-<<<<<<< HEAD
-        
-        // Compare with actual execution hash
-        let is_deterministic = expected_hash
-            == *output
-                .metadata
-                .metadata
-                .get("execution_hash")
-                .unwrap_or(&String::new());
-        
-=======
         let actual_hash = output
             .metadata
             .metadata
@@ -118,16 +114,23 @@
 
         let is_deterministic = expected_hash == actual_hash;
 
->>>>>>> 461a35d5
         if !is_deterministic {
-            warn!("⚠️ Non-deterministic execution detected for {}", context.execution_id);
+            warn!(
+                "⚠️ Non-deterministic execution detected for {}",
+                context.execution_id
+            );
         }
 
         Ok(is_deterministic)
     }
 
     /// Generate deterministic seed from execution identifiers
-    fn generate_deterministic_seed(&self, execution_id: &str, model_id: &ModelId, input: &ModelInput) -> u64 {
+    fn generate_deterministic_seed(
+        &self,
+        execution_id: &str,
+        model_id: &ModelId,
+        input: &ModelInput,
+    ) -> u64 {
         let mut hasher = blake3::Hasher::new();
         hasher.update(execution_id.as_bytes());
         hasher.update(model_id.name.as_bytes());
@@ -165,7 +168,11 @@
     }
 
     /// Compute deterministic execution hash for verification
-    fn compute_execution_hash(&self, context: &DeterministicContext, output: &ModelOutput) -> Result<String> {
+    fn compute_execution_hash(
+        &self,
+        context: &DeterministicContext,
+        output: &ModelOutput,
+    ) -> Result<String> {
         let mut hasher = blake3::Hasher::new();
 
         hasher.update(context.execution_id.as_bytes());
@@ -181,12 +188,6 @@
         }
 
         hasher.update(&output.data);
-<<<<<<< HEAD
-        hasher.update(&output.shape.iter().map(|x| x.to_le_bytes()).flatten().collect::<Vec<_>>());
-        
-        // Hash execution metadata
-        hasher.update(context.execution_id.as_bytes());
-=======
         hasher.update(
             &output
                 .shape
@@ -194,20 +195,11 @@
                 .flat_map(|x| x.to_le_bytes())
                 .collect::<Vec<_>>(),
         );
->>>>>>> 461a35d5
-        hasher.update(
-            output
-                .metadata
-                .metadata
-                .get("model_version")
-                .unwrap_or(&String::new())
-                .as_bytes(),
-        );
-<<<<<<< HEAD
-        
-=======
-
->>>>>>> 461a35d5
+
+        if let Some(ver) = output.metadata.metadata.get("model_version") {
+            hasher.update(ver.as_bytes());
+        }
+
         Ok(hasher.finalize().to_hex().to_string())
     }
 
@@ -254,7 +246,9 @@
     }
 
     pub fn next_range(&mut self, max: u64) -> u64 {
-        if max == 0 { return 0; }
+        if max == 0 {
+            return 0;
+        }
         self.next_u64() % max
     }
 
@@ -262,8 +256,13 @@
         (self.next_u64() as f64) / (u64::MAX as f64)
     }
 
-    pub fn reset(&mut self) { self.state = self.seed; }
-    pub fn get_state(&self) -> u64 { self.state }
+    pub fn reset(&mut self) {
+        self.state = self.seed;
+    }
+
+    pub fn get_state(&self) -> u64 {
+        self.state
+    }
 }
 
 /// Deterministic execution environment utilities
