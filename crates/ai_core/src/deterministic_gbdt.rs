//! Deterministic Gradient-Boosted Decision Tree (GBDT) inference
//! Anchored to IPPAN Time and HashTimer for consensus-safe validator scoring.
//!
//! Ensures identical predictions, rankings, and hashes across all validator nodes.

use crate::fixed::Fixed;
use crate::serialization::canonical_json_string;
use serde::{Deserialize, Serialize};
use sha3::{Digest, Sha3_256};
use std::{collections::HashMap, fs, path::Path};
use tracing::{info, warn};
<<<<<<< HEAD
=======

fn deserialize_fixed<'de, D>(deserializer: D) -> Result<Fixed, D::Error>
where
    D: serde::Deserializer<'de>,
{
    use serde::de::Error;
    if deserializer.is_human_readable() {
        let value = Value::deserialize(deserializer)?;
        value_to_fixed(&value).map_err(D::Error::custom)
    } else {
        let micro = i64::deserialize(deserializer)?;
        Ok(Fixed::from_micro(micro))
    }
}

fn deserialize_option_fixed<'de, D>(deserializer: D) -> Result<Option<Fixed>, D::Error>
where
    D: serde::Deserializer<'de>,
{
    use serde::de::Error;
    if deserializer.is_human_readable() {
        let value = Option::<Value>::deserialize(deserializer)?;
        match value {
            Some(val) => value_to_fixed(&val).map(Some).map_err(D::Error::custom),
            None => Ok(None),
        }
    } else {
        let micro = Option::<i64>::deserialize(deserializer)?;
        Ok(micro.map(Fixed::from_micro))
    }
}

fn value_to_fixed(value: &Value) -> Result<Fixed, String> {
    match value {
        Value::Number(num) => {
            if let Some(int) = num.as_i64() {
                Ok(Fixed::from_micro(int))
            } else if let Some(uint) = num.as_u64() {
                if uint > i64::MAX as u64 {
                    Err(format!("numeric value {num} exceeds i64 range"))
                } else {
                    Ok(Fixed::from_micro(uint as i64))
                }
            } else {
                Fixed::from_decimal_str(&num.to_string())
                    .ok_or_else(|| format!("unable to parse decimal {num}"))
            }
        }
        Value::String(s) => {
            Fixed::from_decimal_str(s).ok_or_else(|| format!("unable to parse decimal string {s}"))
        }
        _ => Err(format!("expected number, found {value}")),
    }
}

>>>>>>> 01fb65c4
/// Normalized validator telemetry (anchored to IPPAN Time)
#[derive(Clone, Debug, Serialize, Deserialize, PartialEq)]
pub struct ValidatorFeatures {
    pub node_id: String,
    pub delta_time_us: i64, // deviation from IPPAN Time median (µs)
    pub latency_ms: Fixed,
    pub uptime_pct: Fixed,
    pub peer_entropy: Fixed,
    #[serde(default)]
    pub cpu_usage: Option<Fixed>,
    #[serde(default)]
    pub memory_usage: Option<Fixed>,
    #[serde(default)]
    pub network_reliability: Option<Fixed>,
}

/// Decision node in a GBDT tree
#[derive(Clone, Debug, Serialize, Deserialize, PartialEq)]
pub struct DecisionNode {
    pub feature: usize,
    pub threshold: Fixed,
    pub left: Option<usize>,
    pub right: Option<usize>,
    #[serde(default)]
    pub value: Option<Fixed>,
}

/// One decision tree
#[derive(Clone, Debug, Serialize, Deserialize, PartialEq)]
pub struct GBDTTree {
    pub nodes: Vec<DecisionNode>,
}

/// Full deterministic GBDT model
#[derive(Clone, Debug, Serialize, Deserialize, PartialEq)]
pub struct DeterministicGBDT {
    pub trees: Vec<GBDTTree>,
    pub learning_rate: Fixed,
}

/// Error types for deterministic GBDT operations
#[derive(Debug, thiserror::Error)]
pub enum DeterministicGBDTError {
    #[error("Failed to load model: {0}")]
    ModelLoadError(String),
    #[error("Invalid model structure: {0}")]
    InvalidModelStructure(String),
    #[error("Invalid node reference in tree {tree} node {node}")]
    InvalidNodeReference { tree: usize, node: usize },
    #[error("Serialization error: {0}")]
    SerializationError(String),
}

impl DeterministicGBDT {
    // ---------------------------------------------------------------------
    // Loading / saving
    // ---------------------------------------------------------------------

    pub fn from_json_file<P: AsRef<Path>>(path: P) -> Result<Self, DeterministicGBDTError> {
        let data = fs::read_to_string(path.as_ref())
            .map_err(|e| DeterministicGBDTError::ModelLoadError(e.to_string()))?;
        let model: Self = serde_json::from_str(&data)
            .map_err(|e| DeterministicGBDTError::ModelLoadError(e.to_string()))?;
        model.validate()?;
        Ok(model)
    }

    pub fn from_binary_file<P: AsRef<Path>>(path: P) -> Result<Self, DeterministicGBDTError> {
        let data = fs::read(path.as_ref())
            .map_err(|e| DeterministicGBDTError::ModelLoadError(e.to_string()))?;
        let model: Self = bincode::deserialize(&data)
            .map_err(|e| DeterministicGBDTError::ModelLoadError(e.to_string()))?;
        model.validate()?;
        Ok(model)
    }

    pub fn save_json<P: AsRef<Path>>(&self, path: P) -> Result<(), DeterministicGBDTError> {
        let json = canonical_json_string(self)
            .map_err(|e| DeterministicGBDTError::SerializationError(e.to_string()))?;
        fs::write(path, json)
            .map_err(|e| DeterministicGBDTError::SerializationError(e.to_string()))?;
        Ok(())
    }

    pub fn to_canonical_json(&self) -> Result<String, DeterministicGBDTError> {
        canonical_json_string(self)
            .map_err(|e| DeterministicGBDTError::SerializationError(e.to_string()))
    }

    pub fn save_binary<P: AsRef<Path>>(&self, path: P) -> Result<(), DeterministicGBDTError> {
        let data = bincode::serialize(self)
            .map_err(|e| DeterministicGBDTError::SerializationError(e.to_string()))?;
        fs::write(path, data)
            .map_err(|e| DeterministicGBDTError::SerializationError(e.to_string()))?;
        Ok(())
    }

    // ---------------------------------------------------------------------
    // Deterministic inference
    // ---------------------------------------------------------------------

    pub fn predict(&self, features: &[Fixed]) -> Fixed {
        let mut score = Fixed::ZERO;

        for tree in &self.trees {
            let mut node_idx = 0usize;
            loop {
                if node_idx >= tree.nodes.len() {
                    warn!("Invalid node index {}", node_idx);
                    break;
                }
                let node = &tree.nodes[node_idx];

                if let Some(value) = node.value {
                    score += value;
                    break;
                }

                if node.feature >= features.len() {
                    warn!(
                        "Feature index {} out of bounds (len={})",
                        node.feature,
                        features.len()
                    );
                    break;
                }

                let feat_val = features[node.feature];
                node_idx = if feat_val <= node.threshold {
                    node.left.unwrap_or(node_idx)
                } else {
                    node.right.unwrap_or(node_idx)
                };
            }
        }

        score * self.learning_rate
    }

    /// Deterministic model certificate hash (anchors to HashTimer)
    pub fn model_hash(&self, round_hash_timer: &str) -> Result<String, DeterministicGBDTError> {
        let serialized = self.to_canonical_json()?;
        let mut hasher = Sha3_256::new();
        hasher.update(serialized.as_bytes());
        hasher.update(round_hash_timer.as_bytes());
        Ok(format!("{:x}", hasher.finalize()))
    }

    pub fn validate(&self) -> Result<(), DeterministicGBDTError> {
        if self.trees.is_empty() {
            return Err(DeterministicGBDTError::InvalidModelStructure(
                "Model has no trees".into(),
            ));
        }

        for (t_idx, tree) in self.trees.iter().enumerate() {
            if tree.nodes.is_empty() {
                return Err(DeterministicGBDTError::InvalidModelStructure(format!(
                    "Tree {t_idx} has no nodes"
                )));
            }

            for (n_idx, node) in tree.nodes.iter().enumerate() {
                if let Some(left) = node.left {
                    if left >= tree.nodes.len() {
                        return Err(DeterministicGBDTError::InvalidNodeReference {
                            tree: t_idx,
                            node: n_idx,
                        });
                    }
                }
                if let Some(right) = node.right {
                    if right >= tree.nodes.len() {
                        return Err(DeterministicGBDTError::InvalidNodeReference {
                            tree: t_idx,
                            node: n_idx,
                        });
                    }
                }
            }
        }
        Ok(())
    }
}

// ---------------------------------------------------------------------
// Feature normalization & scoring
// ---------------------------------------------------------------------

pub fn normalize_features<T>(
    telemetry: &HashMap<String, (i64, T, T, T)>,
    ippan_time_median: i64,
) -> Vec<ValidatorFeatures>
where
    T: Copy + Into<Fixed>,
{
    telemetry
        .iter()
        .map(|(node_id, &(local_time_us, latency, uptime, entropy))| {
            let delta_time_us = local_time_us - ippan_time_median;
            ValidatorFeatures {
                node_id: node_id.clone(),
                delta_time_us,
                latency_ms: latency.into(),
                uptime_pct: uptime.into(),
                peer_entropy: entropy.into(),
                cpu_usage: None,
                memory_usage: None,
                network_reliability: None,
            }
        })
        .collect()
}

pub fn compute_scores(
    model: &DeterministicGBDT,
    features: &[ValidatorFeatures],
    round_hash_timer: &str,
) -> HashMap<String, Fixed> {
    let mut scores = HashMap::new();

    for v in features {
        let feature_vector = vec![
            Fixed::from_int(v.delta_time_us),
            v.latency_ms,
            v.uptime_pct,
            v.peer_entropy,
        ];
        let score = model.predict(&feature_vector);
        scores.insert(v.node_id.clone(), score);
    }

    if let Ok(cert) = model.model_hash(round_hash_timer) {
        info!("Deterministic GBDT certificate: {}", cert);
    }

    scores
}

// ---------------------------------------------------------------------
// Test helpers
// ---------------------------------------------------------------------

#[cfg(any(test, feature = "deterministic_math", feature = "enable-tests"))]
impl DeterministicGBDT {
    /// Creates a deterministic test model for use in integration tests and examples.
    pub fn create_test_model() -> Self {
        let tree = GBDTTree {
            nodes: vec![
                DecisionNode {
                    feature: 0,
                    threshold: Fixed::ZERO,
                    left: Some(1),
                    right: Some(2),
                    value: None,
                },
                DecisionNode {
                    feature: 0,
                    threshold: Fixed::ZERO,
                    left: None,
                    right: None,
                    value: Some(Fixed::from_f64(0.1)),
                },
                DecisionNode {
                    feature: 0,
                    threshold: Fixed::ZERO,
                    left: None,
                    right: None,
                    value: Some(Fixed::from_f64(-0.05)),
                },
            ],
        };

        Self {
            trees: vec![tree],
            learning_rate: Fixed::from_f64(0.1),
        }
    }
}

#[cfg(any(test, feature = "deterministic_math", feature = "enable-tests"))]
pub fn create_test_model() -> DeterministicGBDT {
    DeterministicGBDT::create_test_model()
}

// ---------------------------------------------------------------------
// Tests
// ---------------------------------------------------------------------

#[cfg(test)]
mod tests {
    use super::*;
    use serde_json::json;

    #[test]
    fn test_model_hash_consistency_fixed() {
        let model = DeterministicGBDT {
            trees: vec![GBDTTree {
                nodes: vec![DecisionNode {
                    feature: 0,
                    threshold: Fixed::ZERO,
                    left: None,
                    right: None,
                    value: Some(Fixed::from_f64(0.1)),
                }],
            }],
            learning_rate: Fixed::from_f64(0.1),
        };
        let h1 = model.model_hash("round1").unwrap();
        let h2 = model.model_hash("round1").unwrap();
        assert_eq!(h1, h2);
    }

    #[test]
    fn test_json_integers_are_treated_as_micro_units() {
        let data = json!({
            "node_id": "validator-alpha",
            "delta_time_us": 0,
            "latency_ms": 1_500, // 1.5 ms expressed in micro-units
            "uptime_pct": 999_000, // 99.9% expressed in micro-units
            "peer_entropy": 500_000,
            "cpu_usage": 250_000,
        });

        let features: ValidatorFeatures =
            serde_json::from_value(data).expect("valid features json");

        assert_eq!(features.latency_ms, Fixed::from_micro(1_500));
        assert_eq!(features.uptime_pct, Fixed::from_micro(999_000));
        assert_eq!(features.peer_entropy, Fixed::from_micro(500_000));
        assert_eq!(
            features.cpu_usage.expect("cpu_usage should be present"),
            Fixed::from_micro(250_000)
        );
    }
}<|MERGE_RESOLUTION|>--- conflicted
+++ resolved
@@ -6,11 +6,10 @@
 use crate::fixed::Fixed;
 use crate::serialization::canonical_json_string;
 use serde::{Deserialize, Serialize};
+use serde_json::Value;
 use sha3::{Digest, Sha3_256};
 use std::{collections::HashMap, fs, path::Path};
 use tracing::{info, warn};
-<<<<<<< HEAD
-=======
 
 fn deserialize_fixed<'de, D>(deserializer: D) -> Result<Fixed, D::Error>
 where
@@ -65,8 +64,6 @@
         _ => Err(format!("expected number, found {value}")),
     }
 }
-
->>>>>>> 01fb65c4
 /// Normalized validator telemetry (anchored to IPPAN Time)
 #[derive(Clone, Debug, Serialize, Deserialize, PartialEq)]
 pub struct ValidatorFeatures {
