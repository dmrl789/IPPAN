--- conflicted
+++ resolved
@@ -436,77 +436,6 @@
 }
 
 // ---------------------------------------------------------------------
-<<<<<<< HEAD
-// Test Helpers
-// ---------------------------------------------------------------------
-
-/// Create a simple test model for testing purposes
-#[cfg(feature = "deterministic_math")]
-pub fn create_test_model() -> DeterministicGBDT {
-    let tree = GBDTTree {
-        nodes: vec![
-            DecisionNode {
-                feature: 0,
-                threshold: Fixed::from_int(100),
-                left: Some(1),
-                right: Some(2),
-                value: None,
-            },
-            DecisionNode {
-                feature: 0,
-                threshold: Fixed::zero(),
-                left: None,
-                right: None,
-                value: Some(Fixed::from_int(1)),
-            },
-            DecisionNode {
-                feature: 0,
-                threshold: Fixed::zero(),
-                left: None,
-                right: None,
-                value: Some(Fixed::from_int(2)),
-            },
-        ],
-    };
-    DeterministicGBDT {
-        trees: vec![tree],
-        learning_rate: Fixed::from_f64(0.1),
-    }
-}
-
-/// Create a simple test model for testing purposes
-#[cfg(not(feature = "deterministic_math"))]
-pub fn create_test_model() -> DeterministicGBDT {
-    let tree = GBDTTree {
-        nodes: vec![
-            DecisionNode {
-                feature: 0,
-                threshold: 100.0,
-                left: Some(1),
-                right: Some(2),
-                value: None,
-            },
-            DecisionNode {
-                feature: 0,
-                threshold: 0.0,
-                left: None,
-                right: None,
-                value: Some(1.0),
-            },
-            DecisionNode {
-                feature: 0,
-                threshold: 0.0,
-                left: None,
-                right: None,
-                value: Some(2.0),
-            },
-        ],
-    };
-    DeterministicGBDT {
-        trees: vec![tree],
-        learning_rate: 0.1,
-    }
-=======
 // Test helpers
 // ---------------------------------------------------------------------
 
@@ -587,7 +516,6 @@
 #[cfg(any(test, feature = "enable-tests", feature = "deterministic_math"))]
 pub fn create_test_model() -> DeterministicGBDT {
     DeterministicGBDT::create_test_model()
->>>>>>> 9ce963bc
 }
 
 // ---------------------------------------------------------------------
