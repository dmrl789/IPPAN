--- conflicted
+++ resolved
@@ -20,12 +20,8 @@
         let value = Value::deserialize(deserializer)?;
         value_to_fixed(&value).map_err(D::Error::custom)
     } else {
-<<<<<<< HEAD
-        Fixed::deserialize(deserializer)
-=======
         let micro = i64::deserialize(deserializer)?;
         Ok(Fixed::from_micro(micro))
->>>>>>> 9f5eec11
     }
 }
 
@@ -41,14 +37,9 @@
             None => Ok(None),
         }
     } else {
-<<<<<<< HEAD
-        Option::<Fixed>::deserialize(deserializer)
-            .map_err(|e| D::Error::custom(format!("failed to deserialize fixed-point option: {e}")))
-=======
         Option::<i64>::deserialize(deserializer)
             .map(|opt| opt.map(Fixed::from_micro))
             .map_err(D::Error::custom)
->>>>>>> 9f5eec11
     }
 }
 
