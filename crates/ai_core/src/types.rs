--- conflicted
+++ resolved
@@ -171,7 +171,12 @@
     pub error: Option<String>,
     /// Optional additional metadata (e.g., host, timestamp)
     pub metadata: HashMap<String, String>,
-<<<<<<< HEAD
+    /// Execution time (duplicate for summary)
+    pub execution_time_us: u64,
+    /// Total memory usage
+    pub memory_usage: u64,
+    /// Data type for compatibility with legacy outputs
+    pub data_type: DataType,
 }
 
 /// Execution metadata
@@ -197,12 +202,4 @@
     pub error: Option<String>,
     /// Additional metadata
     pub metadata: HashMap<String, String>,
-=======
-    /// Execution time (duplicate for summary)
-    pub execution_time_us: u64,
-    /// Total memory usage
-    pub memory_usage: u64,
-    /// Data type for compatibility with legacy outputs
-    pub data_type: DataType,
->>>>>>> c8bf3010
 }