//! Common types for AI Core

use serde::{Deserialize, Serialize};
use std::collections::HashMap;

/// Model identifier
<<<<<<< HEAD
#[derive(Debug, Clone, PartialEq, Eq, Hash, Serialize, Deserialize)]
=======
#[derive(Debug, Clone, Serialize, Deserialize, PartialEq, Eq, Hash)]
>>>>>>> 05d3e556
pub struct ModelId {
    /// Model name
    pub name: String,
    /// Model version
    pub version: String,
    /// Model hash
    pub hash: String,
}
<<<<<<< HEAD
=======

impl ModelId {
    pub fn new(name: String, version: String, hash: String) -> Self {
        Self { name, version, hash }
    }
}

impl std::fmt::Display for ModelId {
    fn fmt(&self, f: &mut std::fmt::Formatter<'_>) -> std::fmt::Result {
        write!(f, "{}:{}:{}", self.name, self.version, self.hash)
    }
}
>>>>>>> 05d3e556

/// Model metadata
#[derive(Debug, Clone, Serialize, Deserialize)]
pub struct ModelMetadata {
<<<<<<< HEAD
    /// Model ID
=======
    /// Model identifier
>>>>>>> 05d3e556
    pub id: ModelId,
    /// Model name
    pub name: String,
    /// Model version
    pub version: String,
    /// Model description
    pub description: String,
    /// Model author
    pub author: String,
    /// Model license
    pub license: String,
    /// Model tags
    pub tags: Vec<String>,
    /// Model creation time
    pub created_at: u64,
    /// Model last updated time
    pub updated_at: u64,
<<<<<<< HEAD
    /// Model architecture
    pub architecture: String,
=======
>>>>>>> 05d3e556
    /// Input shape
    pub input_shape: Vec<usize>,
    /// Output shape
    pub output_shape: Vec<usize>,
    /// Model size in bytes
    pub size_bytes: u64,
<<<<<<< HEAD
    /// Parameter count
    pub parameter_count: u64,
=======
    /// Number of parameters
    pub parameter_count: u64,
    /// Model architecture description
    pub architecture: String,
>>>>>>> 05d3e556
}

/// Model input
#[derive(Debug, Clone, Serialize, Deserialize)]
pub struct ModelInput {
    /// Input data
    pub data: Vec<u8>,
    /// Input type (alias for compatibility)
    pub data_type: DataType,
    /// Input data type
    pub dtype: DataType,
    /// Input shape
    pub shape: Vec<usize>,
    /// Input metadata
    pub metadata: HashMap<String, String>,
    /// Data type for compatibility
    pub dtype: DataType,
    /// Input shape
    pub shape: Vec<usize>,
}

/// Execution metadata for model output
#[derive(Debug, Clone, Serialize, Deserialize)]
pub struct ExecutionMetadata {
    /// Execution time in microseconds
    pub execution_time_us: u64,
    /// Memory usage in bytes
    pub memory_usage_bytes: u64,
    /// CPU cycles consumed
    pub cpu_cycles: u64,
    /// Execution hash for determinism verification
    pub execution_hash: String,
    /// Model version used
    pub model_version: String,
}

/// Model output
#[derive(Debug, Clone, Serialize, Deserialize)]
pub struct ModelOutput {
    /// Output data
    pub data: Vec<u8>,
    /// Output type (alias for compatibility)
    pub data_type: DataType,
    /// Output data type
    pub dtype: DataType,
    /// Output shape
    pub shape: Vec<usize>,
    /// Output metadata
    pub metadata: ExecutionMetadata,
    /// Confidence score
    pub confidence: f64,
    /// Output shape
    pub shape: Vec<usize>,
    /// Data type for compatibility
    pub dtype: DataType,
}

/// Data type
<<<<<<< HEAD
#[derive(Debug, Clone, PartialEq, Eq, Serialize, Deserialize, Copy)]
=======
#[derive(Debug, Clone, Copy, PartialEq, Eq, Serialize, Deserialize)]
>>>>>>> 05d3e556
pub enum DataType {
    /// Text data
    Text,
    /// Binary data
    Binary,
    /// JSON data
    Json,
    /// Numeric data
    Numeric,
    /// 32-bit integer
    Int32,
    /// 64-bit integer
    Int64,
    /// 32-bit float
    Float32,
    /// Image data
    Image,
    /// Audio data
    Audio,
    /// Video data
    Video,
    /// Float32 data
    Float32,
    /// Float64 data
    Float64,
    /// Int8 data
    Int8,
    /// Int16 data
    Int16,
    /// Int32 data
    Int32,
    /// Int64 data
    Int64,
    /// UInt8 data
    UInt8,
    /// UInt16 data
    UInt16,
    /// UInt32 data
    UInt32,
    /// UInt64 data
    UInt64,
}

/// Execution context
#[derive(Debug, Clone, Serialize, Deserialize)]
pub struct ExecutionContext {
    /// Context ID
    pub id: String,
    /// Model ID
    pub model_id: ModelId,
    /// Context metadata
    pub metadata: HashMap<String, String>,
    /// Execution parameters
    pub parameters: HashMap<String, String>,
    /// Execution timeout
    pub timeout_ms: u64,
    /// Random seed for deterministic execution
    pub seed: Option<u64>,
}

/// Execution result
#[derive(Debug, Clone, Serialize, Deserialize)]
pub struct ExecutionResult {
    /// Output from execution
    pub output: ModelOutput,
    /// Execution context
    pub context: ExecutionContext,
    /// Success flag
    pub success: bool,
    /// Error message (if failed)
    pub error: Option<String>,
<<<<<<< HEAD
    /// Result metadata
    pub metadata: HashMap<String, String>,
    /// Model output
    pub output: ModelOutput,
    /// Execution context
    pub context: ExecutionContext,
}

/// Execution metadata
#[derive(Debug, Clone, Serialize, Deserialize)]
pub struct ExecutionMetadata {
    /// Execution ID
    pub execution_id: String,
    /// Model version
    pub model_version: String,
    /// Memory usage in bytes
    pub memory_usage_bytes: u64,
    /// Execution timestamp
    pub timestamp: u64,
=======
>>>>>>> 05d3e556
}<|MERGE_RESOLUTION|>--- conflicted
+++ resolved
@@ -3,22 +3,16 @@
 use serde::{Deserialize, Serialize};
 use std::collections::HashMap;
 
-/// Model identifier
-<<<<<<< HEAD
-#[derive(Debug, Clone, PartialEq, Eq, Hash, Serialize, Deserialize)]
-=======
+/// Unique identifier for each model
 #[derive(Debug, Clone, Serialize, Deserialize, PartialEq, Eq, Hash)]
->>>>>>> 05d3e556
 pub struct ModelId {
     /// Model name
     pub name: String,
     /// Model version
     pub version: String,
-    /// Model hash
+    /// Model hash (Blake3 or SHA-256)
     pub hash: String,
 }
-<<<<<<< HEAD
-=======
 
 impl ModelId {
     pub fn new(name: String, version: String, hash: String) -> Self {
@@ -31,124 +25,93 @@
         write!(f, "{}:{}:{}", self.name, self.version, self.hash)
     }
 }
->>>>>>> 05d3e556
 
-/// Model metadata
+/// Model metadata (structural and descriptive info)
 #[derive(Debug, Clone, Serialize, Deserialize)]
 pub struct ModelMetadata {
-<<<<<<< HEAD
-    /// Model ID
-=======
     /// Model identifier
->>>>>>> 05d3e556
     pub id: ModelId,
-    /// Model name
+    /// Human-readable name
     pub name: String,
-    /// Model version
+    /// Model version (semver or hash)
     pub version: String,
     /// Model description
     pub description: String,
-    /// Model author
+    /// Author or maintainer
     pub author: String,
-    /// Model license
+    /// License string (e.g., MIT, Apache-2.0)
     pub license: String,
-    /// Model tags
+    /// Tags for discoverability
     pub tags: Vec<String>,
-    /// Model creation time
+    /// Creation timestamp (UNIX microseconds)
     pub created_at: u64,
-    /// Model last updated time
+    /// Last update timestamp (UNIX microseconds)
     pub updated_at: u64,
-<<<<<<< HEAD
-    /// Model architecture
+    /// Model architecture (e.g., "gbdt", "transformer", "cnn")
     pub architecture: String,
-=======
->>>>>>> 05d3e556
-    /// Input shape
+    /// Input tensor shape
     pub input_shape: Vec<usize>,
-    /// Output shape
+    /// Output tensor shape
     pub output_shape: Vec<usize>,
-    /// Model size in bytes
+    /// Model binary size in bytes
     pub size_bytes: u64,
-<<<<<<< HEAD
-    /// Parameter count
-    pub parameter_count: u64,
-=======
     /// Number of parameters
     pub parameter_count: u64,
-    /// Model architecture description
-    pub architecture: String,
->>>>>>> 05d3e556
 }
 
-/// Model input
+/// Model input structure
 #[derive(Debug, Clone, Serialize, Deserialize)]
 pub struct ModelInput {
-    /// Input data
+    /// Raw input data (bytes)
     pub data: Vec<u8>,
-    /// Input type (alias for compatibility)
-    pub data_type: DataType,
-    /// Input data type
+    /// Declared data type
     pub dtype: DataType,
-    /// Input shape
+    /// Shape of the input tensor
     pub shape: Vec<usize>,
-    /// Input metadata
+    /// Arbitrary metadata (feature names, scaling, etc.)
     pub metadata: HashMap<String, String>,
-    /// Data type for compatibility
-    pub dtype: DataType,
-    /// Input shape
-    pub shape: Vec<usize>,
 }
 
-/// Execution metadata for model output
-#[derive(Debug, Clone, Serialize, Deserialize)]
-pub struct ExecutionMetadata {
-    /// Execution time in microseconds
-    pub execution_time_us: u64,
-    /// Memory usage in bytes
-    pub memory_usage_bytes: u64,
-    /// CPU cycles consumed
-    pub cpu_cycles: u64,
-    /// Execution hash for determinism verification
-    pub execution_hash: String,
-    /// Model version used
-    pub model_version: String,
-}
-
-/// Model output
+/// Model output structure
 #[derive(Debug, Clone, Serialize, Deserialize)]
 pub struct ModelOutput {
-    /// Output data
+    /// Raw output bytes
     pub data: Vec<u8>,
-    /// Output type (alias for compatibility)
-    pub data_type: DataType,
     /// Output data type
     pub dtype: DataType,
     /// Output shape
     pub shape: Vec<usize>,
-    /// Output metadata
+    /// Confidence or quality score (1.0 = deterministic exact)
+    pub confidence: f64,
+    /// Deterministic execution metadata
     pub metadata: ExecutionMetadata,
-    /// Confidence score
-    pub confidence: f64,
-    /// Output shape
-    pub shape: Vec<usize>,
-    /// Data type for compatibility
-    pub dtype: DataType,
 }
 
-/// Data type
-<<<<<<< HEAD
-#[derive(Debug, Clone, PartialEq, Eq, Serialize, Deserialize, Copy)]
-=======
+/// Execution metadata (used for deterministic verification)
+#[derive(Debug, Clone, Serialize, Deserialize)]
+pub struct ExecutionMetadata {
+    /// Execution duration in microseconds
+    pub execution_time_us: u64,
+    /// Total memory used (bytes)
+    pub memory_usage_bytes: u64,
+    /// CPU cycles estimated for execution
+    pub cpu_cycles: u64,
+    /// Deterministic execution hash (Blake3)
+    pub execution_hash: String,
+    /// Model version used for inference
+    pub model_version: String,
+}
+
+/// Supported data types for AI Core tensors
 #[derive(Debug, Clone, Copy, PartialEq, Eq, Serialize, Deserialize)]
->>>>>>> 05d3e556
 pub enum DataType {
-    /// Text data
+    /// UTF-8 text
     Text,
-    /// Binary data
+    /// Arbitrary binary blob
     Binary,
-    /// JSON data
+    /// Structured JSON
     Json,
-    /// Numeric data
+    /// Generic numeric type
     Numeric,
     /// 32-bit integer
     Int32,
@@ -156,82 +119,62 @@
     Int64,
     /// 32-bit float
     Float32,
-    /// Image data
+    /// 64-bit float
+    Float64,
+    /// 8-bit signed integer
+    Int8,
+    /// 16-bit signed integer
+    Int16,
+    /// 8-bit unsigned integer
+    UInt8,
+    /// 16-bit unsigned integer
+    UInt16,
+    /// 32-bit unsigned integer
+    UInt32,
+    /// 64-bit unsigned integer
+    UInt64,
+    /// Image (encoded)
     Image,
-    /// Audio data
+    /// Audio (encoded)
     Audio,
-    /// Video data
+    /// Video (encoded)
     Video,
-    /// Float32 data
-    Float32,
-    /// Float64 data
-    Float64,
-    /// Int8 data
-    Int8,
-    /// Int16 data
-    Int16,
-    /// Int32 data
-    Int32,
-    /// Int64 data
-    Int64,
-    /// UInt8 data
-    UInt8,
-    /// UInt16 data
-    UInt16,
-    /// UInt32 data
-    UInt32,
-    /// UInt64 data
-    UInt64,
 }
 
-/// Execution context
+/// Execution context (per model call)
 #[derive(Debug, Clone, Serialize, Deserialize)]
 pub struct ExecutionContext {
-    /// Context ID
+    /// Unique execution ID
     pub id: String,
-    /// Model ID
+    /// Model ID to execute
     pub model_id: ModelId,
-    /// Context metadata
+    /// Custom metadata
     pub metadata: HashMap<String, String>,
-    /// Execution parameters
+    /// Parameters (e.g., temperature, quantization)
     pub parameters: HashMap<String, String>,
-    /// Execution timeout
+    /// Timeout in milliseconds
     pub timeout_ms: u64,
-    /// Random seed for deterministic execution
+    /// Optional deterministic random seed
     pub seed: Option<u64>,
 }
 
-/// Execution result
+/// Execution result returned to caller
 #[derive(Debug, Clone, Serialize, Deserialize)]
 pub struct ExecutionResult {
-    /// Output from execution
-    pub output: ModelOutput,
-    /// Execution context
-    pub context: ExecutionContext,
-    /// Success flag
-    pub success: bool,
-    /// Error message (if failed)
-    pub error: Option<String>,
-<<<<<<< HEAD
-    /// Result metadata
-    pub metadata: HashMap<String, String>,
     /// Model output
     pub output: ModelOutput,
     /// Execution context
     pub context: ExecutionContext,
-}
-
-/// Execution metadata
-#[derive(Debug, Clone, Serialize, Deserialize)]
-pub struct ExecutionMetadata {
-    /// Execution ID
-    pub execution_id: String,
-    /// Model version
-    pub model_version: String,
-    /// Memory usage in bytes
-    pub memory_usage_bytes: u64,
-    /// Execution timestamp
-    pub timestamp: u64,
-=======
->>>>>>> 05d3e556
+    /// Whether execution succeeded
+    pub success: bool,
+    /// Optional error message
+    pub error: Option<String>,
+    /// Optional additional metadata (e.g., host, timestamp)
+    pub metadata: HashMap<String, String>,
+    /// Execution time (duplicate for summary)
+    pub execution_time_us: u64,
+    /// Total memory usage
+    pub memory_usage: u64,
+    /// Data type for compatibility with legacy outputs
+    pub data_type: DataType,
 }