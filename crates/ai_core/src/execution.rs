//! Model execution engine
//!
//! Provides deterministic model execution for AI inference inside IPPAN/FinDAG systems.

use crate::{
    errors::{AiCoreError, Result},
    types::*,
};
use std::collections::HashMap;
use tracing::{info, warn};

/// Model execution engine
pub struct ExecutionEngine {
    /// Loaded models cache
    models: HashMap<ModelId, ModelMetadata>,
    /// Execution statistics
    stats: ExecutionStats,
}

/// Execution statistics
#[derive(Debug, Default)]
pub struct ExecutionStats {
    pub total_executions: u64,
    pub successful_executions: u64,
    pub failed_executions: u64,
    pub avg_execution_time_us: u64,
    pub total_memory_usage: u64,
}

impl ExecutionEngine {
    /// Create new execution engine
    pub fn new() -> Self {
        Self {
            models: HashMap::new(),
            stats: ExecutionStats::default(),
        }
    }

    /// Load a model into memory
    pub async fn load_model(&mut self, model_data: &[u8], metadata: ModelMetadata) -> Result<()> {
        info!("Loading model: {:?}", metadata.id);
        self.validate_model_data(model_data, &metadata)?;
        self.models.insert(metadata.id.clone(), metadata);
        info!("Model loaded. Total models: {}", self.models.len());
        Ok(())
    }

    /// Execute a model with deterministic semantics
    pub async fn execute(
        &mut self,
        context: ExecutionContext,
        input: ModelInput,
    ) -> Result<ExecutionResult> {
        info!("Executing model: {:?}", context.model_id);

        let model_metadata = self
            .models
            .get(&context.model_id)
            .ok_or_else(|| AiCoreError::ExecutionFailed("Model not found".into()))?
            .clone();

        self.validate_input(&input, &model_metadata)?;

        let start_time = std::time::Instant::now();
        let output = self
            .execute_model_deterministic(&model_metadata, &input, &context)
            .await?;
        let exec_time = start_time.elapsed();

        self.update_stats(exec_time.as_micros() as u64, true);

        let result = ExecutionResult {
            context,
            success: true,
            error: None,
            metadata: HashMap::new(),
<<<<<<< HEAD
            execution_time_us: execution_time.as_micros() as u64,
            memory_usage: 0,
            data_type: input.dtype,
=======
            execution_time_us: exec_time.as_micros() as u64,
            memory_usage: model_metadata.size_bytes,
            data_type: output.dtype,
            output,
>>>>>>> 54d8141f
        };

        info!("✅ Model execution completed successfully");
        Ok(result)
    }

    /// Validate model data integrity and hash
    fn validate_model_data(&self, data: &[u8], metadata: &ModelMetadata) -> Result<()> {
        if data.len() as u64 != metadata.size_bytes {
            return Err(AiCoreError::ValidationFailed("Model size mismatch".into()));
        }

        let hash = blake3::hash(data).to_hex().to_string();
        if hash != metadata.id.hash {
            return Err(AiCoreError::ValidationFailed("Model hash mismatch".into()));
        }
        Ok(())
    }

    /// Validate model input before execution
    fn validate_input(&self, input: &ModelInput, metadata: &ModelMetadata) -> Result<()> {
        if input.shape != metadata.input_shape {
            return Err(AiCoreError::InvalidParameters(format!(
                "Input shape mismatch: expected {:?}, got {:?}",
                metadata.input_shape, input.shape
            )));
        }

        let expected = input.shape.iter().product::<usize>() * input.dtype.size_bytes();
        if input.data.len() != expected {
            return Err(AiCoreError::InvalidParameters(
                "Input data size mismatch".into(),
            ));
        }
        Ok(())
    }

    /// Deterministic model execution (e.g., D-GBDT)
    async fn execute_model_deterministic(
        &self,
        metadata: &ModelMetadata,
        input: &ModelInput,
        context: &ExecutionContext,
    ) -> Result<ModelOutput> {
        let start_time = std::time::Instant::now();

        if let Some(seed) = context.seed {
            info!("Using deterministic seed: {}", seed);
            std::env::set_var("AI_DETERMINISTIC_SEED", seed.to_string());
        }

        info!(
            "Executing model {:?}, input size {} bytes",
            metadata.id,
            input.data.len()
        );

        let output_size =
            metadata.output_shape.iter().product::<usize>() * input.dtype.size_bytes();
        let mut output_data = vec![0u8; output_size];

        if metadata.architecture == "gbdt" {
            info!("Executing GBDT model deterministically");
            let features = self.convert_input_to_features(input)?;
            for (i, byte) in output_data.iter_mut().enumerate() {
                *byte = ((features.iter().sum::<i64>() as usize + i) % 256) as u8;
            }
        } else {
            info!("Executing generic model: {}", metadata.architecture);
            let mut sum = 0u64;
            for chunk in input.data.chunks(8) {
                let mut arr = [0u8; 8];
                for (i, &b) in chunk.iter().enumerate() {
                    if i < 8 {
                        arr[i] = b;
                    }
                }
                sum = sum.wrapping_add(u64::from_le_bytes(arr));
            }
            for (i, b) in output_data.iter_mut().enumerate() {
                *b = ((sum as usize + i) % 256) as u8;
            }
        }

        let exec_time = start_time.elapsed();
        let execution_hash = self.compute_execution_hash(metadata, input, context)?;

        let metadata_block = ExecutionMetadata {
            execution_id: context.id.clone(),
            model_id: metadata.id.to_string(),
            start_time: 0,
            end_time: 0,
            duration_us: exec_time.as_micros() as u64,
            memory_usage: metadata.size_bytes + input.data.len() as u64,
            cpu_usage: 0.0,
            success: true,
            error: None,
            metadata: {
                let mut m = HashMap::new();
                m.insert("execution_hash".into(), execution_hash);
                m.insert("model_version".into(), metadata.id.version.clone());
                m.insert(
                    "cpu_cycles".into(),
                    self.estimate_cpu_cycles(exec_time).to_string(),
                );
                m
            },
        };

        Ok(ModelOutput {
            data: output_data,
            dtype: input.dtype,
            shape: metadata.output_shape.clone(),
            confidence: 1.0,
<<<<<<< HEAD
            metadata: ExecutionMetadata {
                execution_id: context.id.clone(),
                model_id: metadata.id.to_string(),
                start_time: 0,
                end_time: 0,
                duration_us: execution_time.as_micros() as u64,
                memory_usage: metadata.size_bytes + input.data.len() as u64,
                cpu_usage: 0.0,
                success: true,
                error: None,
                metadata: {
                    let mut m = HashMap::new();
                    m.insert("execution_hash".into(), execution_hash);
                    m.insert("model_version".into(), metadata.id.version.clone());
                    m
                },
            },
=======
            metadata: metadata_block,
>>>>>>> 54d8141f
        })
    }

    /// Convert binary input to numeric feature vector
    fn convert_input_to_features(&self, input: &ModelInput) -> Result<Vec<i64>> {
        let mut features = Vec::new();
        match input.dtype {
            DataType::Int64 => {
                for c in input.data.chunks(8) {
                    if c.len() == 8 {
                        let mut arr = [0u8; 8];
                        arr.copy_from_slice(c);
                        features.push(i64::from_le_bytes(arr));
                    }
                }
            }
            DataType::Int32 => {
                for c in input.data.chunks(4) {
                    if c.len() == 4 {
                        let mut arr = [0u8; 4];
                        arr.copy_from_slice(c);
                        features.push(i32::from_le_bytes(arr) as i64);
                    }
                }
            }
            DataType::Float32 => {
                for c in input.data.chunks(4) {
                    if c.len() == 4 {
                        let mut arr = [0u8; 4];
                        arr.copy_from_slice(c);
                        let f = f32::from_le_bytes(arr);
                        features.push((f * 10_000.0) as i64);
                    }
                }
            }
            _ => {
                return Err(AiCoreError::InvalidParameters(
                    "Unsupported data type for GBDT features".into(),
                ));
            }
        }
        Ok(features)
    }

    /// Estimate CPU cycles from duration
    fn estimate_cpu_cycles(&self, d: std::time::Duration) -> u64 {
        const FREQ: u64 = 3_000_000_000; // 3GHz
        (d.as_secs_f64() * FREQ as f64) as u64
    }

    /// Compute deterministic execution hash
    fn compute_execution_hash(
        &self,
        metadata: &ModelMetadata,
        input: &ModelInput,
        context: &ExecutionContext,
    ) -> Result<String> {
        let mut h = blake3::Hasher::new();
        h.update(metadata.id.hash.as_bytes());
        h.update(metadata.id.version.as_bytes());
        h.update(&input.data);
        h.update(
            &input
                .shape
                .iter()
                .flat_map(|x| x.to_le_bytes())
                .collect::<Vec<_>>(),
        );
        h.update(&context.seed.unwrap_or(0).to_le_bytes());
        for (k, v) in &context.parameters {
            h.update(k.as_bytes());
            h.update(v.as_bytes());
        }
        Ok(h.finalize().to_hex().to_string())
    }

    /// Update performance stats
    fn update_stats(&mut self, exec_time_us: u64, success: bool) {
        self.stats.total_executions += 1;
        if success {
            self.stats.successful_executions += 1;
        } else {
            self.stats.failed_executions += 1;
        }

        let n = self.stats.total_executions;
        if n == 0 {
            self.stats.avg_execution_time_us = exec_time_us;
        } else {
            self.stats.avg_execution_time_us =
                (self.stats.avg_execution_time_us * (n - 1) + exec_time_us) / n;
        }
    }

    pub fn get_stats(&self) -> &ExecutionStats {
        &self.stats
    }

    pub fn model_count(&self) -> usize {
        self.models.len()
    }
}

<<<<<<< HEAD
// DataType::size_bytes is implemented in types.rs; avoid duplicate definitions here.
=======
// Note: DataType::size_bytes is defined in `types.rs`, no duplicate here.
>>>>>>> 54d8141f
<|MERGE_RESOLUTION|>--- conflicted
+++ resolved
@@ -74,16 +74,10 @@
             success: true,
             error: None,
             metadata: HashMap::new(),
-<<<<<<< HEAD
-            execution_time_us: execution_time.as_micros() as u64,
-            memory_usage: 0,
-            data_type: input.dtype,
-=======
             execution_time_us: exec_time.as_micros() as u64,
             memory_usage: model_metadata.size_bytes,
             data_type: output.dtype,
             output,
->>>>>>> 54d8141f
         };
 
         info!("✅ Model execution completed successfully");
@@ -198,27 +192,7 @@
             dtype: input.dtype,
             shape: metadata.output_shape.clone(),
             confidence: 1.0,
-<<<<<<< HEAD
-            metadata: ExecutionMetadata {
-                execution_id: context.id.clone(),
-                model_id: metadata.id.to_string(),
-                start_time: 0,
-                end_time: 0,
-                duration_us: execution_time.as_micros() as u64,
-                memory_usage: metadata.size_bytes + input.data.len() as u64,
-                cpu_usage: 0.0,
-                success: true,
-                error: None,
-                metadata: {
-                    let mut m = HashMap::new();
-                    m.insert("execution_hash".into(), execution_hash);
-                    m.insert("model_version".into(), metadata.id.version.clone());
-                    m
-                },
-            },
-=======
             metadata: metadata_block,
->>>>>>> 54d8141f
         })
     }
 
@@ -265,7 +239,7 @@
 
     /// Estimate CPU cycles from duration
     fn estimate_cpu_cycles(&self, d: std::time::Duration) -> u64 {
-        const FREQ: u64 = 3_000_000_000; // 3GHz
+        const FREQ: u64 = 3_000_000_000; // 3 GHz
         (d.as_secs_f64() * FREQ as f64) as u64
     }
 
@@ -322,8 +296,4 @@
     }
 }
 
-<<<<<<< HEAD
-// DataType::size_bytes is implemented in types.rs; avoid duplicate definitions here.
-=======
-// Note: DataType::size_bytes is defined in `types.rs`, no duplicate here.
->>>>>>> 54d8141f
+// Note: DataType::size_bytes is defined in `types.rs`, no duplicate here.