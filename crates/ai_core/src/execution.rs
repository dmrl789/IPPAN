--- conflicted
+++ resolved
@@ -1,15 +1,13 @@
 //! Model execution engine
+//!
+//! Provides deterministic model execution for AI inference inside IPPAN/FinDAG systems.
 
 use crate::{
     errors::{AiCoreError, Result},
     types::*,
 };
 use std::collections::HashMap;
-<<<<<<< HEAD
-use tracing::info;
-=======
 use tracing::{error, info, warn};
->>>>>>> 62b83799
 
 /// Model execution engine
 pub struct ExecutionEngine {
@@ -22,20 +20,15 @@
 /// Execution statistics
 #[derive(Debug, Default)]
 pub struct ExecutionStats {
-    /// Total executions
     pub total_executions: u64,
-    /// Successful executions
     pub successful_executions: u64,
-    /// Failed executions
     pub failed_executions: u64,
-    /// Average execution time in microseconds
     pub avg_execution_time_us: u64,
-    /// Total memory usage in bytes
     pub total_memory_usage: u64,
 }
 
 impl ExecutionEngine {
-    /// Create a new execution engine
+    /// Create new execution engine
     pub fn new() -> Self {
         Self {
             models: HashMap::new(),
@@ -43,24 +36,16 @@
         }
     }
 
-    /// Load a model into the execution engine
+    /// Load a model into memory
     pub async fn load_model(&mut self, model_data: &[u8], metadata: ModelMetadata) -> Result<()> {
         info!("Loading model: {:?}", metadata.id);
-
-        // Validate model data
         self.validate_model_data(model_data, &metadata)?;
-
-        // Store model metadata
         self.models.insert(metadata.id.clone(), metadata);
-
-        info!(
-            "Model loaded successfully. Total loaded: {}",
-            self.models.len()
-        );
+        info!("Model loaded. Total models: {}", self.models.len());
         Ok(())
     }
 
-    /// Execute a model with given input
+    /// Execute a model with deterministic semantics
     pub async fn execute(
         &mut self,
         context: ExecutionContext,
@@ -68,68 +53,51 @@
     ) -> Result<ExecutionResult> {
         info!("Executing model: {:?}", context.model_id);
 
-        // Retrieve model
         let model_metadata = self
             .models
             .get(&context.model_id)
-            .ok_or_else(|| AiCoreError::ExecutionFailed("Model not found".to_string()))?
+            .ok_or_else(|| AiCoreError::ExecutionFailed("Model not found".into()))?
             .clone();
 
-        // Validate input
         self.validate_input(&input, &model_metadata)?;
 
-        // Execute model
         let start_time = std::time::Instant::now();
         let output = self
             .execute_model_deterministic(&model_metadata, &input, &context)
             .await?;
-        let execution_time = start_time.elapsed();
-
-        // Update statistics
-        self.update_stats(execution_time.as_micros() as u64, true);
-
-        // Assemble execution result
+        let exec_time = start_time.elapsed();
+
+        self.update_stats(exec_time.as_micros() as u64, true);
+
         let result = ExecutionResult {
-<<<<<<< HEAD
-            output: output.clone(),
-=======
-            data_type: output.dtype,
-            execution_time_us: execution_time.as_micros() as u64,
-            memory_usage: (output.data.len() + input.data.len()) as u64,
-            output,
->>>>>>> 62b83799
             context,
             success: true,
             error: None,
             metadata: HashMap::new(),
-            execution_time_us: execution_time.as_micros() as u64,
+            execution_time_us: exec_time.as_micros() as u64,
             memory_usage: model_metadata.size_bytes,
             data_type: output.dtype,
+            output,
         };
 
         info!("Model execution completed successfully");
         Ok(result)
     }
 
-    /// Validate model data integrity
+    /// Validate model data integrity and hash
     fn validate_model_data(&self, data: &[u8], metadata: &ModelMetadata) -> Result<()> {
         if data.len() as u64 != metadata.size_bytes {
-            return Err(AiCoreError::ValidationFailed(
-                "Model data size mismatch".to_string(),
-            ));
-        }
-
-        let computed_hash = blake3::hash(data).to_hex().to_string();
-        if computed_hash != metadata.id.hash {
-            return Err(AiCoreError::ValidationFailed(
-                "Model hash verification failed".to_string(),
-            ));
-        }
-
+            return Err(AiCoreError::ValidationFailed("Model size mismatch".into()));
+        }
+
+        let hash = blake3::hash(data).to_hex().to_string();
+        if hash != metadata.id.hash {
+            return Err(AiCoreError::ValidationFailed("Model hash mismatch".into()));
+        }
         Ok(())
     }
 
-    /// Validate input data
+    /// Validate model input before execution
     fn validate_input(&self, input: &ModelInput, metadata: &ModelMetadata) -> Result<()> {
         if input.shape != metadata.input_shape {
             return Err(AiCoreError::InvalidParameters(format!(
@@ -138,17 +106,16 @@
             )));
         }
 
-        let expected_size = input.shape.iter().product::<usize>() * input.dtype.size_bytes();
-        if input.data.len() != expected_size {
+        let expected = input.shape.iter().product::<usize>() * input.dtype.size_bytes();
+        if input.data.len() != expected {
             return Err(AiCoreError::InvalidParameters(
-                "Input data size mismatch".to_string(),
+                "Input data size mismatch".into(),
             ));
         }
-
         Ok(())
     }
 
-    /// Execute model with deterministic behavior
+    /// Deterministic model execution (e.g. D-GBDT)
     async fn execute_model_deterministic(
         &self,
         metadata: &ModelMetadata,
@@ -157,148 +124,122 @@
     ) -> Result<ModelOutput> {
         let start_time = std::time::Instant::now();
 
-        // Apply deterministic seed if present
         if let Some(seed) = context.seed {
             info!("Using deterministic seed: {}", seed);
             std::env::set_var("AI_DETERMINISTIC_SEED", seed.to_string());
         }
 
         info!(
-            "Executing model: {:?}, input size: {} bytes",
+            "Executing model {:?}, input size {} bytes",
             metadata.id,
             input.data.len()
         );
 
-        let output_size =
-            metadata.output_shape.iter().product::<usize>() * input.dtype.size_bytes();
+        let output_size = metadata.output_shape.iter().product::<usize>() * input.dtype.size_bytes();
         let mut output_data = vec![0u8; output_size];
 
-        // Placeholder deterministic inference logic
         if metadata.architecture == "gbdt" {
-            info!("Executing GBDT model");
+            info!("Executing GBDT model deterministically");
             let features = self.convert_input_to_features(input)?;
             for (i, byte) in output_data.iter_mut().enumerate() {
                 *byte = ((features.iter().sum::<i64>() as usize + i) % 256) as u8;
             }
         } else {
             info!("Executing generic model: {}", metadata.architecture);
-            let mut sum: u64 = 0;
+            let mut sum = 0u64;
             for chunk in input.data.chunks(8) {
                 let mut arr = [0u8; 8];
-                for (i, &byte) in chunk.iter().enumerate() {
-                    if i < arr.len() {
-                        arr[i] = byte;
+                for (i, &b) in chunk.iter().enumerate() {
+                    if i < 8 {
+                        arr[i] = b;
                     }
                 }
                 sum = sum.wrapping_add(u64::from_le_bytes(arr));
             }
-            for (i, byte) in output_data.iter_mut().enumerate() {
-                *byte = ((sum as usize + i) % 256) as u8;
-            }
-        }
-
-        let execution_time = start_time.elapsed();
-        let execution_hash = self.compute_execution_hash(metadata, input, context)?;
-
-        info!("Model execution completed in {:?}", execution_time);
-
-        let execution_metadata = ExecutionMetadata {
+            for (i, b) in output_data.iter_mut().enumerate() {
+                *b = ((sum as usize + i) % 256) as u8;
+            }
+        }
+
+        let exec_time = start_time.elapsed();
+        let exec_hash = self.compute_execution_hash(metadata, input, context)?;
+
+        let metadata_block = ExecutionMetadata {
             execution_id: context.id.clone(),
             model_id: metadata.id.to_string(),
-            start_time: start_time.elapsed().as_micros() as u64,
-            end_time: start_time.elapsed().as_micros() as u64,
-            duration_us: execution_time.as_micros() as u64,
+            start_time: 0,
+            end_time: 0,
+            duration_us: exec_time.as_micros() as u64,
             memory_usage: metadata.size_bytes + input.data.len() as u64,
-            cpu_usage: 0.0, // Placeholder
+            cpu_usage: 0.0,
             success: true,
             error: None,
             metadata: {
-                let mut meta = HashMap::new();
-                meta.insert("execution_hash".to_string(), execution_hash);
-                meta.insert("model_version".to_string(), metadata.id.version.clone());
-                meta.insert("cpu_cycles".to_string(), self.estimate_cpu_cycles(execution_time).to_string());
-                meta
+                let mut m = HashMap::new();
+                m.insert("execution_hash".into(), exec_hash);
+                m.insert("model_version".into(), metadata.id.version.clone());
+                m.insert(
+                    "cpu_cycles".into(),
+                    self.estimate_cpu_cycles(exec_time).to_string(),
+                );
+                m
             },
         };
-        
+
         Ok(ModelOutput {
             data: output_data,
             dtype: input.dtype,
             shape: metadata.output_shape.clone(),
             confidence: 1.0,
-<<<<<<< HEAD
-            metadata: execution_metadata,
-=======
-            metadata: ExecutionMetadata {
-                execution_id: context.id.clone(),
-                model_id: metadata.id.to_string(),
-                start_time: 0,
-                end_time: 0,
-                duration_us: execution_time.as_micros() as u64,
-                memory_usage: metadata.size_bytes + input.data.len() as u64,
-                cpu_usage: 0.0,
-                success: true,
-                error: None,
-                metadata: {
-                    let mut m = HashMap::new();
-                    m.insert("execution_hash".to_string(), execution_hash);
-                    m.insert("model_version".to_string(), metadata.id.version.clone());
-                    m
-                },
-            },
->>>>>>> 62b83799
+            metadata: metadata_block,
         })
     }
 
-    /// Convert input data to feature vector for GBDT models
+    /// Convert binary input to numeric feature vector
     fn convert_input_to_features(&self, input: &ModelInput) -> Result<Vec<i64>> {
-        let feature_count = input.data.len() / 8;
-        let mut features = Vec::with_capacity(feature_count);
-
+        let mut features = Vec::new();
         match input.dtype {
             DataType::Int64 => {
-                for chunk in input.data.chunks(8) {
-                    if chunk.len() == 8 {
+                for c in input.data.chunks(8) {
+                    if c.len() == 8 {
                         let mut arr = [0u8; 8];
-                        arr.copy_from_slice(chunk);
+                        arr.copy_from_slice(c);
                         features.push(i64::from_le_bytes(arr));
                     }
                 }
             }
             DataType::Int32 => {
-                for chunk in input.data.chunks(4) {
-                    if chunk.len() == 4 {
+                for c in input.data.chunks(4) {
+                    if c.len() == 4 {
                         let mut arr = [0u8; 4];
-                        arr.copy_from_slice(chunk);
+                        arr.copy_from_slice(c);
                         features.push(i32::from_le_bytes(arr) as i64);
                     }
                 }
             }
             DataType::Float32 => {
-                for chunk in input.data.chunks(4) {
-                    if chunk.len() == 4 {
+                for c in input.data.chunks(4) {
+                    if c.len() == 4 {
                         let mut arr = [0u8; 4];
-                        arr.copy_from_slice(chunk);
-                        let float_val = f32::from_le_bytes(arr);
-                        features.push((float_val * 10000.0) as i64);
+                        arr.copy_from_slice(c);
+                        let f = f32::from_le_bytes(arr);
+                        features.push((f * 10_000.0) as i64);
                     }
                 }
             }
             _ => {
                 return Err(AiCoreError::InvalidParameters(
-                    "Unsupported data type for GBDT features".to_string(),
+                    "Unsupported data type for GBDT features".into(),
                 ));
             }
         }
-
         Ok(features)
     }
 
-    /// Estimate CPU cycles from execution time
-    fn estimate_cpu_cycles(&self, duration: std::time::Duration) -> u64 {
-        const CPU_FREQ_HZ: u64 = 3_000_000_000; // 3 GHz
-        let seconds = duration.as_secs_f64();
-        (seconds * CPU_FREQ_HZ as f64) as u64
+    /// Estimate CPU cycles from duration
+    fn estimate_cpu_cycles(&self, d: std::time::Duration) -> u64 {
+        const FREQ: u64 = 3_000_000_000; // 3GHz
+        (d.as_secs_f64() * FREQ as f64) as u64
     }
 
     /// Compute deterministic execution hash
@@ -308,30 +249,27 @@
         input: &ModelInput,
         context: &ExecutionContext,
     ) -> Result<String> {
-        let mut hasher = blake3::Hasher::new();
-
-        hasher.update(metadata.id.hash.as_bytes());
-        hasher.update(metadata.id.version.as_bytes());
-        hasher.update(&input.data);
-        hasher.update(
+        let mut h = blake3::Hasher::new();
+        h.update(metadata.id.hash.as_bytes());
+        h.update(metadata.id.version.as_bytes());
+        h.update(&input.data);
+        h.update(
             &input
                 .shape
                 .iter()
                 .flat_map(|x| x.to_le_bytes())
                 .collect::<Vec<_>>(),
         );
-        hasher.update(&context.seed.unwrap_or(0).to_le_bytes());
-
-        for (key, value) in &context.parameters {
-            hasher.update(key.as_bytes());
-            hasher.update(value.as_bytes());
-        }
-
-        Ok(hasher.finalize().to_hex().to_string())
-    }
-
-    /// Update execution statistics
-    fn update_stats(&mut self, execution_time_us: u64, success: bool) {
+        h.update(&context.seed.unwrap_or(0).to_le_bytes());
+        for (k, v) in &context.parameters {
+            h.update(k.as_bytes());
+            h.update(v.as_bytes());
+        }
+        Ok(h.finalize().to_hex().to_string())
+    }
+
+    /// Update performance stats
+    fn update_stats(&mut self, exec_time_us: u64, success: bool) {
         self.stats.total_executions += 1;
         if success {
             self.stats.successful_executions += 1;
@@ -339,46 +277,22 @@
             self.stats.failed_executions += 1;
         }
 
-        self.stats.avg_execution_time_us = if self.stats.total_executions == 0 {
-            execution_time_us
+        let n = self.stats.total_executions;
+        if n == 0 {
+            self.stats.avg_execution_time_us = exec_time_us;
         } else {
-            (self.stats.avg_execution_time_us * (self.stats.total_executions - 1)
-                + execution_time_us)
-                / self.stats.total_executions
-        };
-    }
-
-    /// Get execution statistics
+            self.stats.avg_execution_time_us =
+                (self.stats.avg_execution_time_us * (n - 1) + exec_time_us) / n;
+        }
+    }
+
     pub fn get_stats(&self) -> &ExecutionStats {
         &self.stats
     }
 
-    /// Get loaded model count
     pub fn model_count(&self) -> usize {
         self.models.len()
     }
 }
 
-<<<<<<< HEAD
-impl DataType {
-    /// Get the size in bytes for this data type
-    pub fn size_bytes_alt(self) -> usize {
-        match self {
-            DataType::Int32 | DataType::UInt32 | DataType::Float32 => 4,
-            DataType::Int64 | DataType::UInt64 | DataType::Float64 => 8,
-            DataType::Int8 | DataType::UInt8 => 1,
-            DataType::Int16 | DataType::UInt16 => 2,
-            // Variable-length or complex data types
-            DataType::Text
-            | DataType::Binary
-            | DataType::Json
-            | DataType::Numeric
-            | DataType::Image
-            | DataType::Audio
-            | DataType::Video => 0,
-        }
-    }
-}
-=======
-// Removed duplicate size_bytes implementation (now defined on types::DataType)
->>>>>>> 62b83799
+// Note: DataType::size_bytes is defined in `types.rs`, no duplicate here.