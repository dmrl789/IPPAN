--- conflicted
+++ resolved
@@ -139,6 +139,7 @@
             metadata.output_shape.iter().product::<usize>() * input.dtype.size_bytes();
         let mut output_data = vec![0u8; output_size];
 
+        // Deterministic placeholder logic for GBDT or generic models
         if metadata.architecture == "gbdt" {
             info!("Executing GBDT model deterministically");
             let features = self.convert_input_to_features(input)?;
@@ -164,17 +165,6 @@
 
         let exec_time = start_time.elapsed();
         let execution_hash = self.compute_execution_hash(metadata, input, context)?;
-<<<<<<< HEAD
-        
-        info!("Model execution completed in {:?}", execution_time);
-        
-        let mut output_metadata = HashMap::new();
-        output_metadata.insert("execution_time_us".to_string(), execution_time.as_micros().to_string());
-        output_metadata.insert("memory_usage_bytes".to_string(), (metadata.size_bytes + input.data.len() as u64).to_string());
-        output_metadata.insert("cpu_cycles".to_string(), self.estimate_cpu_cycles(execution_time).to_string());
-        output_metadata.insert("execution_hash".to_string(), execution_hash);
-        output_metadata.insert("model_version".to_string(), metadata.id.version.clone());
-=======
 
         let metadata_block = ExecutionMetadata {
             execution_id: context.id.clone(),
@@ -197,19 +187,13 @@
                 m
             },
         };
->>>>>>> 9ceaec7a
 
         Ok(ModelOutput {
             data: output_data,
             dtype: input.dtype,
-<<<<<<< HEAD
-            metadata: output_metadata,
-            confidence: 1.0, // Default confidence
-=======
             shape: metadata.output_shape.clone(),
             confidence: 1.0,
             metadata: metadata_block,
->>>>>>> 9ceaec7a
         })
     }
 
@@ -313,4 +297,4 @@
     }
 }
 
-// Note: DataType::size_bytes is defined in `types.rs`, no duplicate here.+// Note: DataType::size_bytes is defined in `types.rs`.