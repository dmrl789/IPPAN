//! Deterministic Fixed-Point Arithmetic for AI Core
//!
//! Provides bit-for-bit reproducible numeric operations across all architectures
//! (x86_64, aarch64, RISC-V) for consensus-critical AI scoring and telemetry.
//!
//! # Design
//! - Uses 64-bit signed integers with micro-precision (1e-6)
//! - All operations are deterministic and platform-independent
//! - Serialization produces identical bytes on all platforms
//! - No floating-point operations are ever used

<<<<<<< HEAD
use serde::{
    de::{self, Visitor},
    Deserialize, Deserializer, Serialize, Serializer,
};
=======
use serde::{Deserialize, Deserializer, Serialize, Serializer};
>>>>>>> 9be87bee
use std::fmt;
use std::ops::{Add, AddAssign, Div, DivAssign, Mul, MulAssign, Neg, Sub, SubAssign};

/// Fixed-point precision: 1 unit = 1e-6 (micro precision)
pub const SCALE: i64 = 1_000_000;

/// Deterministic fixed-point number with micro-precision.
/// Internally stored as `i64`, representing value * 1_000_000.
#[derive(Clone, Copy, Debug, PartialEq, Eq, PartialOrd, Ord, Hash)]
#[repr(transparent)]
pub struct Fixed(pub i64);

// Custom serialization to support both JSON floats and integers
impl Serialize for Fixed {
    fn serialize<S>(&self, serializer: S) -> Result<S::Ok, S::Error>
    where
        S: Serializer,
    {
        // Always serialize as integer for deterministic output
        serializer.serialize_i64(self.0)
    }
}

<<<<<<< HEAD
=======
impl<'de> Deserialize<'de> for Fixed {
    fn deserialize<D>(deserializer: D) -> Result<Self, D::Error>
    where
        D: Deserializer<'de>,
    {
        use serde::de::{self, Visitor};
        
        struct FixedVisitor;
        
        impl<'de> Visitor<'de> for FixedVisitor {
            type Value = Fixed;
            
            fn expecting(&self, formatter: &mut fmt::Formatter) -> fmt::Result {
                formatter.write_str("a number (float or integer)")
            }
            
            fn visit_i64<E>(self, value: i64) -> Result<Self::Value, E>
            where
                E: de::Error,
            {
                // If it's already in micro units, use directly
                Ok(Fixed(value))
            }
            
            fn visit_u64<E>(self, value: u64) -> Result<Self::Value, E>
            where
                E: de::Error,
            {
                Ok(Fixed(value as i64))
            }
            
            fn visit_f64<E>(self, value: f64) -> Result<Self::Value, E>
            where
                E: de::Error,
            {
                // Convert float to fixed-point
                Ok(Fixed::from_f64(value))
            }
        }
        
        // Try i64 first (for bincode), then fall back to any (for JSON with floats)
        if deserializer.is_human_readable() {
            // JSON and other human-readable formats - support floats
            deserializer.deserialize_any(FixedVisitor)
        } else {
            // Binary formats like bincode - use i64
            deserializer.deserialize_i64(FixedVisitor)
        }
    }
}

>>>>>>> 9be87bee
impl Fixed {
    pub const ZERO: Self = Fixed(0);
    pub const ONE: Self = Fixed(SCALE);
    pub const NEG_ONE: Self = Fixed(-SCALE);
    pub const MAX: Self = Fixed(i64::MAX);
    pub const MIN: Self = Fixed(i64::MIN);

    /// Create a Fixed from raw micro units
    #[inline]
    pub const fn from_micro(micro: i64) -> Self {
        Fixed(micro)
    }

    /// Return raw micro units
    #[inline]
    pub const fn to_micro(self) -> i64 {
        self.0
    }

    /// Create from integer
    #[inline]
    pub const fn from_int(val: i64) -> Self {
        Fixed(val.saturating_mul(SCALE))
    }

    /// Convert to integer (truncating)
    #[inline]
    pub const fn to_int(self) -> i64 {
        self.0 / SCALE
    }

    /// Create from f64 (for testing / debugging only)
    #[inline]
    pub fn from_f64(val: f64) -> Self {
        Fixed((val * SCALE as f64).round() as i64)
    }

    /// Convert to f64 (for display/debug only)
    #[inline]
    pub fn to_f64(self) -> f64 {
        (self.0 as f64) / SCALE as f64
    }

    /// Absolute value
    #[inline]
    pub const fn abs(self) -> Self {
        Fixed(self.0.abs())
    }

    /// Checked multiplication
    #[inline]
    pub fn checked_mul(self, rhs: Self) -> Option<Self> {
        let a = self.0 as i128;
        let b = rhs.0 as i128;
        let r = (a * b) / SCALE as i128;
        if r > i64::MAX as i128 || r < i64::MIN as i128 {
            None
        } else {
            Some(Fixed(r as i64))
        }
    }

    /// Checked division
    #[inline]
    pub fn checked_div(self, rhs: Self) -> Option<Self> {
        if rhs.0 == 0 {
            return None;
        }
        let a = self.0 as i128;
        let b = rhs.0 as i128;
        let r = (a * SCALE as i128) / b;
        if r > i64::MAX as i128 || r < i64::MIN as i128 {
            None
        } else {
            Some(Fixed(r as i64))
        }
    }

    /// Saturating multiplication
    #[inline]
    pub fn saturating_mul(self, rhs: Self) -> Self {
        self.checked_mul(rhs).unwrap_or_else(|| {
            if (self.0 < 0) == (rhs.0 < 0) {
                Fixed::MAX
            } else {
                Fixed::MIN
            }
        })
    }

    /// Saturating division
    #[inline]
    pub fn saturating_div(self, rhs: Self) -> Self {
        self.checked_div(rhs).unwrap_or_else(|| {
            if rhs.0 == 0 {
                if self.0 >= 0 {
                    Fixed::MAX
                } else {
                    Fixed::MIN
                }
            } else if (self.0 < 0) == (rhs.0 < 0) {
                Fixed::MAX
            } else {
                Fixed::MIN
            }
        })
    }

    /// Create Fixed from integer ratio
    #[inline]
    pub fn from_ratio(num: i64, denom: i64) -> Self {
        if denom == 0 {
            return Fixed::ZERO;
        }
        let r = ((num as i128) * SCALE as i128) / denom as i128;
        Fixed(r.clamp(i64::MIN as i128, i64::MAX as i128) as i64)
    }

    #[inline]
    pub const fn mul_int(self, rhs: i64) -> Self {
        Fixed(self.0.saturating_mul(rhs))
    }

    #[inline]
    pub const fn div_int(self, rhs: i64) -> Self {
        if rhs == 0 {
            return Fixed::ZERO;
        }
        Fixed(self.0 / rhs)
    }

    #[inline]
    pub const fn min(self, other: Self) -> Self {
        if self.0 < other.0 {
            self
        } else {
            other
        }
    }

    #[inline]
    pub const fn max(self, other: Self) -> Self {
        if self.0 > other.0 {
            self
        } else {
            other
        }
    }

    #[inline]
    pub const fn clamp(self, min: Self, max: Self) -> Self {
        if self.0 < min.0 {
            min
        } else if self.0 > max.0 {
            max
        } else {
            self
        }
    }

    #[inline]
    pub const fn is_zero(self) -> bool {
        self.0 == 0
    }

    #[inline]
    pub const fn is_positive(self) -> bool {
        self.0 > 0
    }

    #[inline]
    pub const fn is_negative(self) -> bool {
        self.0 < 0
    }
}

impl<'de> Deserialize<'de> for Fixed {
    fn deserialize<D>(deserializer: D) -> Result<Self, D::Error>
    where
        D: Deserializer<'de>,
    {
        struct FixedVisitor;

        impl<'de> Visitor<'de> for FixedVisitor {
            type Value = Fixed;

            fn expecting(&self, formatter: &mut fmt::Formatter) -> fmt::Result {
                formatter.write_str(
                    "a fixed-point value encoded as integer micro-units or decimal number",
                )
            }

            fn visit_i64<E>(self, value: i64) -> Result<Self::Value, E>
            where
                E: de::Error,
            {
                Ok(Fixed::from_micro(value))
            }

            fn visit_u64<E>(self, value: u64) -> Result<Self::Value, E>
            where
                E: de::Error,
            {
                if value > i64::MAX as u64 {
                    return Err(de::Error::custom("fixed-point value out of range"));
                }
                Ok(Fixed::from_micro(value as i64))
            }

            fn visit_f64<E>(self, value: f64) -> Result<Self::Value, E>
            where
                E: de::Error,
            {
                if !value.is_finite() {
                    return Err(de::Error::custom("non-finite fixed-point value"));
                }
                let scaled = (value * SCALE as f64).round();
                if scaled < i64::MIN as f64 || scaled > i64::MAX as f64 {
                    return Err(de::Error::custom("fixed-point value out of range"));
                }
                Ok(Fixed::from_micro(scaled as i64))
            }

            fn visit_str<E>(self, value: &str) -> Result<Self::Value, E>
            where
                E: de::Error,
            {
                if let Ok(int_micro) = value.parse::<i64>() {
                    return self.visit_i64(int_micro);
                }
                let float_val = value
                    .parse::<f64>()
                    .map_err(|_| de::Error::custom("invalid fixed-point string"))?;
                self.visit_f64(float_val)
            }
        }

        if deserializer.is_human_readable() {
            deserializer.deserialize_any(FixedVisitor)
        } else {
            deserializer.deserialize_i64(FixedVisitor)
        }
    }
}

// ---------------------------------------------------------------------------
// Arithmetic traits
// ---------------------------------------------------------------------------

impl Add for Fixed {
    type Output = Self;
    fn add(self, rhs: Self) -> Self {
        Fixed(self.0.saturating_add(rhs.0))
    }
}
impl Sub for Fixed {
    type Output = Self;
    fn sub(self, rhs: Self) -> Self {
        Fixed(self.0.saturating_sub(rhs.0))
    }
}
impl Mul for Fixed {
    type Output = Self;
    fn mul(self, rhs: Self) -> Self {
        let r = ((self.0 as i128) * (rhs.0 as i128)) / SCALE as i128;
        Fixed(r.clamp(i64::MIN as i128, i64::MAX as i128) as i64)
    }
}
impl Div for Fixed {
    type Output = Self;
    fn div(self, rhs: Self) -> Self {
        if rhs.0 == 0 {
            return Fixed::ZERO;
        }
        let r = ((self.0 as i128) * SCALE as i128) / rhs.0 as i128;
        Fixed(r.clamp(i64::MIN as i128, i64::MAX as i128) as i64)
    }
}
impl Neg for Fixed {
    type Output = Self;
    fn neg(self) -> Self {
        Fixed(-self.0)
    }
}

impl AddAssign for Fixed {
    fn add_assign(&mut self, rhs: Self) {
        self.0 = self.0.saturating_add(rhs.0);
    }
}
impl SubAssign for Fixed {
    fn sub_assign(&mut self, rhs: Self) {
        self.0 = self.0.saturating_sub(rhs.0);
    }
}
impl MulAssign for Fixed {
    fn mul_assign(&mut self, rhs: Self) {
        *self = *self * rhs;
    }
}
impl DivAssign for Fixed {
    fn div_assign(&mut self, rhs: Self) {
        *self = *self / rhs;
    }
}

// ---------------------------------------------------------------------------
// Display / Debug
// ---------------------------------------------------------------------------

impl fmt::Display for Fixed {
    fn fmt(&self, f: &mut fmt::Formatter<'_>) -> fmt::Result {
        let int_part = self.0 / SCALE;
        let frac = (self.0 % SCALE).abs();
        write!(f, "{}.{:06}", int_part, frac)
    }
}

// ---------------------------------------------------------------------------
// Deterministic Hashing
// ---------------------------------------------------------------------------

use blake3::Hasher;

/// Deterministic Blake3 hash of a single fixed value
pub fn hash_fixed(val: Fixed) -> [u8; 32] {
    let mut hasher = Hasher::new();
    hasher.update(&val.0.to_le_bytes());
    *hasher.finalize().as_bytes()
}

/// Deterministic Blake3 hash of multiple values
pub fn hash_fixed_slice(values: &[Fixed]) -> [u8; 32] {
    let mut hasher = Hasher::new();
    for v in values {
        hasher.update(&v.0.to_le_bytes());
    }
    *hasher.finalize().as_bytes()
}

// ---------------------------------------------------------------------------
// Tests
// ---------------------------------------------------------------------------

#[cfg(test)]
mod tests {
    use super::*;

    #[test]
    fn test_basic_arithmetic() {
        let a = Fixed::from_f64(1.5);
        let b = Fixed::from_f64(2.25);
        let c = a * b;
        assert_eq!(c.to_micro(), 3_375_000);
        assert_eq!((a + b).to_micro(), 3_750_000);
    }

    #[test]
    fn test_ratio_and_roundtrip() {
        let half = Fixed::from_ratio(1, 2);
        assert!((half.to_f64() - 0.5).abs() < 1e-6);
        let x = Fixed::from_f64(123.456789);
        assert!((x.to_f64() - 123.456789).abs() < 1e-6);
    }

    #[test]
    fn test_hash_determinism() {
        let x = Fixed::from_f64(1.234567);
        let h1 = hash_fixed(x);
        let h2 = hash_fixed(x);
        assert_eq!(h1, h2);
    }

    #[test]
    fn test_display_and_signs() {
        assert_eq!(Fixed::from_int(5).to_string(), "5.000000");
        assert_eq!(Fixed::from_int(-5).to_string(), "-5.000000");
    }

    #[test]
    fn test_cross_platform_determinism() {
        let vals = vec![Fixed::from_int(1), Fixed::from_int(2), Fixed::from_int(3)];
        let s1 = serde_json::to_string(&vals).unwrap();
        let s2 = serde_json::to_string(&vals).unwrap();
        assert_eq!(s1, s2);
    }
}<|MERGE_RESOLUTION|>--- conflicted
+++ resolved
@@ -9,14 +9,10 @@
 //! - Serialization produces identical bytes on all platforms
 //! - No floating-point operations are ever used
 
-<<<<<<< HEAD
 use serde::{
     de::{self, Visitor},
     Deserialize, Deserializer, Serialize, Serializer,
 };
-=======
-use serde::{Deserialize, Deserializer, Serialize, Serializer};
->>>>>>> 9be87bee
 use std::fmt;
 use std::ops::{Add, AddAssign, Div, DivAssign, Mul, MulAssign, Neg, Sub, SubAssign};
 
@@ -40,60 +36,75 @@
     }
 }
 
-<<<<<<< HEAD
-=======
 impl<'de> Deserialize<'de> for Fixed {
     fn deserialize<D>(deserializer: D) -> Result<Self, D::Error>
     where
         D: Deserializer<'de>,
     {
-        use serde::de::{self, Visitor};
-        
         struct FixedVisitor;
-        
+
         impl<'de> Visitor<'de> for FixedVisitor {
             type Value = Fixed;
-            
+
             fn expecting(&self, formatter: &mut fmt::Formatter) -> fmt::Result {
-                formatter.write_str("a number (float or integer)")
-            }
-            
+                formatter.write_str(
+                    "a fixed-point value encoded as integer micro-units or decimal number",
+                )
+            }
+
             fn visit_i64<E>(self, value: i64) -> Result<Self::Value, E>
             where
                 E: de::Error,
             {
-                // If it's already in micro units, use directly
-                Ok(Fixed(value))
-            }
-            
+                Ok(Fixed::from_micro(value))
+            }
+
             fn visit_u64<E>(self, value: u64) -> Result<Self::Value, E>
             where
                 E: de::Error,
             {
-                Ok(Fixed(value as i64))
-            }
-            
+                if value > i64::MAX as u64 {
+                    return Err(de::Error::custom("fixed-point value out of range"));
+                }
+                Ok(Fixed::from_micro(value as i64))
+            }
+
             fn visit_f64<E>(self, value: f64) -> Result<Self::Value, E>
             where
                 E: de::Error,
             {
-                // Convert float to fixed-point
-                Ok(Fixed::from_f64(value))
-            }
-        }
-        
-        // Try i64 first (for bincode), then fall back to any (for JSON with floats)
+                if !value.is_finite() {
+                    return Err(de::Error::custom("non-finite fixed-point value"));
+                }
+                let scaled = (value * SCALE as f64).round();
+                if scaled < i64::MIN as f64 || scaled > i64::MAX as f64 {
+                    return Err(de::Error::custom("fixed-point value out of range"));
+                }
+                Ok(Fixed::from_micro(scaled as i64))
+            }
+
+            fn visit_str<E>(self, value: &str) -> Result<Self::Value, E>
+            where
+                E: de::Error,
+            {
+                if let Ok(int_micro) = value.parse::<i64>() {
+                    return self.visit_i64(int_micro);
+                }
+                let float_val = value
+                    .parse::<f64>()
+                    .map_err(|_| de::Error::custom("invalid fixed-point string"))?;
+                self.visit_f64(float_val)
+            }
+        }
+
         if deserializer.is_human_readable() {
-            // JSON and other human-readable formats - support floats
             deserializer.deserialize_any(FixedVisitor)
         } else {
-            // Binary formats like bincode - use i64
             deserializer.deserialize_i64(FixedVisitor)
         }
     }
 }
 
->>>>>>> 9be87bee
 impl Fixed {
     pub const ZERO: Self = Fixed(0);
     pub const ONE: Self = Fixed(SCALE);
@@ -270,75 +281,6 @@
     }
 }
 
-impl<'de> Deserialize<'de> for Fixed {
-    fn deserialize<D>(deserializer: D) -> Result<Self, D::Error>
-    where
-        D: Deserializer<'de>,
-    {
-        struct FixedVisitor;
-
-        impl<'de> Visitor<'de> for FixedVisitor {
-            type Value = Fixed;
-
-            fn expecting(&self, formatter: &mut fmt::Formatter) -> fmt::Result {
-                formatter.write_str(
-                    "a fixed-point value encoded as integer micro-units or decimal number",
-                )
-            }
-
-            fn visit_i64<E>(self, value: i64) -> Result<Self::Value, E>
-            where
-                E: de::Error,
-            {
-                Ok(Fixed::from_micro(value))
-            }
-
-            fn visit_u64<E>(self, value: u64) -> Result<Self::Value, E>
-            where
-                E: de::Error,
-            {
-                if value > i64::MAX as u64 {
-                    return Err(de::Error::custom("fixed-point value out of range"));
-                }
-                Ok(Fixed::from_micro(value as i64))
-            }
-
-            fn visit_f64<E>(self, value: f64) -> Result<Self::Value, E>
-            where
-                E: de::Error,
-            {
-                if !value.is_finite() {
-                    return Err(de::Error::custom("non-finite fixed-point value"));
-                }
-                let scaled = (value * SCALE as f64).round();
-                if scaled < i64::MIN as f64 || scaled > i64::MAX as f64 {
-                    return Err(de::Error::custom("fixed-point value out of range"));
-                }
-                Ok(Fixed::from_micro(scaled as i64))
-            }
-
-            fn visit_str<E>(self, value: &str) -> Result<Self::Value, E>
-            where
-                E: de::Error,
-            {
-                if let Ok(int_micro) = value.parse::<i64>() {
-                    return self.visit_i64(int_micro);
-                }
-                let float_val = value
-                    .parse::<f64>()
-                    .map_err(|_| de::Error::custom("invalid fixed-point string"))?;
-                self.visit_f64(float_val)
-            }
-        }
-
-        if deserializer.is_human_readable() {
-            deserializer.deserialize_any(FixedVisitor)
-        } else {
-            deserializer.deserialize_i64(FixedVisitor)
-        }
-    }
-}
-
 // ---------------------------------------------------------------------------
 // Arithmetic traits
 // ---------------------------------------------------------------------------
