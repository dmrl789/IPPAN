--- conflicted
+++ resolved
@@ -228,13 +228,8 @@
             }
 
             if row.len() < n {
-<<<<<<< HEAD
-                for entry in missing.iter_mut().skip(row.len()) {
-                    *entry += 1;
-=======
                 for count in missing.iter_mut().skip(row.len()) {
                     *count += 1;
->>>>>>> 37420b98
                 }
             }
         }
@@ -612,34 +607,4 @@
         assert_eq!(raw.sample_count, 2);
         assert_eq!(raw.feature_count, 2);
     }
-<<<<<<< HEAD
-=======
-}
-
-fn scale_fixed_to_i64(value: Fixed) -> i64 {
-    (value.to_micro() / 1000).clamp(i64::MIN + 1, i64::MAX - 1)
-}
-
-fn fixed_sqrt(value: Fixed) -> Fixed {
-    if value.is_negative() {
-        return Fixed::ZERO;
-    }
-    let raw = value.to_micro() as i128;
-    let scaled = raw * (SCALE as i128);
-    let sqrt = integer_sqrt_u128(scaled.max(0) as u128);
-    Fixed::from_micro(sqrt as i64)
-}
-
-fn integer_sqrt_u128(n: u128) -> u128 {
-    if n <= 1 {
-        return n;
-    }
-    let mut x0 = n;
-    let mut x1 = (x0 + 1) >> 1;
-    while x1 < x0 {
-        x0 = x1;
-        x1 = (x0 + n / x0) >> 1;
-    }
-    x0
->>>>>>> 37420b98
 }