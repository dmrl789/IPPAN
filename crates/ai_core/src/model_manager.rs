//! Production-grade model management system for GBDT models
//!
//! Provides complete lifecycle handling for deterministic GBDT models:
//! - Model loading, saving, validation, and caching
//! - Integrity verification and performance metrics
//! - Secure storage with hash checking and rollback capability

use crate::gbdt::{GBDTError, GBDTModel};
use crate::model::ModelPackage;
use anyhow::Result;
use serde::{Deserialize, Serialize};
use std::collections::HashMap;
use std::path::{Path, PathBuf};
use std::sync::{Arc, RwLock};
use std::time::{Duration, SystemTime};
use tokio::fs;
use tracing::{debug, info, instrument};

/// Model manager configuration
#[derive(Debug, Clone, Serialize, Deserialize)]
pub struct ModelManagerConfig {
    pub enable_model_management: bool,
    pub model_directory: PathBuf,
    pub max_cached_models: usize,
    pub validation_timeout_ms: u64,
    pub enable_integrity_checking: bool,
    pub enable_performance_monitoring: bool,
    pub cache_ttl_seconds: u64,
    pub enable_auto_cleanup: bool,
    pub max_model_size_bytes: u64,
    pub default_models: Option<Vec<String>>,
}

impl Default for ModelManagerConfig {
    fn default() -> Self {
        Self {
            enable_model_management: true,
            model_directory: PathBuf::from("./models"),
            max_cached_models: 10,
            validation_timeout_ms: 5000,
            enable_integrity_checking: true,
            enable_performance_monitoring: true,
            cache_ttl_seconds: 3600,
            enable_auto_cleanup: true,
            max_model_size_bytes: 100 * 1024 * 1024, // 100 MB
            default_models: None,
        }
    }
}

/// Cached model entry
#[derive(Debug, Clone)]
struct CachedModel {
    model: GBDTModel,
    loaded_at: SystemTime,
    access_count: u64,
    last_accessed: SystemTime,
    file_path: PathBuf,
    file_size: u64,
}

/// Model manager metrics
#[derive(Debug, Clone, Default, Serialize, Deserialize)]
pub struct ModelManagerMetrics {
    pub total_models_loaded: u64,
    pub total_models_saved: u64,
    pub total_cache_hits: u64,
    pub total_cache_misses: u64,
    pub total_validation_errors: u64,
    pub total_load_errors: u64,
    pub total_save_errors: u64,
    pub avg_load_time_ms: f64,
    pub avg_save_time_ms: f64,
    pub current_cached_models: usize,
    pub total_disk_usage_bytes: u64,
}

/// Model loading result
#[derive(Debug, Clone)]
pub struct ModelLoadResult {
    pub model: GBDTModel,
    pub load_time_ms: u64,
    pub file_size: u64,
    pub from_cache: bool,
    pub validation_passed: bool,
}

/// Model saving result
#[derive(Debug, Clone)]
pub struct ModelSaveResult {
    pub file_path: PathBuf,
    pub file_size: u64,
    pub save_time_ms: u64,
    pub model_hash: String,
}

/// Main model manager
#[derive(Debug)]
pub struct ModelManager {
    config: ModelManagerConfig,
    models: Arc<RwLock<HashMap<String, CachedModel>>>,
    metrics: Arc<RwLock<ModelManagerMetrics>>,
}

impl ModelManager {
    pub fn new(config: ModelManagerConfig) -> Self {
        Self {
            config,
            models: Arc::new(RwLock::new(HashMap::new())),
            metrics: Arc::new(RwLock::new(ModelManagerMetrics::default())),
        }
    }

    /// Load model (with caching and validation)
    #[instrument(skip(self), fields(model_id = %model_id))]
    pub async fn load_model(&self, model_id: &str) -> Result<ModelLoadResult, GBDTError> {
        let start = std::time::Instant::now();

        if let Some(cached) = self.get_cached_model(model_id) {
            self.update_cache_metrics(true);
            debug!("Model {} loaded from cache", model_id);
            return Ok(ModelLoadResult {
                model: cached.model.clone(),
                load_time_ms: start.elapsed().as_millis() as u64,
                file_size: cached.file_size,
                from_cache: true,
                validation_passed: true,
            });
        }
        self.update_cache_metrics(false);

        let path = self.get_model_path(model_id);
        let mut model = self.load_model_from_disk(&path).await?;

        let validation_passed = if self.config.enable_integrity_checking {
            self.validate_model(&mut model).await?
        } else {
            true
        };

        self.cache_model(model_id, &model, &path).await?;
        self.update_load_metrics(start.elapsed());

        let file_size = path
            .metadata()
            .map_err(|e| GBDTError::ModelValidationFailed {
                reason: format!("Failed to get file metadata: {}", e),
            })?
            .len();

        info!(
            "Model {} loaded ({}ms, {} bytes, validation={})",
            model_id,
<<<<<<< HEAD
            load_time.as_millis(),
            model_path.metadata()?.len(),
=======
            start.elapsed().as_millis(),
            file_size,
>>>>>>> 9ceaec7a
            validation_passed
        );

        Ok(ModelLoadResult {
            model,
<<<<<<< HEAD
            load_time_ms: load_time.as_millis() as u64,
            file_size: model_path.metadata()?.len(),
=======
            load_time_ms: start.elapsed().as_millis() as u64,
            file_size,
>>>>>>> 9ceaec7a
            from_cache: false,
            validation_passed,
        })
    }

    /// Save model to disk
    #[instrument(skip(self, model), fields(model_id = %model_id))]
    pub async fn save_model(
        &self,
        model_id: &str,
        model: &GBDTModel,
    ) -> Result<ModelSaveResult, GBDTError> {
        let start = std::time::Instant::now();

        if self.config.enable_integrity_checking {
            let mut model_clone = model.clone();
            self.validate_model(&mut model_clone).await?;
        }

        let serialized_size =
            bincode::serialized_size(model).map_err(|e| GBDTError::ModelValidationFailed {
                reason: format!("Failed to compute serialized size: {}", e),
            })?;
        if serialized_size > self.config.max_model_size_bytes {
            return Err(GBDTError::ModelValidationFailed {
                reason: format!(
                    "Model size {} exceeds limit {} bytes",
                    serialized_size, self.config.max_model_size_bytes
                ),
            });
        }

        fs::create_dir_all(&self.config.model_directory)
<<<<<<< HEAD
            .context("Failed to create model directory")?;
=======
            .await
            .map_err(|e| GBDTError::ModelValidationFailed {
                reason: format!("Failed to create model directory: {}", e),
            })?;

        let path = self.get_model_path(model_id);
        let model_hash = GBDTModel::calculate_model_hash(&model.trees, model.bias, model.scale);

        let metadata = crate::model::ModelMetadata {
            model_id: model_id.to_string(),
            version: 1,
            model_type: "gbdt".into(),
            hash_sha256: model_hash.clone().into_bytes().try_into().unwrap_or([0; 32]),
            feature_count: model.metadata.feature_count,
            output_scale: model.scale,
            output_min: -10_000,
            output_max: 10_000,
        };
>>>>>>> 9ceaec7a

        let package = ModelPackage {
            metadata,
            model: model.clone(),
        };

        let data = bincode::serialize(&package).map_err(|e| GBDTError::ModelValidationFailed {
            reason: format!("Serialization failed: {}", e),
        })?;

        fs::write(&path, &data)
            .await
            .map_err(|e| GBDTError::ModelValidationFailed {
                reason: format!("Write failed: {}", e),
            })?;

        self.cache_model(model_id, model, &path).await?;
        self.update_save_metrics(start.elapsed());

        info!(
            "Model {} saved ({}ms, {} bytes)",
            model_id,
            start.elapsed().as_millis(),
            data.len()
        );

        Ok(ModelSaveResult {
            file_path: path,
            file_size: data.len() as u64,
            save_time_ms: start.elapsed().as_millis() as u64,
            model_hash,
        })
    }

    /// Internal: get cached model if valid
    fn get_cached_model(&self, id: &str) -> Option<CachedModel> {
        let models = self.models.read().ok()?;
        let cached = models.get(id)?;
        if cached.loaded_at.elapsed().unwrap_or_default()
            > Duration::from_secs(self.config.cache_ttl_seconds)
        {
            return None;
        }
        Some(cached.clone())
    }

    async fn load_model_from_disk(&self, path: &Path) -> Result<GBDTModel, GBDTError> {
        if !path.exists() {
            return Err(GBDTError::ModelValidationFailed {
                reason: format!("Model file not found: {}", path.display()),
            });
        }
        let bytes = fs::read(path)
            .await
            .map_err(|e| GBDTError::ModelValidationFailed {
                reason: format!("Failed to read model file: {}", e),
            })?;
        let package: ModelPackage =
            bincode::deserialize(&bytes).map_err(|e| GBDTError::ModelValidationFailed {
                reason: format!("Deserialization failed: {}", e),
            })?;
        Ok(package.model)
    }

    async fn validate_model(&self, model: &mut GBDTModel) -> Result<bool, GBDTError> {
        model.validate()?;

        let expected = GBDTModel::calculate_model_hash(&model.trees, model.bias, model.scale);
        if model.metadata.model_hash != expected {
            return Err(GBDTError::SecurityValidationFailed {
                reason: "Model hash mismatch".to_string(),
            });
        }

        let features = vec![0i64; model.metadata.feature_count];
        let start = std::time::Instant::now();
        let mut model_clone = model.clone();
        let _ = model_clone.evaluate(&features)?;
        if start.elapsed().as_millis() > self.config.validation_timeout_ms as u128 {
            return Err(GBDTError::EvaluationTimeout {
                timeout_ms: self.config.validation_timeout_ms,
            });
        }

        Ok(true)
    }

    async fn cache_model(&self, id: &str, model: &GBDTModel, path: &Path) -> Result<(), GBDTError> {
        let mut models = self.models.write().map_err(|_| GBDTError::ModelValidationFailed {
            reason: "Failed to acquire write lock".into(),
        })?;

        if models.len() >= self.config.max_cached_models {
            self.evict_oldest(&mut models)?;
        }

        let file_size = path
            .metadata()
            .map_err(|e| GBDTError::ModelValidationFailed {
                reason: format!("Metadata read failed: {}", e),
            })?
            .len();

        let entry = CachedModel {
            model: model.clone(),
            loaded_at: SystemTime::now(),
            access_count: 0,
            last_accessed: SystemTime::now(),
            file_path: path.to_path_buf(),
            file_size,
        };
        models.insert(id.to_string(), entry);
        self.update_cached_models_count();
        Ok(())
    }

    fn evict_oldest(&self, models: &mut HashMap<String, CachedModel>) -> Result<(), GBDTError> {
        if let Some(oldest) = models
            .iter()
            .min_by_key(|(_, c)| c.last_accessed)
            .map(|(k, _)| k.clone())
        {
            models.remove(&oldest);
            debug!("Evicted oldest model {}", oldest);
        }
        Ok(())
    }

    fn get_model_path(&self, id: &str) -> PathBuf {
        self.config.model_directory.join(format!("{}.model", id))
    }

    fn update_cache_metrics(&self, hit: bool) {
        if let Ok(mut m) = self.metrics.write() {
            if hit {
                m.total_cache_hits += 1;
            } else {
                m.total_cache_misses += 1;
            }
        }
    }

    fn update_load_metrics(&self, d: Duration) {
        if let Ok(mut m) = self.metrics.write() {
            m.total_models_loaded += 1;
            let ms = d.as_millis() as f64;
            m.avg_load_time_ms =
                (m.avg_load_time_ms * (m.total_models_loaded - 1) as f64 + ms)
                    / m.total_models_loaded as f64;
        }
    }

    fn update_save_metrics(&self, d: Duration) {
        if let Ok(mut m) = self.metrics.write() {
            m.total_models_saved += 1;
            let ms = d.as_millis() as f64;
            m.avg_save_time_ms =
                (m.avg_save_time_ms * (m.total_models_saved - 1) as f64 + ms)
                    / m.total_models_saved as f64;
        }
    }

    fn update_cached_models_count(&self) {
        if let Ok(models) = self.models.read() {
            if let Ok(mut m) = self.metrics.write() {
                m.current_cached_models = models.len();
            }
        }
    }

    pub fn get_metrics(&self) -> ModelManagerMetrics {
        self.metrics.read().map(|m| m.clone()).unwrap_or_default()
    }

    pub async fn list_models(&self) -> Result<Vec<String>, GBDTError> {
        let mut result = Vec::new();
        if !self.config.model_directory.exists() {
            return Ok(result);
        }
        let mut entries = fs::read_dir(&self.config.model_directory)
            .await
            .map_err(|e| GBDTError::ModelValidationFailed {
                reason: format!("Read dir failed: {}", e),
            })?;

        while let Some(entry) = entries
            .next_entry()
            .await
            .map_err(|e| GBDTError::ModelValidationFailed {
                reason: format!("Read entry failed: {}", e),
            })?
        {
            let path = entry.path();
            if path.extension().and_then(|s| s.to_str()) == Some("model") {
                if let Some(stem) = path.file_stem().and_then(|s| s.to_str()) {
                    result.push(stem.to_string());
                }
            }
        }
        Ok(result)
    }

    pub async fn delete_model(&self, id: &str) -> Result<(), GBDTError> {
        if let Ok(mut m) = self.models.write() {
            m.remove(id);
        }
        let path = self.get_model_path(id);
        if path.exists() {
            fs::remove_file(&path)
                .await
                .map_err(|e| GBDTError::ModelValidationFailed {
                    reason: format!("Failed to delete model file: {}", e),
                })?;
        }
        info!("Model {} deleted", id);
        Ok(())
    }

    pub async fn cleanup(&self) -> Result<(), GBDTError> {
        if !self.config.enable_auto_cleanup {
            return Ok(());
        }
        let mut models = self.models.write().map_err(|_| GBDTError::ModelValidationFailed {
            reason: "Write lock failed".into(),
        })?;
        let ttl = Duration::from_secs(self.config.cache_ttl_seconds);
        models.retain(|id, c| {
            let valid = c.loaded_at.elapsed().unwrap_or_default() <= ttl;
            if !valid {
                debug!("Evicting expired model {}", id);
            }
            valid
        });
        self.update_cached_models_count();
        info!("Cache cleanup completed: {} models remain", models.len());
        Ok(())
    }
}<|MERGE_RESOLUTION|>--- conflicted
+++ resolved
@@ -151,25 +151,15 @@
         info!(
             "Model {} loaded ({}ms, {} bytes, validation={})",
             model_id,
-<<<<<<< HEAD
-            load_time.as_millis(),
-            model_path.metadata()?.len(),
-=======
             start.elapsed().as_millis(),
             file_size,
->>>>>>> 9ceaec7a
             validation_passed
         );
 
         Ok(ModelLoadResult {
             model,
-<<<<<<< HEAD
-            load_time_ms: load_time.as_millis() as u64,
-            file_size: model_path.metadata()?.len(),
-=======
             load_time_ms: start.elapsed().as_millis() as u64,
             file_size,
->>>>>>> 9ceaec7a
             from_cache: false,
             validation_passed,
         })
@@ -203,9 +193,6 @@
         }
 
         fs::create_dir_all(&self.config.model_directory)
-<<<<<<< HEAD
-            .context("Failed to create model directory")?;
-=======
             .await
             .map_err(|e| GBDTError::ModelValidationFailed {
                 reason: format!("Failed to create model directory: {}", e),
@@ -224,7 +211,6 @@
             output_min: -10_000,
             output_max: 10_000,
         };
->>>>>>> 9ceaec7a
 
         let package = ModelPackage {
             metadata,
