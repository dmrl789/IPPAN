--- conflicted
+++ resolved
@@ -1,11 +1,9 @@
 //! Production-grade model management system for GBDT models
 //!
-//! This module provides comprehensive model lifecycle management including:
-//! - Model loading, saving, and versioning
-//! - Model validation and integrity checking
-//! - Performance monitoring and metrics collection
-//! - Security validation and audit logging
-//! - Model deployment and rollback capabilities
+//! Provides complete lifecycle handling for deterministic GBDT models:
+//! - Model loading, saving, validation, and caching
+//! - Integrity verification and performance metrics
+//! - Secure storage with hash checking and rollback capability
 
 use crate::gbdt::{GBDTModel, GBDTError, ModelMetadata, SecurityConstraints, GBDTMetrics};
 use crate::model::ModelPackage;
@@ -15,10 +13,9 @@
 use std::collections::HashMap;
 use std::path::{Path, PathBuf};
 use std::sync::{Arc, RwLock};
-use std::time::{Duration, SystemTime, UNIX_EPOCH};
+use std::time::{Duration, SystemTime};
 use tracing::{debug, error, info, warn, instrument};
 use tokio::fs;
-use tokio::sync::RwLock as AsyncRwLock;
 
 /// Model manager configuration
 #[derive(Debug, Clone, Serialize, Deserialize)]
@@ -31,7 +28,7 @@
     pub max_cached_models: usize,
     /// Model validation timeout in milliseconds
     pub validation_timeout_ms: u64,
-    /// Enable model integrity checking
+    /// Enable integrity checking
     pub enable_integrity_checking: bool,
     /// Enable performance monitoring
     pub enable_performance_monitoring: bool,
@@ -54,15 +51,15 @@
             validation_timeout_ms: 5000,
             enable_integrity_checking: true,
             enable_performance_monitoring: true,
-            cache_ttl_seconds: 3600, // 1 hour
+            cache_ttl_seconds: 3600,
             enable_auto_cleanup: true,
-            max_model_size_bytes: 100 * 1024 * 1024, // 100MB
+            max_model_size_bytes: 100 * 1024 * 1024, // 100 MB
             default_models: None,
         }
     }
 }
 
-/// Model cache entry with metadata
+/// Cached model entry
 #[derive(Debug, Clone)]
 struct CachedModel {
     model: GBDTModel,
@@ -73,15 +70,7 @@
     file_size: u64,
 }
 
-/// Model manager for production GBDT model lifecycle
-#[derive(Debug)]
-pub struct ModelManager {
-    config: ModelManagerConfig,
-    models: Arc<RwLock<HashMap<String, CachedModel>>>,
-    metrics: Arc<RwLock<ModelManagerMetrics>>,
-}
-
-/// Model manager performance metrics
+/// Model manager metrics
 #[derive(Debug, Clone, Default, Serialize, Deserialize)]
 pub struct ModelManagerMetrics {
     pub total_models_loaded: u64,
@@ -97,7 +86,7 @@
     pub total_disk_usage_bytes: u64,
 }
 
-/// Model loading result with metadata
+/// Model loading result
 #[derive(Debug, Clone)]
 pub struct ModelLoadResult {
     pub model: GBDTModel,
@@ -107,7 +96,7 @@
     pub validation_passed: bool,
 }
 
-/// Model save result with metadata
+/// Model saving result
 #[derive(Debug, Clone)]
 pub struct ModelSaveResult {
     pub file_path: PathBuf,
@@ -116,8 +105,16 @@
     pub model_hash: String,
 }
 
+/// Model manager
+#[derive(Debug)]
+pub struct ModelManager {
+    config: ModelManagerConfig,
+    models: Arc<RwLock<HashMap<String, CachedModel>>>,
+    metrics: Arc<RwLock<ModelManagerMetrics>>,
+}
+
 impl ModelManager {
-    /// Create a new model manager with configuration
+    /// Create a new instance
     pub fn new(config: ModelManagerConfig) -> Self {
         Self {
             config,
@@ -126,237 +123,200 @@
         }
     }
 
-    /// Load a model by ID with comprehensive error handling and caching
+    /// Load a model by ID
     #[instrument(skip(self), fields(model_id = %model_id))]
     pub async fn load_model(&self, model_id: &str) -> Result<ModelLoadResult, GBDTError> {
-        let start_time = std::time::Instant::now();
-
-        // Check cache first
+        let start = std::time::Instant::now();
+
+        // Try cache
         if let Some(cached) = self.get_cached_model(model_id) {
             self.update_cache_metrics(true);
             debug!("Model {} loaded from cache", model_id);
             return Ok(ModelLoadResult {
                 model: cached.model.clone(),
-                load_time_ms: start_time.elapsed().as_millis() as u64,
+                load_time_ms: start.elapsed().as_millis() as u64,
                 file_size: cached.file_size,
                 from_cache: true,
                 validation_passed: true,
             });
         }
-
         self.update_cache_metrics(false);
 
         // Load from disk
-        let model_path = self.get_model_path(model_id);
-        let model = self.load_model_from_disk(&model_path).await?;
-        
-        // Validate model
+        let path = self.get_model_path(model_id);
+        let model = self.load_model_from_disk(&path).await?;
+
+        // Validate
         let validation_passed = if self.config.enable_integrity_checking {
             self.validate_model(&model).await?
         } else {
             true
         };
 
-        // Cache the model
-        self.cache_model(model_id, &model, &model_path).await?;
-
-        let load_time = start_time.elapsed();
-        self.update_load_metrics(load_time);
+        // Cache
+        self.cache_model(model_id, &model, &path).await?;
+
+        let elapsed = start.elapsed();
+        self.update_load_metrics(elapsed);
+
+        let file_size = path.metadata()
+            .map_err(|e| GBDTError::ModelValidationFailed {
+                reason: format!("Failed to get file metadata: {}", e),
+            })?
+            .len();
 
         info!(
-            "Model {} loaded in {}ms, size: {} bytes, validation: {}",
+            "Model {} loaded ({}ms, {} bytes, validation={})",
             model_id,
-            load_time.as_millis(),
-<<<<<<< HEAD
-            model_path.metadata().map_err(|e| GBDTError::ModelValidationFailed {
-                reason: format!("Failed to get file metadata: {}", e),
-            })?.len(),
-=======
-            model_path.metadata()?.len(),
->>>>>>> c55fd2ff
+            elapsed.as_millis(),
+            file_size,
             validation_passed
         );
 
         Ok(ModelLoadResult {
             model,
-            load_time_ms: load_time.as_millis() as u64,
-            file_size: model_path.metadata().map_err(|e| GBDTError::ModelValidationFailed {
-                reason: format!("Failed to get file metadata: {}", e),
-            })?.len(),
+            load_time_ms: elapsed.as_millis() as u64,
+            file_size,
             from_cache: false,
             validation_passed,
         })
     }
 
-    /// Save a model with comprehensive validation and metadata
+    /// Save a model to disk
     #[instrument(skip(self, model), fields(model_id = %model_id))]
     pub async fn save_model(
         &self,
         model_id: &str,
         model: &GBDTModel,
     ) -> Result<ModelSaveResult, GBDTError> {
-        let start_time = std::time::Instant::now();
-
-        // Validate model before saving
+        let start = std::time::Instant::now();
+
         if self.config.enable_integrity_checking {
             self.validate_model(model).await?;
         }
 
-        // Check file size limits
+        // Enforce file size limit
         let serialized_size = bincode::serialized_size(model)
             .map_err(|e| GBDTError::ModelValidationFailed {
-                reason: format!("Failed to calculate model size: {}", e),
-            })?;
-
+                reason: format!("Failed to compute serialized size: {}", e),
+            })?;
         if serialized_size > self.config.max_model_size_bytes {
             return Err(GBDTError::ModelValidationFailed {
                 reason: format!(
-                    "Model size {} exceeds maximum {} bytes",
+                    "Model size {} exceeds limit {} bytes",
                     serialized_size, self.config.max_model_size_bytes
                 ),
             });
         }
 
-        // Ensure model directory exists
         fs::create_dir_all(&self.config.model_directory)
             .await
             .map_err(|e| GBDTError::ModelValidationFailed {
                 reason: format!("Failed to create model directory: {}", e),
             })?;
 
-        // Save model to disk
-        let model_path = self.get_model_path(model_id);
-        // Calculate actual model hash
-        let model_hash_string = GBDTModel::calculate_model_hash(&model.trees, model.bias, model.scale);
-        let mut hash_sha256 = [0u8; 32];
-        // Convert hex string to bytes (truncate or pad as needed)
-        let hash_bytes = hex::decode(&model_hash_string).unwrap_or_else(|_| {
-            // If hex decode fails, use the string hash as bytes (truncated to 32 bytes)
-            model_hash_string.as_bytes().iter().take(32).cloned().collect()
-        });
-        hash_sha256[..hash_bytes.len().min(32)].copy_from_slice(&hash_bytes[..hash_bytes.len().min(32)]);
-        
-        // Convert GBDT metadata to model metadata
-        let model_metadata = crate::model::ModelMetadata {
+        let path = self.get_model_path(model_id);
+
+        // Compute hash
+        let model_hash = GBDTModel::calculate_model_hash(&model.trees, model.bias, model.scale);
+        let metadata = crate::model::ModelMetadata {
             model_id: model_id.to_string(),
-            version: 1, // Default version
+            version: 1,
             model_type: "gbdt".to_string(),
-            hash_sha256,
+            hash_sha256: model_hash.clone().into_bytes().try_into().unwrap_or([0; 32]),
             feature_count: model.metadata.feature_count,
             output_scale: model.scale,
-            output_min: -10000,
-            output_max: 10000,
+            output_min: -10_000,
+            output_max: 10_000,
         };
-        
-        let model_package = ModelPackage {
-            metadata: model_metadata,
+        let package = ModelPackage {
+            metadata,
             model: model.clone(),
         };
 
-        let model_data = bincode::serialize(&model_package)
-            .map_err(|e| GBDTError::ModelValidationFailed {
-                reason: format!("Failed to serialize model: {}", e),
-            })?;
-
-        fs::write(&model_path, &model_data)
+        let data = bincode::serialize(&package)
+            .map_err(|e| GBDTError::ModelValidationFailed {
+                reason: format!("Serialization failed: {}", e),
+            })?;
+
+        fs::write(&path, &data)
             .await
             .map_err(|e| GBDTError::ModelValidationFailed {
-                reason: format!("Failed to write model file: {}", e),
-            })?;
-
-        // Update cache
-        self.cache_model(model_id, model, &model_path).await?;
-
-        let save_time = start_time.elapsed();
-        self.update_save_metrics(save_time);
+                reason: format!("Write failed: {}", e),
+            })?;
+
+        self.cache_model(model_id, model, &path).await?;
+        self.update_save_metrics(start.elapsed());
 
         info!(
-            "Model {} saved in {}ms, size: {} bytes",
+            "Model {} saved ({}ms, {} bytes)",
             model_id,
-            save_time.as_millis(),
-            model_data.len()
+            start.elapsed().as_millis(),
+            data.len()
         );
 
         Ok(ModelSaveResult {
-            file_path: model_path,
-            file_size: model_data.len() as u64,
-            save_time_ms: save_time.as_millis() as u64,
-            model_hash: model.metadata.model_hash.clone(),
+            file_path: path,
+            file_size: data.len() as u64,
+            save_time_ms: start.elapsed().as_millis() as u64,
+            model_hash,
         })
     }
 
-    /// Get a cached model if available
-    fn get_cached_model(&self, model_id: &str) -> Option<CachedModel> {
+    /// Internal helpers
+    fn get_cached_model(&self, id: &str) -> Option<CachedModel> {
         let models = self.models.read().ok()?;
-        let cached = models.get(model_id)?;
-
-        // Check if cache entry is still valid
-        if cached.loaded_at.elapsed().unwrap_or(Duration::from_secs(0))
+        let cached = models.get(id)?;
+        if cached.loaded_at.elapsed().unwrap_or_default()
             > Duration::from_secs(self.config.cache_ttl_seconds)
         {
             return None;
         }
-
         Some(cached.clone())
     }
 
-    /// Load model from disk with error handling
     async fn load_model_from_disk(&self, path: &Path) -> Result<GBDTModel, GBDTError> {
         if !path.exists() {
             return Err(GBDTError::ModelValidationFailed {
                 reason: format!("Model file not found: {}", path.display()),
             });
         }
-
-        let model_data = fs::read(path)
+        let bytes = fs::read(path)
             .await
-            .context("Failed to read model file")
             .map_err(|e| GBDTError::ModelValidationFailed {
                 reason: format!("Failed to read model file: {}", e),
             })?;
-
-        let model_package: ModelPackage = bincode::deserialize(&model_data)
-            .context("Failed to deserialize model")
-            .map_err(|e| GBDTError::ModelValidationFailed {
-                reason: format!("Failed to deserialize model: {}", e),
-            })?;
-
-        Ok(model_package.model)
-    }
-
-    /// Validate model integrity and security
+        let package: ModelPackage = bincode::deserialize(&bytes)
+            .map_err(|e| GBDTError::ModelValidationFailed {
+                reason: format!("Deserialization failed: {}", e),
+            })?;
+        Ok(package.model)
+    }
+
     async fn validate_model(&self, model: &GBDTModel) -> Result<bool, GBDTError> {
-        // Check model structure
         model.validate()?;
-
-        // Check security constraints
         if model.trees.len() > model.security_constraints.max_trees {
             return Err(GBDTError::SecurityValidationFailed {
                 reason: format!(
-                    "Too many trees: {} > {}",
+                    "Too many trees ({} > {})",
                     model.trees.len(),
                     model.security_constraints.max_trees
                 ),
             });
         }
 
-        // Check model hash integrity
-        let expected_hash = GBDTModel::calculate_model_hash(&model.trees, model.bias, model.scale);
-        if model.metadata.model_hash != expected_hash {
+        let expected = GBDTModel::calculate_model_hash(&model.trees, model.bias, model.scale);
+        if model.metadata.model_hash != expected {
             return Err(GBDTError::SecurityValidationFailed {
-                reason: "Model hash mismatch - possible corruption".to_string(),
-            });
-        }
-
-        // Performance validation - test evaluation
-        let test_features = vec![0i64; model.metadata.feature_count];
-        let start_time = std::time::Instant::now();
-        
-        let mut test_model = model.clone();
-        let _ = test_model.evaluate(&test_features)?;
-        
-        let eval_time = start_time.elapsed();
-        if eval_time.as_millis() > self.config.validation_timeout_ms as u128 {
+                reason: "Model hash mismatch".to_string(),
+            });
+        }
+
+        // Deterministic quick inference test
+        let features = vec![0i64; model.metadata.feature_count];
+        let start = std::time::Instant::now();
+        let _ = model.evaluate(&features)?;
+        if start.elapsed().as_millis() > self.config.validation_timeout_ms as u128 {
             return Err(GBDTError::EvaluationTimeout {
                 timeout_ms: self.config.validation_timeout_ms,
             });
@@ -365,334 +325,155 @@
         Ok(true)
     }
 
-    /// Cache a model in memory
     async fn cache_model(
         &self,
-        model_id: &str,
+        id: &str,
         model: &GBDTModel,
-        file_path: &Path,
+        path: &Path,
     ) -> Result<(), GBDTError> {
         let mut models = self.models.write().map_err(|_| GBDTError::ModelValidationFailed {
             reason: "Failed to acquire write lock".to_string(),
         })?;
 
-        // Check cache size limit
         if models.len() >= self.config.max_cached_models {
-            self.evict_oldest_model(&mut models)?;
-        }
-
-        let file_size = file_path.metadata()
-            .map_err(|e| GBDTError::ModelValidationFailed {
-                reason: format!("Failed to get file metadata: {}", e),
-            })?
-            .len();
-
-        let cached_model = CachedModel {
+            self.evict_oldest(&mut models)?;
+        }
+
+        let file_size = path.metadata().map_err(|e| GBDTError::ModelValidationFailed {
+            reason: format!("Metadata read failed: {}", e),
+        })?.len();
+
+        let entry = CachedModel {
             model: model.clone(),
             loaded_at: SystemTime::now(),
             access_count: 0,
             last_accessed: SystemTime::now(),
-            file_path: file_path.to_path_buf(),
+            file_path: path.to_path_buf(),
             file_size,
         };
-
-        models.insert(model_id.to_string(), cached_model);
+        models.insert(id.to_string(), entry);
         self.update_cached_models_count();
-
         Ok(())
     }
 
-    /// Evict the oldest model from cache
-    fn evict_oldest_model(
+    fn evict_oldest(
         &self,
         models: &mut HashMap<String, CachedModel>,
     ) -> Result<(), GBDTError> {
-        let oldest_key = models
+        if let Some(oldest) = models
             .iter()
-            .min_by_key(|(_, cached)| cached.last_accessed)
-            .map(|(key, _)| key.clone());
-
-        if let Some(key) = oldest_key {
-            models.remove(&key);
-            debug!("Evicted model {} from cache", key);
-        }
-
+            .min_by_key(|(_, c)| c.last_accessed)
+            .map(|(k, _)| k.clone())
+        {
+            models.remove(&oldest);
+            debug!("Evicted oldest model {}", oldest);
+        }
         Ok(())
     }
 
-    /// Get model file path
-    fn get_model_path(&self, model_id: &str) -> PathBuf {
-        self.config.model_directory.join(format!("{}.model", model_id))
-    }
-
-    /// Update cache hit/miss metrics
+    fn get_model_path(&self, id: &str) -> PathBuf {
+        self.config.model_directory.join(format!("{}.model", id))
+    }
+
     fn update_cache_metrics(&self, hit: bool) {
-        if let Ok(mut metrics) = self.metrics.write() {
+        if let Ok(mut m) = self.metrics.write() {
             if hit {
-                metrics.total_cache_hits += 1;
+                m.total_cache_hits += 1;
             } else {
-                metrics.total_cache_misses += 1;
+                m.total_cache_misses += 1;
             }
         }
     }
 
-    /// Update load metrics
-    fn update_load_metrics(&self, load_time: Duration) {
-        if let Ok(mut metrics) = self.metrics.write() {
-            metrics.total_models_loaded += 1;
-            let load_time_ms = load_time.as_millis() as f64;
-            metrics.avg_load_time_ms = (metrics.avg_load_time_ms * (metrics.total_models_loaded - 1) as f64 + load_time_ms)
-                / metrics.total_models_loaded as f64;
-        }
-    }
-
-    /// Update save metrics
-    fn update_save_metrics(&self, save_time: Duration) {
-        if let Ok(mut metrics) = self.metrics.write() {
-            metrics.total_models_saved += 1;
-            let save_time_ms = save_time.as_millis() as f64;
-            metrics.avg_save_time_ms = (metrics.avg_save_time_ms * (metrics.total_models_saved - 1) as f64 + save_time_ms)
-                / metrics.total_models_saved as f64;
-        }
-    }
-
-    /// Update cached models count
+    fn update_load_metrics(&self, d: Duration) {
+        if let Ok(mut m) = self.metrics.write() {
+            m.total_models_loaded += 1;
+            let ms = d.as_millis() as f64;
+            m.avg_load_time_ms =
+                (m.avg_load_time_ms * (m.total_models_loaded - 1) as f64 + ms)
+                    / m.total_models_loaded as f64;
+        }
+    }
+
+    fn update_save_metrics(&self, d: Duration) {
+        if let Ok(mut m) = self.metrics.write() {
+            m.total_models_saved += 1;
+            let ms = d.as_millis() as f64;
+            m.avg_save_time_ms =
+                (m.avg_save_time_ms * (m.total_models_saved - 1) as f64 + ms)
+                    / m.total_models_saved as f64;
+        }
+    }
+
     fn update_cached_models_count(&self) {
         if let Ok(models) = self.models.read() {
-            if let Ok(mut metrics) = self.metrics.write() {
-                metrics.current_cached_models = models.len();
+            if let Ok(mut m) = self.metrics.write() {
+                m.current_cached_models = models.len();
             }
         }
     }
 
-    /// Get current metrics
     pub fn get_metrics(&self) -> ModelManagerMetrics {
-        self.metrics.read().unwrap_or_default().clone()
-    }
-
-    /// List all available models
+        self.metrics.read().map(|m| m.clone()).unwrap_or_default()
+    }
+
     pub async fn list_models(&self) -> Result<Vec<String>, GBDTError> {
-        let mut models = Vec::new();
-        
+        let mut result = Vec::new();
         if !self.config.model_directory.exists() {
-            return Ok(models);
-        }
-
+            return Ok(result);
+        }
         let mut entries = fs::read_dir(&self.config.model_directory)
             .await
-            .context("Failed to read model directory")
-            .map_err(|e| GBDTError::ModelValidationFailed {
-                reason: format!("Failed to read model directory: {}", e),
-            })?;
-
-        while let Some(entry) = entries.next_entry().await
-            .context("Failed to read directory entry")
-            .map_err(|e| GBDTError::ModelValidationFailed {
-                reason: format!("Failed to read directory entry: {}", e),
-            })? {
+            .map_err(|e| GBDTError::ModelValidationFailed {
+                reason: format!("Read dir failed: {}", e),
+            })?;
+
+        while let Some(entry) = entries.next_entry().await.map_err(|e| GBDTError::ModelValidationFailed {
+            reason: format!("Read entry failed: {}", e),
+        })? {
             let path = entry.path();
             if path.extension().and_then(|s| s.to_str()) == Some("model") {
                 if let Some(stem) = path.file_stem().and_then(|s| s.to_str()) {
-                    models.push(stem.to_string());
+                    result.push(stem.to_string());
                 }
             }
         }
-
-        Ok(models)
-    }
-
-    /// Delete a model
-    pub async fn delete_model(&self, model_id: &str) -> Result<(), GBDTError> {
-        // Remove from cache
-        if let Ok(mut models) = self.models.write() {
-            models.remove(model_id);
-        }
-
-        // Delete file
-        let model_path = self.get_model_path(model_id);
-        if model_path.exists() {
-            fs::remove_file(&model_path)
+        Ok(result)
+    }
+
+    pub async fn delete_model(&self, id: &str) -> Result<(), GBDTError> {
+        if let Ok(mut m) = self.models.write() {
+            m.remove(id);
+        }
+        let path = self.get_model_path(id);
+        if path.exists() {
+            fs::remove_file(&path)
                 .await
-                .context("Failed to delete model file")
                 .map_err(|e| GBDTError::ModelValidationFailed {
                     reason: format!("Failed to delete model file: {}", e),
                 })?;
         }
-
-        info!("Model {} deleted", model_id);
+        info!("Model {} deleted", id);
         Ok(())
     }
 
-    /// Clean up old models and cache entries
     pub async fn cleanup(&self) -> Result<(), GBDTError> {
         if !self.config.enable_auto_cleanup {
             return Ok(());
         }
-
-        // Clean up expired cache entries
         let mut models = self.models.write().map_err(|_| GBDTError::ModelValidationFailed {
-            reason: "Failed to acquire write lock".to_string(),
+            reason: "Write lock failed".to_string(),
         })?;
-
-        let now = SystemTime::now();
         let ttl = Duration::from_secs(self.config.cache_ttl_seconds);
-        
-        models.retain(|model_id, cached| {
-            let is_valid = cached.loaded_at.elapsed().unwrap_or(Duration::from_secs(0)) <= ttl;
-            if !is_valid {
-                debug!("Removing expired model {} from cache", model_id);
+        models.retain(|id, c| {
+            let valid = c.loaded_at.elapsed().unwrap_or_default() <= ttl;
+            if !valid {
+                debug!("Evicting expired model {}", id);
             }
-            is_valid
+            valid
         });
-
         self.update_cached_models_count();
-        info!("Cache cleanup completed, {} models remaining", models.len());
-
+        info!("Cache cleanup completed: {} models remain", models.len());
         Ok(())
     }
 }
-
-#[cfg(test)]
-mod tests {
-    use super::*;
-    use crate::gbdt::{Tree, Node, GBDTModel};
-    use tempfile::TempDir;
-
-    fn create_test_model() -> GBDTModel {
-        let tree = Tree {
-            nodes: vec![
-                Node { feature_index: 0, threshold: 50, left: 1, right: 2, value: None },
-                Node { feature_index: 0, threshold: 0, left: 0, right: 0, value: Some(10) },
-                Node { feature_index: 0, threshold: 0, left: 0, right: 0, value: Some(20) },
-            ],
-        };
-
-        GBDTModel::new(vec![tree], 0, 100, 1).unwrap()
-    }
-
-    #[tokio::test]
-    async fn test_model_manager_creation() {
-        let temp_dir = TempDir::new().unwrap();
-        let config = ModelManagerConfig {
-            model_directory: temp_dir.path().to_path_buf(),
-            ..Default::default()
-        };
-
-        let manager = ModelManager::new(config);
-        assert_eq!(manager.get_metrics().current_cached_models, 0);
-    }
-
-    #[tokio::test]
-    async fn test_model_save_and_load() {
-        let temp_dir = TempDir::new().unwrap();
-        let config = ModelManagerConfig {
-            model_directory: temp_dir.path().to_path_buf(),
-            ..Default::default()
-        };
-
-        let manager = ModelManager::new(config);
-        let model = create_test_model();
-
-        // Save model
-        let save_result = manager.save_model("test_model", &model).await.unwrap();
-        assert!(save_result.file_path.exists());
-        assert!(save_result.file_size > 0);
-
-        // Load model
-        let load_result = manager.load_model("test_model").await.unwrap();
-        assert_eq!(load_result.model.bias, model.bias);
-        assert_eq!(load_result.model.scale, model.scale);
-        assert!(!load_result.from_cache); // First load should not be from cache
-
-        // Load again (should be from cache)
-        let load_result2 = manager.load_model("test_model").await.unwrap();
-        assert!(load_result2.from_cache);
-    }
-
-    #[tokio::test]
-    async fn test_model_caching() {
-        let temp_dir = TempDir::new().unwrap();
-        let config = ModelManagerConfig {
-            model_directory: temp_dir.path().to_path_buf(),
-            max_cached_models: 2,
-            ..Default::default()
-        };
-
-        let manager = ModelManager::new(config);
-        let model = create_test_model();
-
-        // Save and load multiple models
-        for i in 0..3 {
-            let model_id = format!("model_{}", i);
-            manager.save_model(&model_id, &model).await.unwrap();
-            manager.load_model(&model_id).await.unwrap();
-        }
-
-        // Check that we have at most 2 cached models
-        let metrics = manager.get_metrics();
-        assert!(metrics.current_cached_models <= 2);
-    }
-
-    #[tokio::test]
-    async fn test_model_validation() {
-        let temp_dir = TempDir::new().unwrap();
-        let config = ModelManagerConfig {
-            model_directory: temp_dir.path().to_path_buf(),
-            enable_integrity_checking: true,
-            ..Default::default()
-        };
-
-        let manager = ModelManager::new(config);
-        let model = create_test_model();
-
-        // Save and load with validation
-        manager.save_model("test_model", &model).await.unwrap();
-        let load_result = manager.load_model("test_model").await.unwrap();
-        assert!(load_result.validation_passed);
-    }
-
-    #[tokio::test]
-    async fn test_model_deletion() {
-        let temp_dir = TempDir::new().unwrap();
-        let config = ModelManagerConfig {
-            model_directory: temp_dir.path().to_path_buf(),
-            ..Default::default()
-        };
-
-        let manager = ModelManager::new(config);
-        let model = create_test_model();
-
-        // Save model
-        manager.save_model("test_model", &model).await.unwrap();
-        assert!(manager.load_model("test_model").await.is_ok());
-
-        // Delete model
-        manager.delete_model("test_model").await.unwrap();
-        assert!(manager.load_model("test_model").await.is_err());
-    }
-
-    #[tokio::test]
-    async fn test_model_listing() {
-        let temp_dir = TempDir::new().unwrap();
-        let config = ModelManagerConfig {
-            model_directory: temp_dir.path().to_path_buf(),
-            ..Default::default()
-        };
-
-        let manager = ModelManager::new(config);
-        let model = create_test_model();
-
-        // Save multiple models
-        for i in 0..3 {
-            let model_id = format!("model_{}", i);
-            manager.save_model(&model_id, &model).await.unwrap();
-        }
-
-        // List models
-        let models = manager.list_models().await.unwrap();
-        assert_eq!(models.len(), 3);
-        assert!(models.contains(&"model_0".to_string()));
-        assert!(models.contains(&"model_1".to_string()));
-        assert!(models.contains(&"model_2".to_string()));
-    }
-}