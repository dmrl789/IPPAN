--- conflicted
+++ resolved
@@ -133,13 +133,7 @@
         let mut model = self.load_model_from_disk(&path).await?;
 
         let validation_passed = if self.config.enable_integrity_checking {
-<<<<<<< HEAD
-            // Use a temporary mutable copy for evaluation-based validation
-            let mut model_clone = model.clone();
-            self.validate_model(&mut model_clone).await?
-=======
             self.validate_model(&mut model).await?
->>>>>>> 54d8141f
         } else {
             true
         };
