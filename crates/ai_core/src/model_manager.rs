--- conflicted
+++ resolved
@@ -5,11 +5,7 @@
 //! - Integrity verification and performance metrics
 //! - Secure storage with hash checking and rollback capability
 
-<<<<<<< HEAD
-use crate::gbdt::{GBDTModel, GBDTError};
-=======
-use crate::gbdt::{GBDTError, GBDTMetrics, GBDTModel, ModelMetadata, SecurityConstraints};
->>>>>>> 62b83799
+use crate::gbdt::{GBDTError, GBDTModel};
 use crate::model::ModelPackage;
 use anyhow::Result;
 use serde::{Deserialize, Serialize};
@@ -17,35 +13,21 @@
 use std::path::{Path, PathBuf};
 use std::sync::{Arc, RwLock};
 use std::time::{Duration, SystemTime};
-<<<<<<< HEAD
-use tracing::{debug, info, instrument};
-=======
->>>>>>> 62b83799
 use tokio::fs;
 use tracing::{debug, error, info, instrument, warn};
 
 /// Model manager configuration
 #[derive(Debug, Clone, Serialize, Deserialize)]
 pub struct ModelManagerConfig {
-    /// Enable model management
     pub enable_model_management: bool,
-    /// Base directory for model storage
     pub model_directory: PathBuf,
-    /// Maximum number of models to keep in memory
     pub max_cached_models: usize,
-    /// Model validation timeout in milliseconds
     pub validation_timeout_ms: u64,
-    /// Enable integrity checking
     pub enable_integrity_checking: bool,
-    /// Enable performance monitoring
     pub enable_performance_monitoring: bool,
-    /// Model cache TTL in seconds
     pub cache_ttl_seconds: u64,
-    /// Enable automatic model cleanup
     pub enable_auto_cleanup: bool,
-    /// Maximum model file size in bytes
     pub max_model_size_bytes: u64,
-    /// Default models to load on startup
     pub default_models: Option<Vec<String>>,
 }
 
@@ -112,7 +94,7 @@
     pub model_hash: String,
 }
 
-/// Model manager
+/// Main model manager
 #[derive(Debug)]
 pub struct ModelManager {
     config: ModelManagerConfig,
@@ -121,7 +103,6 @@
 }
 
 impl ModelManager {
-    /// Create a new instance
     pub fn new(config: ModelManagerConfig) -> Self {
         Self {
             config,
@@ -130,12 +111,11 @@
         }
     }
 
-    /// Load a model by ID
+    /// Load model (with caching and validation)
     #[instrument(skip(self), fields(model_id = %model_id))]
     pub async fn load_model(&self, model_id: &str) -> Result<ModelLoadResult, GBDTError> {
         let start = std::time::Instant::now();
 
-        // Try cache
         if let Some(cached) = self.get_cached_model(model_id) {
             self.update_cache_metrics(true);
             debug!("Model {} loaded from cache", model_id);
@@ -149,20 +129,16 @@
         }
         self.update_cache_metrics(false);
 
-        // Load from disk
         let path = self.get_model_path(model_id);
         let mut model = self.load_model_from_disk(&path).await?;
 
-        // Validate
         let validation_passed = if self.config.enable_integrity_checking {
             self.validate_model(&mut model).await?
         } else {
             true
         };
 
-        // Cache
         self.cache_model(model_id, &model, &path).await?;
-
         let elapsed = start.elapsed();
         self.update_load_metrics(elapsed);
 
@@ -190,7 +166,7 @@
         })
     }
 
-    /// Save a model to disk
+    /// Save model to disk
     #[instrument(skip(self, model), fields(model_id = %model_id))]
     pub async fn save_model(
         &self,
@@ -203,7 +179,6 @@
             self.validate_model(model).await?;
         }
 
-        // Enforce file size limit
         let serialized_size =
             bincode::serialized_size(model).map_err(|e| GBDTError::ModelValidationFailed {
                 reason: format!("Failed to compute serialized size: {}", e),
@@ -225,26 +200,18 @@
 
         let path = self.get_model_path(model_id);
 
-        // Compute hash
         let model_hash = GBDTModel::calculate_model_hash(&model.trees, model.bias, model.scale);
         let metadata = crate::model::ModelMetadata {
             model_id: model_id.to_string(),
             version: 1,
-            model_type: "gbdt".to_string(),
-            hash_sha256: model_hash
-                .clone()
-                .into_bytes()
-                .try_into()
-                .unwrap_or([0; 32]),
+            model_type: "gbdt".into(),
+            hash_sha256: model_hash.clone().into_bytes().try_into().unwrap_or([0; 32]),
             feature_count: model.metadata.feature_count,
             output_scale: model.scale,
             output_min: -10_000,
             output_max: 10_000,
         };
-        let package = ModelPackage {
-            metadata,
-            model: model.clone(),
-        };
+        let package = ModelPackage { metadata, model: model.clone() };
 
         let data = bincode::serialize(&package).map_err(|e| GBDTError::ModelValidationFailed {
             reason: format!("Serialization failed: {}", e),
@@ -274,7 +241,7 @@
         })
     }
 
-    /// Internal helpers
+    /// Internal: get cached model if valid
     fn get_cached_model(&self, id: &str) -> Option<CachedModel> {
         let models = self.models.read().ok()?;
         let cached = models.get(id)?;
@@ -304,17 +271,8 @@
         Ok(package.model)
     }
 
-    async fn validate_model(&self, model: &mut GBDTModel) -> Result<bool, GBDTError> {
+    async fn validate_model(&self, model: &GBDTModel) -> Result<bool, GBDTError> {
         model.validate()?;
-        if model.trees.len() > model.security_constraints.max_trees {
-            return Err(GBDTError::SecurityValidationFailed {
-                reason: format!(
-                    "Too many trees ({} > {})",
-                    model.trees.len(),
-                    model.security_constraints.max_trees
-                ),
-            });
-        }
 
         let expected = GBDTModel::calculate_model_hash(&model.trees, model.bias, model.scale);
         if model.metadata.model_hash != expected {
@@ -323,7 +281,6 @@
             });
         }
 
-        // Deterministic quick inference test
         let features = vec![0i64; model.metadata.feature_count];
         let start = std::time::Instant::now();
         let mut model_clone = model.clone();
@@ -338,23 +295,17 @@
     }
 
     async fn cache_model(&self, id: &str, model: &GBDTModel, path: &Path) -> Result<(), GBDTError> {
-        let mut models = self
-            .models
-            .write()
-            .map_err(|_| GBDTError::ModelValidationFailed {
-                reason: "Failed to acquire write lock".to_string(),
-            })?;
+        let mut models = self.models.write().map_err(|_| GBDTError::ModelValidationFailed {
+            reason: "Failed to acquire write lock".into(),
+        })?;
 
         if models.len() >= self.config.max_cached_models {
             self.evict_oldest(&mut models)?;
         }
 
-        let file_size = path
-            .metadata()
-            .map_err(|e| GBDTError::ModelValidationFailed {
-                reason: format!("Metadata read failed: {}", e),
-            })?
-            .len();
+        let file_size = path.metadata().map_err(|e| GBDTError::ModelValidationFailed {
+            reason: format!("Metadata read failed: {}", e),
+        })?.len();
 
         let entry = CachedModel {
             model: model.clone(),
@@ -370,11 +321,7 @@
     }
 
     fn evict_oldest(&self, models: &mut HashMap<String, CachedModel>) -> Result<(), GBDTError> {
-        if let Some(oldest) = models
-            .iter()
-            .min_by_key(|(_, c)| c.last_accessed)
-            .map(|(k, _)| k.clone())
-        {
+        if let Some(oldest) = models.iter().min_by_key(|(_, c)| c.last_accessed).map(|(k, _)| k.clone()) {
             models.remove(&oldest);
             debug!("Evicted oldest model {}", oldest);
         }
@@ -399,8 +346,9 @@
         if let Ok(mut m) = self.metrics.write() {
             m.total_models_loaded += 1;
             let ms = d.as_millis() as f64;
-            m.avg_load_time_ms = (m.avg_load_time_ms * (m.total_models_loaded - 1) as f64 + ms)
-                / m.total_models_loaded as f64;
+            m.avg_load_time_ms =
+                (m.avg_load_time_ms * (m.total_models_loaded - 1) as f64 + ms)
+                    / m.total_models_loaded as f64;
         }
     }
 
@@ -408,8 +356,9 @@
         if let Ok(mut m) = self.metrics.write() {
             m.total_models_saved += 1;
             let ms = d.as_millis() as f64;
-            m.avg_save_time_ms = (m.avg_save_time_ms * (m.total_models_saved - 1) as f64 + ms)
-                / m.total_models_saved as f64;
+            m.avg_save_time_ms =
+                (m.avg_save_time_ms * (m.total_models_saved - 1) as f64 + ms)
+                    / m.total_models_saved as f64;
         }
     }
 
@@ -436,14 +385,9 @@
                 reason: format!("Read dir failed: {}", e),
             })?;
 
-        while let Some(entry) =
-            entries
-                .next_entry()
-                .await
-                .map_err(|e| GBDTError::ModelValidationFailed {
-                    reason: format!("Read entry failed: {}", e),
-                })?
-        {
+        while let Some(entry) = entries.next_entry().await.map_err(|e| GBDTError::ModelValidationFailed {
+            reason: format!("Read entry failed: {}", e),
+        })? {
             let path = entry.path();
             if path.extension().and_then(|s| s.to_str()) == Some("model") {
                 if let Some(stem) = path.file_stem().and_then(|s| s.to_str()) {
@@ -474,12 +418,9 @@
         if !self.config.enable_auto_cleanup {
             return Ok(());
         }
-        let mut models = self
-            .models
-            .write()
-            .map_err(|_| GBDTError::ModelValidationFailed {
-                reason: "Write lock failed".to_string(),
-            })?;
+        let mut models = self.models.write().map_err(|_| GBDTError::ModelValidationFailed {
+            reason: "Write lock failed".into(),
+        })?;
         let ttl = Duration::from_secs(self.config.cache_ttl_seconds);
         models.retain(|id, c| {
             let valid = c.loaded_at.elapsed().unwrap_or_default() <= ttl;
