//! Production configuration and deployment system for GBDT
//!
//! This module provides comprehensive configuration management including:
//! - Environment-specific configurations
//! - Feature flags and toggles
//! - Resource limits and quotas
//! - Deployment validation
//! - Configuration hot-reloading
//! - Secrets management

<<<<<<< HEAD
use crate::gbdt::{GBDTModel, SecurityConstraints};
use crate::model_manager::ModelManagerConfig;
=======
>>>>>>> 461a35d5
use crate::feature_engineering::FeatureEngineeringConfig;
use crate::gbdt::{GBDTError, SecurityConstraints};
use crate::model_manager::ModelManagerConfig;
use crate::monitoring::MonitoringConfig;
use crate::security::SecurityConfig;
use anyhow::{Context, Result};
use serde::{Deserialize, Serialize};
use std::collections::HashMap;
use std::path::PathBuf;
use std::sync::{Arc, RwLock};
use std::time::{SystemTime, UNIX_EPOCH};
use tokio::fs;
use tracing::{info, instrument};

/// Environment types
#[derive(Debug, Clone, Serialize, Deserialize, PartialEq)]
pub enum Environment {
    Development,
    Staging,
    Production,
    Testing,
}

/// Production configuration for the entire GBDT system
#[derive(Debug, Clone, Serialize, Deserialize)]
pub struct ProductionConfig {
    pub environment: Environment,
    pub application_name: String,
    pub version: String,
    pub instance_id: String,
    pub gbdt: GBDTConfig,
    pub model_manager: ModelManagerConfig,
    pub feature_engineering: FeatureEngineeringConfig,
    pub monitoring: MonitoringConfig,
    pub security: SecurityConfig,
    pub resources: ResourceLimits,
    pub feature_flags: FeatureFlags,
    pub deployment: DeploymentConfig,
    pub logging: LoggingConfig,
}

/// GBDT-specific configuration
#[derive(Debug, Clone, Serialize, Deserialize)]
pub struct GBDTConfig {
    pub default_security_constraints: SecurityConstraints,
    pub enable_model_caching: bool,
    pub cache_ttl_seconds: u64,
    pub max_cache_size_bytes: u64,
    pub enable_evaluation_batching: bool,
    pub evaluation_batch_size: usize,
    pub enable_parallel_evaluation: bool,
    pub max_parallel_evaluations: usize,
}

/// Resource limits and quotas
#[derive(Debug, Clone, Serialize, Deserialize)]
pub struct ResourceLimits {
    pub max_memory_bytes: u64,
    pub max_cpu_percent: f64,
    pub max_disk_bytes: u64,
    pub max_network_bandwidth_bps: u64,
    pub max_file_descriptors: u32,
    pub max_threads: u32,
}

/// Feature flags for runtime configuration
#[derive(Debug, Clone, Serialize, Deserialize)]
pub struct FeatureFlags {
    pub enable_new_gbdt_features: bool,
    pub enable_experimental_features: bool,
    pub enable_debug_mode: bool,
    pub enable_performance_profiling: bool,
    pub enable_detailed_logging: bool,
    pub enable_model_versioning: bool,
    pub enable_automatic_model_updates: bool,
}

/// Deployment configuration
#[derive(Debug, Clone, Serialize, Deserialize)]
pub struct DeploymentConfig {
    pub region: String,
    pub availability_zone: String,
    pub cluster_name: String,
    pub node_role: String,
    pub enable_auto_scaling: bool,
    pub min_instances: u32,
    pub max_instances: u32,
    pub health_check_interval_seconds: u64,
    pub graceful_shutdown_timeout_seconds: u64,
}

/// Logging configuration
#[derive(Debug, Clone, Serialize, Deserialize)]
pub struct LoggingConfig {
    pub log_level: String,
    pub log_format: String,
    pub enable_structured_logging: bool,
    pub log_file_path: Option<PathBuf>,
    pub enable_log_rotation: bool,
    pub max_log_file_size_mb: u64,
    pub max_log_files: u32,
    pub enable_remote_logging: bool,
    pub remote_logging_endpoint: Option<String>,
}

/// Configuration manager for production deployments
pub struct ProductionConfigManager {
    config: Arc<RwLock<ProductionConfig>>,
    config_path: PathBuf,
    last_loaded: Arc<RwLock<SystemTime>>,
    watchers: Arc<RwLock<Vec<Box<dyn ConfigWatcher + Send + Sync>>>>,
}

impl std::fmt::Debug for ProductionConfigManager {
    fn fmt(&self, f: &mut std::fmt::Formatter<'_>) -> std::fmt::Result {
        f.debug_struct("ProductionConfigManager")
            .field("config_path", &self.config_path)
            .field("watchers_count", &self.watchers.read().unwrap().len())
            .finish()
    }
}

/// Trait for configuration change watchers
pub trait ConfigWatcher {
    fn on_config_changed(&self, config: &ProductionConfig);
}

/// Configuration validation result
#[derive(Debug, Clone)]
pub struct ConfigValidationResult {
    pub is_valid: bool,
    pub errors: Vec<String>,
    pub warnings: Vec<String>,
}

impl ProductionConfig {
    pub fn default_for_environment(env: Environment) -> Self {
        Self {
            environment: env.clone(),
            application_name: "ippan-gbdt".to_string(),
            version: env!("CARGO_PKG_VERSION").to_string(),
            instance_id: format!(
                "{}-{}",
                env!("CARGO_PKG_NAME"),
                SystemTime::now()
                    .duration_since(UNIX_EPOCH)
                    .unwrap()
                    .as_secs()
            ),
            gbdt: GBDTConfig::default(),
            model_manager: ModelManagerConfig::default(),
            feature_engineering: FeatureEngineeringConfig::default(),
            monitoring: MonitoringConfig::default(),
            security: SecurityConfig::default(),
            resources: ResourceLimits::default(),
            feature_flags: FeatureFlags::default(),
            deployment: DeploymentConfig::default(),
            logging: LoggingConfig::default(),
        }
    }

    pub fn validate(&self) -> ConfigValidationResult {
        let mut errors = Vec::new();
        let mut warnings = Vec::new();

        match self.environment {
            Environment::Production => {
                if self.feature_flags.enable_debug_mode {
                    warnings.push("Debug mode enabled in production".to_string());
                }
                if self.feature_flags.enable_experimental_features {
                    errors.push("Experimental features not allowed in production".to_string());
                }
                if self.resources.max_memory_bytes < 1024 * 1024 * 1024 {
                    errors.push("Insufficient memory limit for production".to_string());
                }
            }
            Environment::Development => {
                if !self.feature_flags.enable_debug_mode {
                    warnings.push("Debug mode disabled in development".to_string());
                }
            }
            _ => {}
        }

        if self.resources.max_cpu_percent > 100.0 {
            errors.push("CPU limit cannot exceed 100%".to_string());
        }

        if self.resources.max_memory_bytes == 0 {
            errors.push("Memory limit must be greater than 0".to_string());
        }

        if self.gbdt.evaluation_batch_size == 0 {
            errors.push("Evaluation batch size must be greater than 0".to_string());
        }

        if self.gbdt.max_parallel_evaluations == 0 {
            errors.push("Maximum parallel evaluations must be greater than 0".to_string());
        }

        if self.monitoring.interval_seconds == 0 {
            errors.push("Metrics interval must be greater than 0".to_string());
        }

        if self.security.max_requests_per_minute == 0 {
            errors.push("Rate limit must be greater than 0".to_string());
        }

        ConfigValidationResult {
            is_valid: errors.is_empty(),
            errors,
            warnings,
        }
    }
}

impl Default for GBDTConfig {
    fn default() -> Self {
        Self {
            default_security_constraints: SecurityConstraints::default(),
            enable_model_caching: true,
            cache_ttl_seconds: 3600,
            max_cache_size_bytes: 100 * 1024 * 1024,
            enable_evaluation_batching: true,
            evaluation_batch_size: 100,
            enable_parallel_evaluation: true,
            max_parallel_evaluations: 4,
        }
    }
}

impl Default for ResourceLimits {
    fn default() -> Self {
        Self {
            max_memory_bytes: 2 * 1024 * 1024 * 1024,
            max_cpu_percent: 80.0,
            max_disk_bytes: 10 * 1024 * 1024 * 1024,
            max_network_bandwidth_bps: 100 * 1024 * 1024,
            max_file_descriptors: 1024,
            max_threads: 16,
        }
    }
}

impl Default for FeatureFlags {
    fn default() -> Self {
        Self {
            enable_new_gbdt_features: true,
            enable_experimental_features: false,
            enable_debug_mode: false,
            enable_performance_profiling: false,
            enable_detailed_logging: false,
            enable_model_versioning: true,
            enable_automatic_model_updates: false,
        }
    }
}

impl Default for DeploymentConfig {
    fn default() -> Self {
        Self {
            region: "us-west-2".to_string(),
            availability_zone: "us-west-2a".to_string(),
            cluster_name: "ippan-cluster".to_string(),
            node_role: "worker".to_string(),
            enable_auto_scaling: true,
            min_instances: 1,
            max_instances: 10,
            health_check_interval_seconds: 30,
            graceful_shutdown_timeout_seconds: 30,
        }
    }
}

impl Default for LoggingConfig {
    fn default() -> Self {
        Self {
            log_level: "info".to_string(),
            log_format: "json".to_string(),
            enable_structured_logging: true,
            log_file_path: None,
            enable_log_rotation: true,
            max_log_file_size_mb: 100,
            max_log_files: 10,
            enable_remote_logging: false,
            remote_logging_endpoint: None,
        }
    }
}

impl ProductionConfigManager {
    pub fn new(config_path: PathBuf) -> Self {
        Self {
            config: Arc::new(RwLock::new(ProductionConfig::default_for_environment(Environment::Development))),
            config_path,
            last_loaded: Arc::new(RwLock::new(SystemTime::now())),
            watchers: Arc::new(RwLock::new(Vec::new())),
        }
    }

    #[instrument(skip(self))]
    pub async fn load_config(&self) -> Result<(), GBDTError> {
        if !self.config_path.exists() {
            return Err(GBDTError::ModelValidationFailed {
                reason: format!("Configuration file not found: {}", self.config_path.display()),
            });
        }

        let config_data = fs::read_to_string(&self.config_path)
            .await
            .context("Failed to read configuration file")
            .map_err(|e| GBDTError::ModelValidationFailed {
                reason: format!("Failed to read configuration file: {}", e),
            })?;

        let config: ProductionConfig = toml::from_str(&config_data)
            .context("Failed to parse configuration file")
            .map_err(|e| GBDTError::ModelValidationFailed {
                reason: format!("Failed to parse configuration file: {}", e),
            })?;

        let validation = config.validate();
        if !validation.is_valid {
            return Err(GBDTError::ModelValidationFailed {
                reason: format!("Configuration validation failed: {:?}", validation.errors),
            });
        }

        *self.config.write().unwrap() = config;
        *self.last_loaded.write().unwrap() = SystemTime::now();
        self.notify_watchers().await;

        info!("Configuration loaded successfully from {}", self.config_path.display());
        Ok(())
    }

    #[instrument(skip(self))]
    pub async fn save_config(&self) -> Result<(), GBDTError> {
        let config = self.config.read().unwrap().clone();
        let validation = config.validate();
        if !validation.is_valid {
            return Err(GBDTError::ModelValidationFailed {
                reason: format!("Configuration validation failed: {:?}", validation.errors),
            });
        }

        let config_data = toml::to_string_pretty(&config)
            .context("Failed to serialize configuration")
            .map_err(|e| GBDTError::ModelValidationFailed {
                reason: format!("Failed to serialize configuration: {}", e),
            })?;

        fs::write(&self.config_path, config_data)
            .await
            .context("Failed to write configuration file")
            .map_err(|e| GBDTError::ModelValidationFailed {
                reason: format!("Failed to write configuration file: {}", e),
            })?;

        info!("Configuration saved successfully to {}", self.config_path.display());
        Ok(())
    }

    pub fn get_config(&self) -> ProductionConfig {
        self.config.read().unwrap().clone()
    }

    pub async fn update_config<F>(&self, updater: F) -> Result<(), GBDTError>
    where
        F: FnOnce(&mut ProductionConfig),
    {
        let mut config = self.config.write().unwrap();
        updater(&mut config);
        let validation = config.validate();
        if !validation.is_valid {
            return Err(GBDTError::ModelValidationFailed {
                reason: format!("Configuration validation failed: {:?}", validation.errors),
            });
        }
        self.notify_watchers().await;
        Ok(())
    }

    pub fn add_watcher(&self, watcher: Box<dyn ConfigWatcher + Send + Sync>) {
        self.watchers.write().unwrap().push(watcher);
    }

    async fn notify_watchers(&self) {
        let config = self.get_config();
        let watchers = self.watchers.read().unwrap();
        for watcher in watchers.iter() {
            watcher.on_config_changed(&config);
        }
    }
}

/// Configuration export formats
#[derive(Debug, Clone, PartialEq)]
pub enum ConfigFormat {
    Toml,
    Json,
    Yaml,
<<<<<<< HEAD
}

/// Configuration templates for different environments
pub mod templates {
    use super::*;

    /// Create a production configuration template
    pub fn production_template() -> ProductionConfig {
        let mut config = ProductionConfig::default_for_environment(Environment::Production);
        
        // Production-specific settings
        config.resources.max_memory_bytes = 8 * 1024 * 1024 * 1024; // 8GB
        config.resources.max_cpu_percent = 90.0;
        config.resources.max_threads = 32;
        
        config.monitoring.enable_performance_monitoring = true;
        
        config.security.enable_input_validation = true;
        config.security.max_requests_per_minute = 10000;
        
        config.feature_flags.enable_debug_mode = false;
        config.feature_flags.enable_experimental_features = false;
        config.feature_flags.enable_performance_profiling = true;
        
        config.logging.log_level = "info".to_string();
        config.logging.enable_structured_logging = true;
        config.logging.enable_remote_logging = true;
        
        config
    }

    /// Create a development configuration template
    pub fn development_template() -> ProductionConfig {
        let mut config = ProductionConfig::default_for_environment(Environment::Development);
        
        // Development-specific settings
        config.resources.max_memory_bytes = 2 * 1024 * 1024 * 1024; // 2GB
        config.resources.max_cpu_percent = 50.0;
        
        config.monitoring.enable_performance_monitoring = false;
        
        config.security.enable_input_validation = true;
        
        config.feature_flags.enable_debug_mode = true;
        config.feature_flags.enable_experimental_features = true;
        config.feature_flags.enable_detailed_logging = true;
        
        config.logging.log_level = "debug".to_string();
        config.logging.enable_structured_logging = true;
        
        config
    }

    /// Create a testing configuration template
    pub fn testing_template() -> ProductionConfig {
        let mut config = ProductionConfig::default_for_environment(Environment::Testing);
        
        // Testing-specific settings
        config.resources.max_memory_bytes = 512 * 1024 * 1024; // 512MB
        config.resources.max_cpu_percent = 25.0;
        
        config.monitoring.enable_performance_monitoring = false;
        
        config.security.enable_input_validation = false;
        
        config.feature_flags.enable_debug_mode = true;
        config.feature_flags.enable_experimental_features = true;
        
        config.logging.log_level = "error".to_string();
        config.logging.enable_structured_logging = false;
        
        config
    }
}

#[cfg(test)]
mod tests {
    use super::*;

    #[test]
    fn test_production_config_creation() {
        let config = ProductionConfig::default_for_environment(Environment::Production);
        assert_eq!(config.environment, Environment::Production);
        assert!(!config.feature_flags.enable_debug_mode);
    }

    #[test]
    fn test_config_validation() {
        let mut config = ProductionConfig::default_for_environment(Environment::Production);
        config.resources.max_cpu_percent = 150.0; // Invalid
        
        let validation = config.validate();
        assert!(!validation.is_valid);
        assert!(!validation.errors.is_empty());
    }

    #[test]
    fn test_environment_overrides() {
        let config = ProductionConfig::default_for_environment(Environment::Production);
        let overrides = config.get_environment_overrides();
        
        assert_eq!(overrides.get("log_level"), Some(&"info".to_string()));
        assert_eq!(overrides.get("enable_debug_mode"), Some(&"false".to_string()));
    }

    #[test]
    fn test_config_templates() {
        let prod_config = templates::production_template();
        assert_eq!(prod_config.environment, Environment::Production);
        assert!(!prod_config.feature_flags.enable_debug_mode);
        
        let dev_config = templates::development_template();
        assert_eq!(dev_config.environment, Environment::Development);
        assert!(dev_config.feature_flags.enable_debug_mode);
    }

    #[tokio::test]
    async fn test_config_manager() {
        let temp_dir = tempfile::tempdir().unwrap();
        let config_path = temp_dir.path().join("config.toml");
        
        let manager = ProductionConfigManager::new(config_path.clone());
        
        // Test saving and loading
        let config = ProductionConfig::default_for_environment(Environment::Development);
        *manager.config.write().unwrap() = config;
        
        manager.save_config().await.unwrap();
        assert!(config_path.exists());
        
        manager.load_config().await.unwrap();
        assert_eq!(manager.get_config().environment, Environment::Development);
    }
=======
>>>>>>> 461a35d5
}<|MERGE_RESOLUTION|>--- conflicted
+++ resolved
@@ -1,6 +1,6 @@
 //! Production configuration and deployment system for GBDT
 //!
-//! This module provides comprehensive configuration management including:
+//! Provides comprehensive configuration management including:
 //! - Environment-specific configurations
 //! - Feature flags and toggles
 //! - Resource limits and quotas
@@ -8,11 +8,6 @@
 //! - Configuration hot-reloading
 //! - Secrets management
 
-<<<<<<< HEAD
-use crate::gbdt::{GBDTModel, SecurityConstraints};
-use crate::model_manager::ModelManagerConfig;
-=======
->>>>>>> 461a35d5
 use crate::feature_engineering::FeatureEngineeringConfig;
 use crate::gbdt::{GBDTError, SecurityConstraints};
 use crate::model_manager::ModelManagerConfig;
@@ -120,7 +115,7 @@
 
 /// Configuration manager for production deployments
 pub struct ProductionConfigManager {
-    config: Arc<RwLock<ProductionConfig>>,
+    pub config: Arc<RwLock<ProductionConfig>>,
     config_path: PathBuf,
     last_loaded: Arc<RwLock<SystemTime>>,
     watchers: Arc<RwLock<Vec<Box<dyn ConfigWatcher + Send + Sync>>>>,
@@ -201,23 +196,18 @@
         if self.resources.max_cpu_percent > 100.0 {
             errors.push("CPU limit cannot exceed 100%".to_string());
         }
-
         if self.resources.max_memory_bytes == 0 {
             errors.push("Memory limit must be greater than 0".to_string());
         }
-
         if self.gbdt.evaluation_batch_size == 0 {
             errors.push("Evaluation batch size must be greater than 0".to_string());
         }
-
         if self.gbdt.max_parallel_evaluations == 0 {
             errors.push("Maximum parallel evaluations must be greater than 0".to_string());
         }
-
         if self.monitoring.interval_seconds == 0 {
             errors.push("Metrics interval must be greater than 0".to_string());
         }
-
         if self.security.max_requests_per_minute == 0 {
             errors.push("Rate limit must be greater than 0".to_string());
         }
@@ -416,7 +406,6 @@
     Toml,
     Json,
     Yaml,
-<<<<<<< HEAD
 }
 
 /// Configuration templates for different environments
@@ -426,68 +415,46 @@
     /// Create a production configuration template
     pub fn production_template() -> ProductionConfig {
         let mut config = ProductionConfig::default_for_environment(Environment::Production);
-        
-        // Production-specific settings
-        config.resources.max_memory_bytes = 8 * 1024 * 1024 * 1024; // 8GB
+        config.resources.max_memory_bytes = 8 * 1024 * 1024 * 1024;
         config.resources.max_cpu_percent = 90.0;
         config.resources.max_threads = 32;
-        
         config.monitoring.enable_performance_monitoring = true;
-        
         config.security.enable_input_validation = true;
         config.security.max_requests_per_minute = 10000;
-        
         config.feature_flags.enable_debug_mode = false;
-        config.feature_flags.enable_experimental_features = false;
         config.feature_flags.enable_performance_profiling = true;
-        
         config.logging.log_level = "info".to_string();
         config.logging.enable_structured_logging = true;
         config.logging.enable_remote_logging = true;
-        
         config
     }
 
     /// Create a development configuration template
     pub fn development_template() -> ProductionConfig {
         let mut config = ProductionConfig::default_for_environment(Environment::Development);
-        
-        // Development-specific settings
-        config.resources.max_memory_bytes = 2 * 1024 * 1024 * 1024; // 2GB
+        config.resources.max_memory_bytes = 2 * 1024 * 1024 * 1024;
         config.resources.max_cpu_percent = 50.0;
-        
         config.monitoring.enable_performance_monitoring = false;
-        
         config.security.enable_input_validation = true;
-        
         config.feature_flags.enable_debug_mode = true;
         config.feature_flags.enable_experimental_features = true;
         config.feature_flags.enable_detailed_logging = true;
-        
         config.logging.log_level = "debug".to_string();
         config.logging.enable_structured_logging = true;
-        
         config
     }
 
     /// Create a testing configuration template
     pub fn testing_template() -> ProductionConfig {
         let mut config = ProductionConfig::default_for_environment(Environment::Testing);
-        
-        // Testing-specific settings
-        config.resources.max_memory_bytes = 512 * 1024 * 1024; // 512MB
+        config.resources.max_memory_bytes = 512 * 1024 * 1024;
         config.resources.max_cpu_percent = 25.0;
-        
         config.monitoring.enable_performance_monitoring = false;
-        
         config.security.enable_input_validation = false;
-        
         config.feature_flags.enable_debug_mode = true;
         config.feature_flags.enable_experimental_features = true;
-        
         config.logging.log_level = "error".to_string();
         config.logging.enable_structured_logging = false;
-        
         config
     }
 }
@@ -495,6 +462,7 @@
 #[cfg(test)]
 mod tests {
     use super::*;
+    use tempfile::tempdir;
 
     #[test]
     fn test_production_config_creation() {
@@ -506,50 +474,28 @@
     #[test]
     fn test_config_validation() {
         let mut config = ProductionConfig::default_for_environment(Environment::Production);
-        config.resources.max_cpu_percent = 150.0; // Invalid
-        
+        config.resources.max_cpu_percent = 150.0;
         let validation = config.validate();
         assert!(!validation.is_valid);
         assert!(!validation.errors.is_empty());
     }
 
-    #[test]
-    fn test_environment_overrides() {
-        let config = ProductionConfig::default_for_environment(Environment::Production);
-        let overrides = config.get_environment_overrides();
-        
-        assert_eq!(overrides.get("log_level"), Some(&"info".to_string()));
-        assert_eq!(overrides.get("enable_debug_mode"), Some(&"false".to_string()));
+    #[tokio::test]
+    async fn test_config_manager_load_save() {
+        let dir = tempdir().unwrap();
+        let config_path = dir.path().join("prod_config.toml");
+        let manager = ProductionConfigManager::new(config_path.clone());
+        manager.save_config().await.unwrap();
+        assert!(config_path.exists());
+        manager.load_config().await.unwrap();
+        assert_eq!(manager.get_config().environment, Environment::Development);
     }
 
     #[test]
     fn test_config_templates() {
-        let prod_config = templates::production_template();
-        assert_eq!(prod_config.environment, Environment::Production);
-        assert!(!prod_config.feature_flags.enable_debug_mode);
-        
-        let dev_config = templates::development_template();
-        assert_eq!(dev_config.environment, Environment::Development);
-        assert!(dev_config.feature_flags.enable_debug_mode);
-    }
-
-    #[tokio::test]
-    async fn test_config_manager() {
-        let temp_dir = tempfile::tempdir().unwrap();
-        let config_path = temp_dir.path().join("config.toml");
-        
-        let manager = ProductionConfigManager::new(config_path.clone());
-        
-        // Test saving and loading
-        let config = ProductionConfig::default_for_environment(Environment::Development);
-        *manager.config.write().unwrap() = config;
-        
-        manager.save_config().await.unwrap();
-        assert!(config_path.exists());
-        
-        manager.load_config().await.unwrap();
-        assert_eq!(manager.get_config().environment, Environment::Development);
-    }
-=======
->>>>>>> 461a35d5
+        let prod = templates::production_template();
+        assert_eq!(prod.environment, Environment::Production);
+        let dev = templates::development_template();
+        assert!(dev.feature_flags.enable_debug_mode);
+    }
 }