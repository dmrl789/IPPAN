//! Model management and loading
//!
//! Provides registration, validation, and dynamic loading of AI models from
//! local storage, remote URLs, IPFS, or blockchain gateways.
//! Supports integrity verification via BLAKE3 hash comparison.

use crate::{
    errors::{AiCoreError, Result},
    types::*,
};
use std::collections::HashMap;
use std::fs;
<<<<<<< HEAD
use tracing::{info, error};
=======
use tracing::{error, info, warn};
>>>>>>> 62b83799

/// Optional dependency for remote loading (activated via `remote_loading` feature)
#[cfg(feature = "remote_loading")]
use reqwest::Client;

/// Model manager for loading and managing AI models
pub struct ModelManager {
    /// Loaded models currently in memory
    models: HashMap<ModelId, LoadedModel>,
    /// Registry of all known models and their sources
    registry: ModelRegistry,
}

/// Represents a loaded model instance with associated metadata and usage stats
pub struct LoadedModel {
    pub metadata: ModelMetadata,
    pub data: Vec<u8>,
    pub loaded_at: u64,
    pub access_count: u64,
}

/// Registry for tracking available models and their sources
pub struct ModelRegistry {
    available: HashMap<ModelId, ModelMetadata>,
    sources: HashMap<ModelId, ModelSource>,
}

/// Describes a model source (location and type)
#[derive(Debug, Clone)]
pub struct ModelSource {
    pub location: String,
    pub source_type: SourceType,
    pub last_updated: u64,
}

/// Enumerates supported model source types
#[derive(Debug, Clone)]
pub enum SourceType {
    Local,
    Remote,
    Ipfs,
    Blockchain,
}

impl ModelManager {
    /// Create a new model manager
    pub fn new() -> Self {
        Self {
            models: HashMap::new(),
            registry: ModelRegistry::new(),
        }
    }

    /// Register a model in the registry
    pub fn register_model(&mut self, metadata: ModelMetadata, source: ModelSource) -> Result<()> {
        info!("Registering model: {:?}", metadata.id);
        self.validate_metadata(&metadata)?;

        let model_id = metadata.id.clone();
        self.registry.available.insert(model_id.clone(), metadata);
        self.registry.sources.insert(model_id, source);

        info!("Model registered successfully");
        Ok(())
    }

    /// Load a model from the registry (local, remote, IPFS, or blockchain)
    pub async fn load_model(&mut self, model_id: &ModelId) -> Result<()> {
        info!("Loading model: {:?}", model_id);

        if self.models.contains_key(model_id) {
            info!("Model already loaded");
            return Ok(());
        }

        let metadata = self
            .registry
            .available
            .get(model_id)
            .ok_or_else(|| AiCoreError::ExecutionFailed("Model not found in registry".to_string()))?
            .clone();

        let source = self
            .registry
            .sources
            .get(model_id)
            .ok_or_else(|| AiCoreError::ExecutionFailed("Model source not found".to_string()))?
            .clone();

        let model_data = self.load_model_data(&source).await?;
        self.validate_model_data(&model_data, &metadata)?;

        let loaded_model = LoadedModel {
            metadata,
            data: model_data,
            loaded_at: std::time::SystemTime::now()
                .duration_since(std::time::UNIX_EPOCH)
                .unwrap()
                .as_secs(),
            access_count: 0,
        };

        self.models.insert(model_id.clone(), loaded_model);
        info!("Model loaded successfully");
        Ok(())
    }

    /// Unload a model from memory
    pub fn unload_model(&mut self, model_id: &ModelId) -> Result<()> {
        info!("Unloading model: {:?}", model_id);
        if self.models.remove(model_id).is_some() {
            info!("Model unloaded successfully");
            Ok(())
        } else {
            Err(AiCoreError::ExecutionFailed("Model not loaded".to_string()))
        }
    }

    /// Retrieve model metadata
    pub fn get_model_metadata(&self, model_id: &ModelId) -> Option<&ModelMetadata> {
        self.models.get(model_id).map(|m| &m.metadata)
    }

    pub fn loaded_model_count(&self) -> usize {
        self.models.len()
    }

    pub fn available_model_count(&self) -> usize {
        self.registry.available.len()
    }

    /// Core loader: read model data from any supported source type
    async fn load_model_data(&self, source: &ModelSource) -> Result<Vec<u8>> {
        match source.source_type {
            SourceType::Local => {
                fs::read(&source.location).map_err(|e| AiCoreError::Io(e.to_string()))
            }
            SourceType::Remote => self.load_from_url(&source.location).await,
            SourceType::Ipfs => self.load_from_ipfs(&source.location).await,
            SourceType::Blockchain => self.load_from_blockchain(&source.location).await,
        }
    }

    /// Load model data from HTTP(S) URL
    async fn load_from_url(&self, url: &str) -> Result<Vec<u8>> {
        info!("Loading model from URL: {}", url);

        // Support data: or hex:// inline encodings for offline or test use
        if let Some(data) = url.strip_prefix("data:application/octet-stream;base64,") {
            let bytes = base64::decode(data).map_err(|e| {
                AiCoreError::ExecutionFailed(format!("Invalid base64 data URL: {}", e))
            })?;
            return Ok(bytes);
        }

        if let Some(hex_data) = url.strip_prefix("hex://") {
            let bytes = hex::decode(hex_data)
                .map_err(|e| AiCoreError::ExecutionFailed(format!("Invalid hex payload: {}", e)))?;
            return Ok(bytes);
        }

        if !url.starts_with("http://") && !url.starts_with("https://") {
            return Err(AiCoreError::InvalidParameters(
                "Invalid URL: must start with http://, https://, data:, or hex://".to_string(),
            ));
        }

        // HTTP client enabled only when `remote_loading` feature is active
        #[cfg(feature = "remote_loading")]
        {
            let client = Client::builder()
                .timeout(std::time::Duration::from_secs(300))
                .build()
                .map_err(|e| {
                    AiCoreError::ExecutionFailed(format!("Failed to create HTTP client: {}", e))
                })?;

            let response = client.get(url).send().await.map_err(|e| {
                AiCoreError::ExecutionFailed(format!("Failed to fetch model: {}", e))
            })?;

            if !response.status().is_success() {
                return Err(AiCoreError::ExecutionFailed(format!(
                    "HTTP error: {}",
                    response.status()
                )));
            }

            let data = response
                .bytes()
                .await
                .map_err(|e| {
                    AiCoreError::ExecutionFailed(format!("Failed to read model data: {}", e))
                })?
                .to_vec();

            info!(
                "Model loaded from URL successfully, size: {} bytes",
                data.len()
            );
            Ok(data)
        }

        #[cfg(not(feature = "remote_loading"))]
        {
            error!("Remote HTTP model loading not enabled (requires remote_loading feature)");
            Err(AiCoreError::ExecutionFailed(
                "Remote HTTP loading not enabled".to_string(),
            ))
        }
    }

    /// Load model data from IPFS (via gateways or embedded base64)
    async fn load_from_ipfs(&self, hash: &str) -> Result<Vec<u8>> {
        info!("Loading model from IPFS: {}", hash);

        if let Some(b64) = hash.strip_prefix("base64:") {
            let bytes = base64::decode(b64).map_err(|e| {
                AiCoreError::ExecutionFailed(format!("Invalid base64 for IPFS: {}", e))
            })?;
            return Ok(bytes);
        }

        if !hash.starts_with("Qm") && !hash.starts_with("bafy") {
            return Err(AiCoreError::InvalidParameters(
                "Invalid IPFS hash format (must start with Qm or bafy, or use base64: prefix)"
                    .to_string(),
            ));
        }

        #[cfg(feature = "remote_loading")]
        {
            let gateways = vec![
                format!("https://ipfs.io/ipfs/{}", hash),
                format!("https://gateway.pinata.cloud/ipfs/{}", hash),
                format!("https://cloudflare-ipfs.com/ipfs/{}", hash),
                format!("https://dweb.link/ipfs/{}", hash),
            ];

            let client = Client::builder()
                .timeout(std::time::Duration::from_secs(300))
                .build()
                .map_err(|e| {
                    AiCoreError::ExecutionFailed(format!("Failed to create HTTP client: {}", e))
                })?;

            for gateway_url in &gateways {
                info!("Trying IPFS gateway: {}", gateway_url);
                match client.get(gateway_url).send().await {
                    Ok(resp) if resp.status().is_success() => match resp.bytes().await {
                        Ok(data) => {
                            info!(
                                "Model loaded from IPFS via {}, size: {} bytes",
                                gateway_url,
                                data.len()
                            );
                            return Ok(data.to_vec());
                        }
                        Err(e) => warn!("Failed to read data from {}: {}", gateway_url, e),
                    },
                    Ok(resp) => warn!("Gateway {} returned {}", gateway_url, resp.status()),
                    Err(e) => warn!("Failed to connect to {}: {}", gateway_url, e),
                }
            }

            Err(AiCoreError::ExecutionFailed(
                "Failed to load model from all IPFS gateways".to_string(),
            ))
        }

        #[cfg(not(feature = "remote_loading"))]
        {
            error!("IPFS client not available (requires remote_loading feature)");
            Err(AiCoreError::ExecutionFailed(
                "IPFS client not available".to_string(),
            ))
        }
    }

    /// Load model data from blockchain storage (via gateway or embedded payload)
    async fn load_from_blockchain(&self, storage_key: &str) -> Result<Vec<u8>> {
        info!("Loading model from blockchain storage: {}", storage_key);

        if let Some(b64) = storage_key.strip_prefix("base64:") {
            let bytes = base64::decode(b64).map_err(|e| {
                AiCoreError::ExecutionFailed(format!("Invalid base64 for chain: {}", e))
            })?;
            return Ok(bytes);
        }

        if storage_key.is_empty() {
            return Err(AiCoreError::InvalidParameters(
                "Empty storage key".to_string(),
            ));
        }

        if let Ok(base) = std::env::var("IPPAN_GATEWAY_URL") {
            let url = format!("{}/models/{}", base.trim_end_matches('/'), storage_key);
            if let Ok(bytes) = self.load_from_url(&url).await {
                return Ok(bytes);
            }
        }

        Err(AiCoreError::ExecutionFailed(format!(
            "Blockchain model loading requires RPC or IPPAN_GATEWAY_URL (key: {})",
            storage_key
        )))
    }

    /// Validate model metadata structure
    fn validate_metadata(&self, metadata: &ModelMetadata) -> Result<()> {
        if metadata.id.name.is_empty() {
            return Err(AiCoreError::InvalidParameters(
                "Model name cannot be empty".to_string(),
            ));
        }
        if metadata.id.version.is_empty() {
            return Err(AiCoreError::InvalidParameters(
                "Model version cannot be empty".to_string(),
            ));
        }
        if metadata.id.hash.is_empty() {
            return Err(AiCoreError::InvalidParameters(
                "Model hash cannot be empty".to_string(),
            ));
        }
        if metadata.input_shape.is_empty() {
            return Err(AiCoreError::InvalidParameters(
                "Input shape cannot be empty".to_string(),
            ));
        }
        if metadata.output_shape.is_empty() {
            return Err(AiCoreError::InvalidParameters(
                "Output shape cannot be empty".to_string(),
            ));
        }
        if metadata.parameter_count == 0 {
            return Err(AiCoreError::InvalidParameters(
                "Parameter count cannot be zero".to_string(),
            ));
        }
        if metadata.size_bytes == 0 {
            return Err(AiCoreError::InvalidParameters(
                "Model size cannot be zero".to_string(),
            ));
        }
        Ok(())
    }

    /// Validate integrity of loaded model data (size and hash)
    fn validate_model_data(&self, data: &[u8], metadata: &ModelMetadata) -> Result<()> {
        if data.len() as u64 != metadata.size_bytes {
            return Err(AiCoreError::ValidationFailed(
                "Model data size mismatch".to_string(),
            ));
        }

        let computed_hash = blake3::hash(data).to_hex().to_string();
        if computed_hash != metadata.id.hash {
            return Err(AiCoreError::ValidationFailed(
                "Model hash verification failed".to_string(),
            ));
        }

        Ok(())
    }
}

impl ModelRegistry {
    pub fn new() -> Self {
        Self {
            available: HashMap::new(),
            sources: HashMap::new(),
        }
    }

    pub fn list_models(&self) -> Vec<&ModelId> {
        self.available.keys().collect()
    }

    pub fn get_model_metadata(&self, model_id: &ModelId) -> Option<&ModelMetadata> {
        self.available.get(model_id)
    }

    pub fn get_model_source(&self, model_id: &ModelId) -> Option<&ModelSource> {
        self.sources.get(model_id)
    }
}<|MERGE_RESOLUTION|>--- conflicted
+++ resolved
@@ -10,11 +10,7 @@
 };
 use std::collections::HashMap;
 use std::fs;
-<<<<<<< HEAD
-use tracing::{info, error};
-=======
 use tracing::{error, info, warn};
->>>>>>> 62b83799
 
 /// Optional dependency for remote loading (activated via `remote_loading` feature)
 #[cfg(feature = "remote_loading")]
@@ -162,11 +158,10 @@
     async fn load_from_url(&self, url: &str) -> Result<Vec<u8>> {
         info!("Loading model from URL: {}", url);
 
-        // Support data: or hex:// inline encodings for offline or test use
+        // Inline formats for testing or offline deployment
         if let Some(data) = url.strip_prefix("data:application/octet-stream;base64,") {
-            let bytes = base64::decode(data).map_err(|e| {
-                AiCoreError::ExecutionFailed(format!("Invalid base64 data URL: {}", e))
-            })?;
+            let bytes = base64::decode(data)
+                .map_err(|e| AiCoreError::ExecutionFailed(format!("Invalid base64 data: {}", e)))?;
             return Ok(bytes);
         }
 
@@ -182,18 +177,15 @@
             ));
         }
 
-        // HTTP client enabled only when `remote_loading` feature is active
         #[cfg(feature = "remote_loading")]
         {
             let client = Client::builder()
                 .timeout(std::time::Duration::from_secs(300))
                 .build()
-                .map_err(|e| {
-                    AiCoreError::ExecutionFailed(format!("Failed to create HTTP client: {}", e))
-                })?;
+                .map_err(|e| AiCoreError::ExecutionFailed(format!("HTTP client init failed: {}", e)))?;
 
             let response = client.get(url).send().await.map_err(|e| {
-                AiCoreError::ExecutionFailed(format!("Failed to fetch model: {}", e))
+                AiCoreError::ExecutionFailed(format!("HTTP request failed: {}", e))
             })?;
 
             if !response.status().is_success() {
@@ -206,15 +198,10 @@
             let data = response
                 .bytes()
                 .await
-                .map_err(|e| {
-                    AiCoreError::ExecutionFailed(format!("Failed to read model data: {}", e))
-                })?
+                .map_err(|e| AiCoreError::ExecutionFailed(format!("Read failed: {}", e)))?
                 .to_vec();
 
-            info!(
-                "Model loaded from URL successfully, size: {} bytes",
-                data.len()
-            );
+            info!("Model loaded from URL successfully ({} bytes)", data.len());
             Ok(data)
         }
 
@@ -232,16 +219,14 @@
         info!("Loading model from IPFS: {}", hash);
 
         if let Some(b64) = hash.strip_prefix("base64:") {
-            let bytes = base64::decode(b64).map_err(|e| {
-                AiCoreError::ExecutionFailed(format!("Invalid base64 for IPFS: {}", e))
-            })?;
+            let bytes = base64::decode(b64)
+                .map_err(|e| AiCoreError::ExecutionFailed(format!("Invalid base64: {}", e)))?;
             return Ok(bytes);
         }
 
         if !hash.starts_with("Qm") && !hash.starts_with("bafy") {
             return Err(AiCoreError::InvalidParameters(
-                "Invalid IPFS hash format (must start with Qm or bafy, or use base64: prefix)"
-                    .to_string(),
+                "Invalid IPFS hash format (must start with Qm or bafy)".to_string(),
             ));
         }
 
@@ -257,9 +242,7 @@
             let client = Client::builder()
                 .timeout(std::time::Duration::from_secs(300))
                 .build()
-                .map_err(|e| {
-                    AiCoreError::ExecutionFailed(format!("Failed to create HTTP client: {}", e))
-                })?;
+                .map_err(|e| AiCoreError::ExecutionFailed(format!("HTTP client init failed: {}", e)))?;
 
             for gateway_url in &gateways {
                 info!("Trying IPFS gateway: {}", gateway_url);
@@ -267,13 +250,13 @@
                     Ok(resp) if resp.status().is_success() => match resp.bytes().await {
                         Ok(data) => {
                             info!(
-                                "Model loaded from IPFS via {}, size: {} bytes",
+                                "Model loaded from IPFS via {} ({} bytes)",
                                 gateway_url,
                                 data.len()
                             );
                             return Ok(data.to_vec());
                         }
-                        Err(e) => warn!("Failed to read data from {}: {}", gateway_url, e),
+                        Err(e) => warn!("Failed to read from {}: {}", gateway_url, e),
                     },
                     Ok(resp) => warn!("Gateway {} returned {}", gateway_url, resp.status()),
                     Err(e) => warn!("Failed to connect to {}: {}", gateway_url, e),
@@ -281,7 +264,7 @@
             }
 
             Err(AiCoreError::ExecutionFailed(
-                "Failed to load model from all IPFS gateways".to_string(),
+                "Failed to load model from IPFS gateways".to_string(),
             ))
         }
 
@@ -299,16 +282,13 @@
         info!("Loading model from blockchain storage: {}", storage_key);
 
         if let Some(b64) = storage_key.strip_prefix("base64:") {
-            let bytes = base64::decode(b64).map_err(|e| {
-                AiCoreError::ExecutionFailed(format!("Invalid base64 for chain: {}", e))
-            })?;
+            let bytes = base64::decode(b64)
+                .map_err(|e| AiCoreError::ExecutionFailed(format!("Invalid base64: {}", e)))?;
             return Ok(bytes);
         }
 
         if storage_key.is_empty() {
-            return Err(AiCoreError::InvalidParameters(
-                "Empty storage key".to_string(),
-            ));
+            return Err(AiCoreError::InvalidParameters("Empty storage key".to_string()));
         }
 
         if let Ok(base) = std::env::var("IPPAN_GATEWAY_URL") {
@@ -326,19 +306,12 @@
 
     /// Validate model metadata structure
     fn validate_metadata(&self, metadata: &ModelMetadata) -> Result<()> {
-        if metadata.id.name.is_empty() {
-            return Err(AiCoreError::InvalidParameters(
-                "Model name cannot be empty".to_string(),
-            ));
-        }
-        if metadata.id.version.is_empty() {
-            return Err(AiCoreError::InvalidParameters(
-                "Model version cannot be empty".to_string(),
-            ));
-        }
-        if metadata.id.hash.is_empty() {
-            return Err(AiCoreError::InvalidParameters(
-                "Model hash cannot be empty".to_string(),
+        if metadata.id.name.is_empty()
+            || metadata.id.version.is_empty()
+            || metadata.id.hash.is_empty()
+        {
+            return Err(AiCoreError::InvalidParameters(
+                "Model ID fields cannot be empty".to_string(),
             ));
         }
         if metadata.input_shape.is_empty() {
@@ -351,14 +324,9 @@
                 "Output shape cannot be empty".to_string(),
             ));
         }
-        if metadata.parameter_count == 0 {
-            return Err(AiCoreError::InvalidParameters(
-                "Parameter count cannot be zero".to_string(),
-            ));
-        }
-        if metadata.size_bytes == 0 {
-            return Err(AiCoreError::InvalidParameters(
-                "Model size cannot be zero".to_string(),
+        if metadata.parameter_count == 0 || metadata.size_bytes == 0 {
+            return Err(AiCoreError::InvalidParameters(
+                "Parameter count and size must be nonzero".to_string(),
             ));
         }
         Ok(())
