//! Model management and loading

use crate::{
    errors::{AiCoreError, Result},
    types::*,
};
use std::collections::HashMap;
use std::fs;
use tracing::{info, warn, error};

/// Model manager for loading and managing AI models
pub struct ModelManager {
    /// Loaded models
    models: HashMap<ModelId, LoadedModel>,
    /// Model registry
    registry: ModelRegistry,
}

/// Loaded model with execution state
pub struct LoadedModel {
    /// Model metadata
    pub metadata: ModelMetadata,
    /// Model data
    pub data: Vec<u8>,
    /// Load timestamp
    pub loaded_at: u64,
    /// Access count
    pub access_count: u64,
}

/// Model registry for tracking available models
pub struct ModelRegistry {
    /// Available models
    available: HashMap<ModelId, ModelMetadata>,
    /// Model sources
    sources: HashMap<ModelId, ModelSource>,
}

/// Model source information
#[derive(Debug, Clone)]
pub struct ModelSource {
    /// Source URL or path
    pub location: String,
    /// Source type
    pub source_type: SourceType,
    /// Last updated timestamp
    pub last_updated: u64,
}

/// Source type for models
#[derive(Debug, Clone)]
pub enum SourceType {
    /// Local file system
    Local,
    /// Remote URL
    Remote,
    /// IPFS hash
    Ipfs,
    /// Blockchain storage
    Blockchain,
}

impl ModelManager {
    /// Create a new model manager
    pub fn new() -> Self {
        Self {
            models: HashMap::new(),
            registry: ModelRegistry::new(),
        }
    }

    /// Register a model in the registry
    pub fn register_model(&mut self, metadata: ModelMetadata, source: ModelSource) -> Result<()> {
        info!("Registering model: {:?}", metadata.id);
        
        // Validate metadata
        self.validate_metadata(&metadata)?;
        
        // Clone model_id before moving metadata
        let model_id = metadata.id.clone();
        
        // Add to registry
<<<<<<< HEAD
        self.registry.available.insert(model_id.clone(), metadata);
        self.registry.sources.insert(model_id, source);
=======
        self.registry.available.insert(metadata.id.clone(), metadata.clone());
        self.registry.sources.insert(metadata.id.clone(), source);
>>>>>>> bc1de8b2
        
        info!("Model registered successfully");
        Ok(())
    }

    /// Load a model from the registry
    pub async fn load_model(&mut self, model_id: &ModelId) -> Result<()> {
        info!("Loading model: {:?}", model_id);
        
        // Check if model is already loaded
        if self.models.contains_key(model_id) {
            info!("Model already loaded");
            return Ok(());
        }
        
        // Get model metadata from registry
        let metadata = self.registry.available
            .get(model_id)
            .ok_or_else(|| AiCoreError::ExecutionFailed("Model not found in registry".to_string()))?
            .clone();
        
        // Get model source
        let source = self.registry.sources
            .get(model_id)
            .ok_or_else(|| AiCoreError::ExecutionFailed("Model source not found".to_string()))?
            .clone();
        
        // Load model data
        let model_data: Vec<u8> = self.load_model_data(&source).await?;
        
        // Validate model data
        self.validate_model_data(&model_data, &metadata)?;
        
        // Create loaded model
        let loaded_model = LoadedModel {
            metadata,
            data: model_data,
            loaded_at: std::time::SystemTime::now()
                .duration_since(std::time::UNIX_EPOCH)
                .unwrap()
                .as_secs(),
            access_count: 0,
        };
        
        // Store loaded model
        self.models.insert(model_id.clone(), loaded_model);
        
        info!("Model loaded successfully");
        Ok(())
    }

    /// Unload a model
    pub fn unload_model(&mut self, model_id: &ModelId) -> Result<()> {
        info!("Unloading model: {:?}", model_id);
        
        if self.models.remove(model_id).is_some() {
            info!("Model unloaded successfully");
            Ok(())
        } else {
            Err(AiCoreError::ExecutionFailed("Model not loaded".to_string()))
        }
    }

    /// Get model metadata
    pub fn get_model_metadata(&self, model_id: &ModelId) -> Option<&ModelMetadata> {
        self.models.get(model_id).map(|m| &m.metadata)
    }

    /// Get loaded model count
    pub fn loaded_model_count(&self) -> usize {
        self.models.len()
    }

    /// Get available model count
    pub fn available_model_count(&self) -> usize {
        self.registry.available.len()
    }

    /// Load model data from source
    async fn load_model_data(&self, source: &ModelSource) -> Result<Vec<u8>> {
        match source.source_type {
            SourceType::Local => {
                // Load from local file system
                fs::read(&source.location)
                    .map_err(AiCoreError::Io)
            },
            SourceType::Remote => {
                // Load from remote URL
                self.load_from_url(&source.location).await
            },
            SourceType::Ipfs => {
                // Load from IPFS
                self.load_from_ipfs(&source.location).await
            },
            SourceType::Blockchain => {
                // Load from blockchain storage
                self.load_from_blockchain(&source.location).await
            },
        }
    }

    /// Load model data from URL
    async fn load_from_url(&self, url: &str) -> Result<Vec<u8>> {
<<<<<<< HEAD
        info!("Loading model from URL: {}", url);
        
        // Validate URL
        if !url.starts_with("http://") && !url.starts_with("https://") {
            return Err(AiCoreError::InvalidParameters(
                "Invalid URL: must start with http:// or https://".to_string()
            ));
        }
        
        // Create HTTP client
        let client = reqwest::Client::builder()
            .timeout(std::time::Duration::from_secs(300)) // 5 minute timeout
            .build()
            .map_err(|e| AiCoreError::ExecutionFailed(format!("Failed to create HTTP client: {}", e)))?;
        
        // Fetch model data
        let response = client
            .get(url)
            .send()
            .await
            .map_err(|e| AiCoreError::ExecutionFailed(format!("Failed to fetch model: {}", e)))?;
        
        // Check response status
        if !response.status().is_success() {
            return Err(AiCoreError::ExecutionFailed(
                format!("HTTP error: {}", response.status())
            ));
        }
        
        // Read response body
        let data = response
            .bytes()
            .await
            .map_err(|e| AiCoreError::ExecutionFailed(format!("Failed to read model data: {}", e)))?
            .to_vec();
        
        info!("Model loaded from URL successfully, size: {} bytes", data.len());
        Ok(data)
=======
        // Support data: URLs for offline tests
        if let Some(data) = url.strip_prefix("data:application/octet-stream;base64,") {
            let bytes = base64::decode(data)
                .map_err(|e| AiCoreError::ExecutionFailed(format!("Invalid base64 data URL: {e}")))?;
            return Ok(bytes);
        }

        // Support hex-encoded payloads using hex:// prefix
        if let Some(hex_data) = url.strip_prefix("hex://") {
            let bytes = hex::decode(hex_data)
                .map_err(|e| AiCoreError::ExecutionFailed(format!("Invalid hex payload: {e}")))?;
            return Ok(bytes);
        }

        // Minimal HTTP(S) client behind feature gates can be added later; return error for now
        error!("Remote HTTP model loading not enabled in ai_core");
        Err(AiCoreError::ExecutionFailed("Remote HTTP loading not enabled".to_string()))
>>>>>>> bc1de8b2
    }

    /// Load model data from IPFS
    async fn load_from_ipfs(&self, hash: &str) -> Result<Vec<u8>> {
<<<<<<< HEAD
        info!("Loading model from IPFS: {}", hash);
        
        // Validate IPFS hash format
        if !hash.starts_with("Qm") && !hash.starts_with("bafy") {
            return Err(AiCoreError::InvalidParameters(
                "Invalid IPFS hash format".to_string()
            ));
        }
        
        // Try multiple IPFS gateways for redundancy
        let gateways = vec![
            format!("https://ipfs.io/ipfs/{}", hash),
            format!("https://gateway.pinata.cloud/ipfs/{}", hash),
            format!("https://cloudflare-ipfs.com/ipfs/{}", hash),
            format!("https://dweb.link/ipfs/{}", hash),
        ];
        
        let client = reqwest::Client::builder()
            .timeout(std::time::Duration::from_secs(300)) // 5 minute timeout
            .build()
            .map_err(|e| AiCoreError::ExecutionFailed(format!("Failed to create HTTP client: {}", e)))?;
        
        // Try each gateway until one succeeds
        for gateway_url in &gateways {
            info!("Trying IPFS gateway: {}", gateway_url);
            
            match client.get(gateway_url).send().await {
                Ok(response) if response.status().is_success() => {
                    match response.bytes().await {
                        Ok(data) => {
                            let vec_data = data.to_vec();
                            info!("Model loaded from IPFS successfully via {}, size: {} bytes", 
                                gateway_url, vec_data.len());
                            return Ok(vec_data);
                        }
                        Err(e) => {
                            warn!("Failed to read data from {}: {}", gateway_url, e);
                            continue;
                        }
                    }
                }
                Ok(response) => {
                    warn!("Gateway {} returned error: {}", gateway_url, response.status());
                    continue;
                }
                Err(e) => {
                    warn!("Failed to connect to gateway {}: {}", gateway_url, e);
                    continue;
                }
            }
        }
        
        Err(AiCoreError::ExecutionFailed(
            "Failed to load model from all IPFS gateways".to_string()
        ))
=======
        // Allow embedding as ipfs://base64:<payload>
        if let Some(b64) = hash.strip_prefix("base64:") {
            let bytes = base64::decode(b64)
                .map_err(|e| AiCoreError::ExecutionFailed(format!("Invalid base64 for IPFS: {e}")))?;
            return Ok(bytes);
        }
        error!("IPFS client not available in ai_core");
        Err(AiCoreError::ExecutionFailed("IPFS client not available".to_string()))
>>>>>>> bc1de8b2
    }

    /// Load model data from blockchain storage
    async fn load_from_blockchain(&self, storage_key: &str) -> Result<Vec<u8>> {
<<<<<<< HEAD
        info!("Loading model from blockchain storage: {}", storage_key);
        
        // Validate storage key format
        if storage_key.is_empty() {
            return Err(AiCoreError::InvalidParameters(
                "Empty storage key".to_string()
            ));
        }
        
        // In a production implementation, this would:
        // 1. Connect to the blockchain RPC
        // 2. Query the storage contract/location
        // 3. Retrieve the model data (possibly chunked)
        // 4. Verify integrity with on-chain hash
        // 5. Reassemble and return the data
        
        // For now, we'll implement a basic key-value retrieval pattern
        // This assumes the blockchain has a storage contract with get_model_data(key) -> bytes
        
        // Parse storage key format: "contract:key" or just "key"
        let parts: Vec<&str> = storage_key.split(':').collect();
        let (contract_id, key) = if parts.len() == 2 {
            (parts[0], parts[1])
        } else {
            ("default", storage_key)
        };
        
        info!("Blockchain storage contract: {}, key: {}", contract_id, key);
        
        // Simulate blockchain query
        // In production, replace this with actual blockchain RPC calls
        
        // Example implementation skeleton:
        // let rpc_url = std::env::var("BLOCKCHAIN_RPC_URL")
        //     .unwrap_or_else(|_| "http://localhost:8545".to_string());
        // 
        // let client = BlockchainClient::new(&rpc_url)?;
        // let storage_contract = client.get_contract(contract_id)?;
        // let data = storage_contract.call("getModelData", &[key]).await?;
        
        // For now, return an error indicating this needs blockchain integration
        Err(AiCoreError::ExecutionFailed(
            format!("Blockchain model loading requires blockchain RPC configuration. \
                    Storage key: {}:{}", contract_id, key)
        ))
=======
        // Support embedded format chain://base64:<payload>
        if let Some(b64) = storage_key.strip_prefix("base64:") {
            let bytes = base64::decode(b64)
                .map_err(|e| AiCoreError::ExecutionFailed(format!("Invalid base64 for chain: {e}")))?;
            return Ok(bytes);
        }
        error!("Blockchain storage client not available in ai_core");
        Err(AiCoreError::ExecutionFailed("Blockchain storage client not available".to_string()))
>>>>>>> bc1de8b2
    }

    /// Validate model metadata
    fn validate_metadata(&self, metadata: &ModelMetadata) -> Result<()> {
        // Check required fields
        if metadata.id.name.is_empty() {
            return Err(AiCoreError::InvalidParameters("Model name cannot be empty".to_string()));
        }
        
        if metadata.id.version.is_empty() {
            return Err(AiCoreError::InvalidParameters("Model version cannot be empty".to_string()));
        }
        
        if metadata.id.hash.is_empty() {
            return Err(AiCoreError::InvalidParameters("Model hash cannot be empty".to_string()));
        }
        
        // Check shapes
        if metadata.input_shape.is_empty() {
            return Err(AiCoreError::InvalidParameters("Input shape cannot be empty".to_string()));
        }
        
        if metadata.output_shape.is_empty() {
            return Err(AiCoreError::InvalidParameters("Output shape cannot be empty".to_string()));
        }
        
        // Check parameter count
        if metadata.parameter_count == 0 {
            return Err(AiCoreError::InvalidParameters("Parameter count cannot be zero".to_string()));
        }
        
        // Check size
        if metadata.size_bytes == 0 {
            return Err(AiCoreError::InvalidParameters("Model size cannot be zero".to_string()));
        }
        
        Ok(())
    }

    /// Validate model data
    fn validate_model_data(&self, data: &[u8], metadata: &ModelMetadata) -> Result<()> {
        // Check data size matches metadata
        if data.len() as u64 != metadata.size_bytes {
            return Err(AiCoreError::ValidationFailed(
                "Model data size mismatch".to_string()
            ));
        }

        // Verify model hash
<<<<<<< HEAD
        let computed_hash = blake3::hash(data).to_hex().to_string();
        if computed_hash != metadata.id.hash {
=======
        let computed_hash = blake3::hash(data).to_hex();
        if computed_hash.as_str() != metadata.id.hash.as_str() {
>>>>>>> bc1de8b2
            return Err(AiCoreError::ValidationFailed(
                "Model hash verification failed".to_string()
            ));
        }

        Ok(())
    }
}

impl ModelRegistry {
    /// Create a new model registry
    pub fn new() -> Self {
        Self {
            available: HashMap::new(),
            sources: HashMap::new(),
        }
    }

    /// List available models
    pub fn list_models(&self) -> Vec<&ModelId> {
        self.available.keys().collect()
    }

    /// Get model metadata
    pub fn get_model_metadata(&self, model_id: &ModelId) -> Option<&ModelMetadata> {
        self.available.get(model_id)
    }

    /// Get model source
    pub fn get_model_source(&self, model_id: &ModelId) -> Option<&ModelSource> {
        self.sources.get(model_id)
    }
}<|MERGE_RESOLUTION|>--- conflicted
+++ resolved
@@ -80,13 +80,8 @@
         let model_id = metadata.id.clone();
         
         // Add to registry
-<<<<<<< HEAD
         self.registry.available.insert(model_id.clone(), metadata);
         self.registry.sources.insert(model_id, source);
-=======
-        self.registry.available.insert(metadata.id.clone(), metadata.clone());
-        self.registry.sources.insert(metadata.id.clone(), source);
->>>>>>> bc1de8b2
         
         info!("Model registered successfully");
         Ok(())
@@ -190,140 +185,154 @@
 
     /// Load model data from URL
     async fn load_from_url(&self, url: &str) -> Result<Vec<u8>> {
-<<<<<<< HEAD
         info!("Loading model from URL: {}", url);
         
-        // Validate URL
-        if !url.starts_with("http://") && !url.starts_with("https://") {
-            return Err(AiCoreError::InvalidParameters(
-                "Invalid URL: must start with http:// or https://".to_string()
-            ));
-        }
-        
-        // Create HTTP client
-        let client = reqwest::Client::builder()
-            .timeout(std::time::Duration::from_secs(300)) // 5 minute timeout
-            .build()
-            .map_err(|e| AiCoreError::ExecutionFailed(format!("Failed to create HTTP client: {}", e)))?;
-        
-        // Fetch model data
-        let response = client
-            .get(url)
-            .send()
-            .await
-            .map_err(|e| AiCoreError::ExecutionFailed(format!("Failed to fetch model: {}", e)))?;
-        
-        // Check response status
-        if !response.status().is_success() {
-            return Err(AiCoreError::ExecutionFailed(
-                format!("HTTP error: {}", response.status())
-            ));
-        }
-        
-        // Read response body
-        let data = response
-            .bytes()
-            .await
-            .map_err(|e| AiCoreError::ExecutionFailed(format!("Failed to read model data: {}", e)))?
-            .to_vec();
-        
-        info!("Model loaded from URL successfully, size: {} bytes", data.len());
-        Ok(data)
-=======
         // Support data: URLs for offline tests
         if let Some(data) = url.strip_prefix("data:application/octet-stream;base64,") {
             let bytes = base64::decode(data)
-                .map_err(|e| AiCoreError::ExecutionFailed(format!("Invalid base64 data URL: {e}")))?;
+                .map_err(|e| AiCoreError::ExecutionFailed(format!("Invalid base64 data URL: {}", e)))?;
             return Ok(bytes);
         }
 
         // Support hex-encoded payloads using hex:// prefix
         if let Some(hex_data) = url.strip_prefix("hex://") {
             let bytes = hex::decode(hex_data)
-                .map_err(|e| AiCoreError::ExecutionFailed(format!("Invalid hex payload: {e}")))?;
+                .map_err(|e| AiCoreError::ExecutionFailed(format!("Invalid hex payload: {}", e)))?;
             return Ok(bytes);
         }
-
-        // Minimal HTTP(S) client behind feature gates can be added later; return error for now
-        error!("Remote HTTP model loading not enabled in ai_core");
-        Err(AiCoreError::ExecutionFailed("Remote HTTP loading not enabled".to_string()))
->>>>>>> bc1de8b2
+        
+        // Validate HTTP/HTTPS URL
+        if !url.starts_with("http://") && !url.starts_with("https://") {
+            return Err(AiCoreError::InvalidParameters(
+                "Invalid URL: must start with http://, https://, data:, or hex://".to_string()
+            ));
+        }
+        
+        // Create HTTP client (requires remote_loading feature)
+        #[cfg(feature = "remote_loading")]
+        {
+            let client = reqwest::Client::builder()
+                .timeout(std::time::Duration::from_secs(300)) // 5 minute timeout
+                .build()
+                .map_err(|e| AiCoreError::ExecutionFailed(format!("Failed to create HTTP client: {}", e)))?;
+            
+            // Fetch model data
+            let response = client
+                .get(url)
+                .send()
+                .await
+                .map_err(|e| AiCoreError::ExecutionFailed(format!("Failed to fetch model: {}", e)))?;
+            
+            // Check response status
+            if !response.status().is_success() {
+                return Err(AiCoreError::ExecutionFailed(
+                    format!("HTTP error: {}", response.status())
+                ));
+            }
+            
+            // Read response body
+            let data = response
+                .bytes()
+                .await
+                .map_err(|e| AiCoreError::ExecutionFailed(format!("Failed to read model data: {}", e)))?
+                .to_vec();
+            
+            info!("Model loaded from URL successfully, size: {} bytes", data.len());
+            Ok(data)
+        }
+        
+        #[cfg(not(feature = "remote_loading"))]
+        {
+            error!("Remote HTTP model loading not enabled (requires remote_loading feature)");
+            Err(AiCoreError::ExecutionFailed("Remote HTTP loading not enabled".to_string()))
+        }
     }
 
     /// Load model data from IPFS
     async fn load_from_ipfs(&self, hash: &str) -> Result<Vec<u8>> {
-<<<<<<< HEAD
         info!("Loading model from IPFS: {}", hash);
+        
+        // Allow embedding as base64:<payload> for testing
+        if let Some(b64) = hash.strip_prefix("base64:") {
+            let bytes = base64::decode(b64)
+                .map_err(|e| AiCoreError::ExecutionFailed(format!("Invalid base64 for IPFS: {}", e)))?;
+            return Ok(bytes);
+        }
         
         // Validate IPFS hash format
         if !hash.starts_with("Qm") && !hash.starts_with("bafy") {
             return Err(AiCoreError::InvalidParameters(
-                "Invalid IPFS hash format".to_string()
+                "Invalid IPFS hash format (must start with Qm or bafy, or use base64: prefix)".to_string()
             ));
         }
         
-        // Try multiple IPFS gateways for redundancy
-        let gateways = vec![
-            format!("https://ipfs.io/ipfs/{}", hash),
-            format!("https://gateway.pinata.cloud/ipfs/{}", hash),
-            format!("https://cloudflare-ipfs.com/ipfs/{}", hash),
-            format!("https://dweb.link/ipfs/{}", hash),
-        ];
-        
-        let client = reqwest::Client::builder()
-            .timeout(std::time::Duration::from_secs(300)) // 5 minute timeout
-            .build()
-            .map_err(|e| AiCoreError::ExecutionFailed(format!("Failed to create HTTP client: {}", e)))?;
-        
-        // Try each gateway until one succeeds
-        for gateway_url in &gateways {
-            info!("Trying IPFS gateway: {}", gateway_url);
-            
-            match client.get(gateway_url).send().await {
-                Ok(response) if response.status().is_success() => {
-                    match response.bytes().await {
-                        Ok(data) => {
-                            let vec_data = data.to_vec();
-                            info!("Model loaded from IPFS successfully via {}, size: {} bytes", 
-                                gateway_url, vec_data.len());
-                            return Ok(vec_data);
-                        }
-                        Err(e) => {
-                            warn!("Failed to read data from {}: {}", gateway_url, e);
-                            continue;
+        // Try multiple IPFS gateways for redundancy (requires remote_loading feature)
+        #[cfg(feature = "remote_loading")]
+        {
+            let gateways = vec![
+                format!("https://ipfs.io/ipfs/{}", hash),
+                format!("https://gateway.pinata.cloud/ipfs/{}", hash),
+                format!("https://cloudflare-ipfs.com/ipfs/{}", hash),
+                format!("https://dweb.link/ipfs/{}", hash),
+            ];
+            
+            let client = reqwest::Client::builder()
+                .timeout(std::time::Duration::from_secs(300)) // 5 minute timeout
+                .build()
+                .map_err(|e| AiCoreError::ExecutionFailed(format!("Failed to create HTTP client: {}", e)))?;
+            
+            // Try each gateway until one succeeds
+            for gateway_url in &gateways {
+                info!("Trying IPFS gateway: {}", gateway_url);
+                
+                match client.get(gateway_url).send().await {
+                    Ok(response) if response.status().is_success() => {
+                        match response.bytes().await {
+                            Ok(data) => {
+                                let vec_data = data.to_vec();
+                                info!("Model loaded from IPFS successfully via {}, size: {} bytes", 
+                                    gateway_url, vec_data.len());
+                                return Ok(vec_data);
+                            }
+                            Err(e) => {
+                                warn!("Failed to read data from {}: {}", gateway_url, e);
+                                continue;
+                            }
                         }
                     }
-                }
-                Ok(response) => {
-                    warn!("Gateway {} returned error: {}", gateway_url, response.status());
-                    continue;
-                }
-                Err(e) => {
-                    warn!("Failed to connect to gateway {}: {}", gateway_url, e);
-                    continue;
+                    Ok(response) => {
+                        warn!("Gateway {} returned error: {}", gateway_url, response.status());
+                        continue;
+                    }
+                    Err(e) => {
+                        warn!("Failed to connect to gateway {}: {}", gateway_url, e);
+                        continue;
+                    }
                 }
             }
-        }
-        
-        Err(AiCoreError::ExecutionFailed(
-            "Failed to load model from all IPFS gateways".to_string()
-        ))
-=======
-        // Allow embedding as ipfs://base64:<payload>
-        if let Some(b64) = hash.strip_prefix("base64:") {
-            let bytes = base64::decode(b64)
-                .map_err(|e| AiCoreError::ExecutionFailed(format!("Invalid base64 for IPFS: {e}")))?;
-            return Ok(bytes);
-        }
-        error!("IPFS client not available in ai_core");
-        Err(AiCoreError::ExecutionFailed("IPFS client not available".to_string()))
->>>>>>> bc1de8b2
+            
+            Err(AiCoreError::ExecutionFailed(
+                "Failed to load model from all IPFS gateways".to_string()
+            ))
+        }
+        
+        #[cfg(not(feature = "remote_loading"))]
+        {
+            error!("IPFS client not available (requires remote_loading feature)");
+            Err(AiCoreError::ExecutionFailed("IPFS client not available".to_string()))
+        }
     }
 
     /// Load model data from blockchain storage
     async fn load_from_blockchain(&self, storage_key: &str) -> Result<Vec<u8>> {
-<<<<<<< HEAD
         info!("Loading model from blockchain storage: {}", storage_key);
+        
+        // Support embedded format base64:<payload> for testing
+        if let Some(b64) = storage_key.strip_prefix("base64:") {
+            let bytes = base64::decode(b64)
+                .map_err(|e| AiCoreError::ExecutionFailed(format!("Invalid base64 for chain: {}", e)))?;
+            return Ok(bytes);
+        }
         
         // Validate storage key format
         if storage_key.is_empty() {
@@ -338,9 +347,6 @@
         // 3. Retrieve the model data (possibly chunked)
         // 4. Verify integrity with on-chain hash
         // 5. Reassemble and return the data
-        
-        // For now, we'll implement a basic key-value retrieval pattern
-        // This assumes the blockchain has a storage contract with get_model_data(key) -> bytes
         
         // Parse storage key format: "contract:key" or just "key"
         let parts: Vec<&str> = storage_key.split(':').collect();
@@ -352,10 +358,7 @@
         
         info!("Blockchain storage contract: {}, key: {}", contract_id, key);
         
-        // Simulate blockchain query
-        // In production, replace this with actual blockchain RPC calls
-        
-        // Example implementation skeleton:
+        // Example implementation skeleton for future blockchain RPC integration:
         // let rpc_url = std::env::var("BLOCKCHAIN_RPC_URL")
         //     .unwrap_or_else(|_| "http://localhost:8545".to_string());
         // 
@@ -366,18 +369,8 @@
         // For now, return an error indicating this needs blockchain integration
         Err(AiCoreError::ExecutionFailed(
             format!("Blockchain model loading requires blockchain RPC configuration. \
-                    Storage key: {}:{}", contract_id, key)
+                    Storage key: {}:{}. Use base64: prefix for testing.", contract_id, key)
         ))
-=======
-        // Support embedded format chain://base64:<payload>
-        if let Some(b64) = storage_key.strip_prefix("base64:") {
-            let bytes = base64::decode(b64)
-                .map_err(|e| AiCoreError::ExecutionFailed(format!("Invalid base64 for chain: {e}")))?;
-            return Ok(bytes);
-        }
-        error!("Blockchain storage client not available in ai_core");
-        Err(AiCoreError::ExecutionFailed("Blockchain storage client not available".to_string()))
->>>>>>> bc1de8b2
     }
 
     /// Validate model metadata
@@ -427,13 +420,8 @@
         }
 
         // Verify model hash
-<<<<<<< HEAD
         let computed_hash = blake3::hash(data).to_hex().to_string();
         if computed_hash != metadata.id.hash {
-=======
-        let computed_hash = blake3::hash(data).to_hex();
-        if computed_hash.as_str() != metadata.id.hash.as_str() {
->>>>>>> bc1de8b2
             return Err(AiCoreError::ValidationFailed(
                 "Model hash verification failed".to_string()
             ));
