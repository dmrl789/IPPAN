[package]
name = "ippan-ai-registry"
version.workspace = true
edition.workspace = true
license.workspace = true
authors.workspace = true
description = "AI model registry and governance interfaces for IPPAN L1."

[lib]
path = "src/lib.rs"

[dependencies]
ippan-types = { path = "../types" }
ippan-ai-core = { path = "../ai_core" }
anyhow = { workspace = true }
thiserror = { workspace = true }
serde = { workspace = true }
serde_json = { workspace = true }
serde_bytes = "0.11"
hex = { workspace = true }
blake3 = { workspace = true }
ed25519-dalek = { workspace = true }
base64 = { workspace = true }
rand = "0.8"
tracing = { workspace = true }
<<<<<<< HEAD
uuid = { version = "1.0", features = ["v4", "serde"] }
chrono = { version = "0.4", features = ["serde"] }
bincode = "1.3"
sled = { workspace = true }
axum = { workspace = true, optional = true }
tokio = { workspace = true }

[features]
default = []
api = ["axum"]
=======
tokio = { workspace = true }
>>>>>>> d3dd9b25

[dev-dependencies]
rand = "0.8"
tokio = { workspace = true }<|MERGE_RESOLUTION|>--- conflicted
+++ resolved
@@ -8,6 +8,11 @@
 
 [lib]
 path = "src/lib.rs"
+
+[features]
+default = []
+# Exposes Axum-based API for registry management
+api = ["axum"]
 
 [dependencies]
 ippan-types = { path = "../types" }
@@ -23,7 +28,6 @@
 base64 = { workspace = true }
 rand = "0.8"
 tracing = { workspace = true }
-<<<<<<< HEAD
 uuid = { version = "1.0", features = ["v4", "serde"] }
 chrono = { version = "0.4", features = ["serde"] }
 bincode = "1.3"
@@ -31,13 +35,6 @@
 axum = { workspace = true, optional = true }
 tokio = { workspace = true }
 
-[features]
-default = []
-api = ["axum"]
-=======
-tokio = { workspace = true }
->>>>>>> d3dd9b25
-
 [dev-dependencies]
 rand = "0.8"
 tokio = { workspace = true }