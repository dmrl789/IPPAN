--- conflicted
+++ resolved
@@ -126,20 +126,13 @@
         }
     }
 
-<<<<<<< HEAD
-    /// Execute a proposal (returns proposal ID)
-    pub fn execute_proposal(&mut self, proposal_id: &str) -> Result<String> {
-=======
     /// Execute a proposal (create registry entry)
     pub fn execute_proposal(&mut self, proposal_id: &str) -> Result<crate::types::ModelRegistration> {
->>>>>>> 9877e4bf
         if let Some((proposal, status)) = self.proposals.get_mut(proposal_id) {
             if *status != ProposalStatus::Approved {
                 return Err(anyhow::anyhow!("Proposal {} is not approved", proposal_id));
             }
 
-<<<<<<< HEAD
-=======
             // Create registry entry
             let entry = crate::types::ModelRegistration {
                 model_id: proposal.model_id.clone(),
@@ -156,9 +149,8 @@
                 source_url: None,
             };
 
->>>>>>> 9877e4bf
             *status = ProposalStatus::Executed;
-            Ok(proposal.model_id.clone())
+            Ok(entry)
         } else {
             Err(anyhow::anyhow!("Proposal {} not found", proposal_id))
         }
