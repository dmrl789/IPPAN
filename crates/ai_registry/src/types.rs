//! Type definitions for the AI Registry module

use ippan_ai_core::types::{ModelId, ModelMetadata};
use serde::{Deserialize, Serialize};
use std::collections::HashMap;
use chrono::{DateTime, Utc};

/// Model registration status
#[derive(Debug, Clone, Copy, PartialEq, Eq, Serialize, Deserialize)]
pub enum RegistrationStatus {
    /// Model is pending approval
    Pending,
    /// Model is approved and active
    Approved,
    /// Model is rejected
    Rejected,
    /// Model is suspended
    Suspended,
    /// Model is deprecated
    Deprecated,
}

/// Model registration record
#[derive(Debug, Clone, Serialize, Deserialize)]
pub struct ModelRegistration {
    /// Model identifier
    pub model_id: ModelId,
    /// Model metadata
    pub metadata: ModelMetadata,
    /// Registration status
    pub status: RegistrationStatus,
    /// Registrant address
    pub registrant: String,
    /// Registration timestamp
    pub registered_at: DateTime<Utc>,
    /// Last updated timestamp
    pub updated_at: DateTime<Utc>,
    /// Registration fee paid
    pub registration_fee: u64,
    /// Model category
    pub category: ModelCategory,
    /// Model tags
    pub tags: Vec<String>,
    /// Model description
    pub description: Option<String>,
    /// Model license
    pub license: Option<String>,
    /// Model source URL
    pub source_url: Option<String>,
}

/// Model category
#[derive(Debug, Clone, PartialEq, Eq, Serialize, Deserialize, Default)]
pub enum ModelCategory {
    #[default]
    /// Natural language processing
    NLP,
    /// Computer vision
    ComputerVision,
    /// Speech processing
    Speech,
    /// Recommendation systems
    Recommendation,
    /// Time series analysis
    TimeSeries,
    /// Generative models
    Generative,
    /// Other
    Other,
}

/// Governance proposal
#[derive(Debug, Clone, Serialize, Deserialize)]
pub struct GovernanceProposal {
    /// Proposal ID
    pub id: String,
    /// Proposal type
    pub proposal_type: ProposalType,
    /// Proposal title
    pub title: String,
    /// Proposal description
    pub description: String,
    /// Proposer address
    pub proposer: String,
    /// Proposal data
    pub data: ProposalData,
    /// Creation timestamp
    pub created_at: DateTime<Utc>,
    /// Voting deadline
    pub voting_deadline: DateTime<Utc>,
    /// Execution deadline
    pub execution_deadline: Option<DateTime<Utc>>,
    /// Proposal status
    pub status: ProposalStatus,
    /// Votes
    pub votes: Vec<Vote>,
}

/// Proposal type
#[derive(Debug, Clone, PartialEq, Eq, Serialize, Deserialize)]
pub enum ProposalType {
    /// Model approval proposal
    ModelApproval,
    /// Fee change proposal
    FeeChange,
    /// Governance parameter change
    ParameterChange,
    /// Emergency proposal
    Emergency,
}

/// Proposal data
#[derive(Debug, Clone, Serialize, Deserialize)]
pub enum ProposalData {
    /// Model approval data
    ModelApproval {
        model_id: ModelId,
        approval_reason: String,
    },
    /// Fee change data
    FeeChange {
        fee_type: FeeType,
        new_fee: u64,
        reason: String,
    },
    /// Parameter change data
    ParameterChange {
        parameter: String,
        old_value: String,
        new_value: String,
        reason: String,
    },
    /// Emergency data
    Emergency {
        action: String,
        reason: String,
    },
}

/// Proposal status
#[derive(Debug, Clone, PartialEq, Eq, Serialize, Deserialize)]
pub enum ProposalStatus {
    /// Proposal is active and accepting votes
    Active,
    /// Proposal passed
    Passed,
    /// Proposal failed
    Failed,
    /// Proposal executed
    Executed,
    /// Proposal expired
    Expired,
}

/// Vote on a proposal
#[derive(Debug, Clone, Serialize, Deserialize)]
pub struct Vote {
    /// Voter address
    pub voter: String,
    /// Vote choice
    pub choice: VoteChoice,
    /// Vote weight
    pub weight: u64,
    /// Vote timestamp
    pub timestamp: DateTime<Utc>,
    /// Vote justification
    pub justification: Option<String>,
}

/// Vote choice
#[derive(Debug, Clone, PartialEq, Eq, Serialize, Deserialize)]
pub enum VoteChoice {
    /// Vote for the proposal
    For,
    /// Vote against the proposal
    Against,
    /// Abstain from voting
    Abstain,
}

/// Fee type
<<<<<<< HEAD
#[derive(Debug, Clone, Copy, PartialEq, Eq, Hash, Serialize, Deserialize)]
=======
#[derive(Debug, Clone, PartialEq, Eq, Hash, Serialize, Deserialize)]
>>>>>>> 9877e4bf
pub enum FeeType {
    /// Model registration fee
    Registration,
    /// Model execution fee
    Execution,
    /// Model storage fee
    Storage,
    /// Governance proposal fee
    Proposal,
    /// Model update fee
    Update,
}

/// Fee structure
#[derive(Debug, Clone, Serialize, Deserialize)]
pub struct FeeStructure {
    /// Fee type
    pub fee_type: FeeType,
    /// Base fee amount
    pub base_fee: u64,
    /// Fee per unit (e.g., per parameter, per execution)
    pub unit_fee: u64,
    /// Minimum fee
    pub min_fee: u64,
    /// Maximum fee
    pub max_fee: u64,
    /// Fee calculation method
    pub calculation_method: FeeCalculationMethod,
}

/// Fee calculation method
#[derive(Debug, Clone, Copy, PartialEq, Eq, Serialize, Deserialize)]
pub enum FeeCalculationMethod {
    /// Fixed fee
    Fixed,
    /// Linear scaling
    Linear,
    /// Logarithmic scaling
    Logarithmic,
    /// Step function
    Step,
}

/// Model usage statistics
#[derive(Debug, Clone, Serialize, Deserialize)]
pub struct ModelUsageStats {
    /// Model ID
    pub model_id: ModelId,
    /// Total executions
    pub total_executions: u64,
    /// Successful executions
    pub successful_executions: u64,
    /// Failed executions
    pub failed_executions: u64,
    /// Total fees collected
    pub total_fees_collected: u64,
    /// Last execution timestamp
    pub last_execution: Option<DateTime<Utc>>,
    /// Average execution time in microseconds
    pub avg_execution_time_us: u64,
    /// Unique users count
    pub unique_users: u64,
}

/// Registry configuration
#[derive(Debug, Clone, Serialize, Deserialize)]
pub struct RegistryConfig {
    /// Minimum registration fee
    pub min_registration_fee: u64,
    /// Maximum registration fee
    pub max_registration_fee: u64,
    /// Default execution fee
    pub default_execution_fee: u64,
    /// Storage fee per byte per day
    pub storage_fee_per_byte_per_day: u64,
    /// Governance proposal fee
    pub proposal_fee: u64,
    /// Voting period in seconds
    pub voting_period_seconds: u64,
    /// Execution period in seconds
    pub execution_period_seconds: u64,
    /// Minimum voting power required
    pub min_voting_power: u64,
    /// Maximum model size in bytes
    pub max_model_size: u64,
    /// Maximum parameter count
    pub max_parameter_count: u64,
}

impl Default for RegistryConfig {
    fn default() -> Self {
        Self {
            min_registration_fee: 1000,
            max_registration_fee: 1_000_000,
            default_execution_fee: 100,
            storage_fee_per_byte_per_day: 1,
            proposal_fee: 10_000,
            voting_period_seconds: 86400 * 7, // 7 days
            execution_period_seconds: 86400 * 14, // 14 days
            min_voting_power: 1000,
            max_model_size: 1024 * 1024 * 100, // 100MB
            max_parameter_count: 1_000_000_000, // 1B parameters
        }
    }
}

/// Registry statistics
#[derive(Debug, Clone, Serialize, Deserialize)]
pub struct RegistryStats {
    /// Total registered models
    pub total_models: u64,
    /// Active models
    pub active_models: u64,
    /// Pending models
    pub pending_models: u64,
    /// Total executions
    pub total_executions: u64,
    /// Total fees collected
    pub total_fees_collected: u64,
    /// Total registrants
    pub total_registrants: u64,
    /// Average model size
    pub avg_model_size: u64,
    /// Most popular category
    pub most_popular_category: Option<ModelCategory>,
}<|MERGE_RESOLUTION|>--- conflicted
+++ resolved
@@ -179,11 +179,7 @@
 }
 
 /// Fee type
-<<<<<<< HEAD
 #[derive(Debug, Clone, Copy, PartialEq, Eq, Hash, Serialize, Deserialize)]
-=======
-#[derive(Debug, Clone, PartialEq, Eq, Hash, Serialize, Deserialize)]
->>>>>>> 9877e4bf
 pub enum FeeType {
     /// Model registration fee
     Registration,
