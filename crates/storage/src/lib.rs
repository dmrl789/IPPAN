--- conflicted
+++ resolved
@@ -645,11 +645,7 @@
 mod tests {
     use super::*;
     use ippan_types::round::RoundWindow;
-<<<<<<< HEAD
-    use ippan_types::{Amount, IppanTimeMicros};
-=======
     use ippan_types::{Amount, IppanTimeMicros, Transaction};
->>>>>>> ec794211
     use ippan_types::l2::L2NetworkStatus;
     use tempfile::tempdir;
 
