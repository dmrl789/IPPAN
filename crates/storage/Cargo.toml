[package]
name = "ippan-storage"
version.workspace = true
edition.workspace = true
license.workspace = true
authors.workspace = true

[features]
integration-tests = []

[dependencies]
ippan-types = { path = "../types" }
anyhow = { workspace = true }
thiserror = { workspace = true }
hex = { workspace = true }
sled = { workspace = true }
serde = { workspace = true }
serde_json = { workspace = true }
parking_lot = { workspace = true }
tracing = { workspace = true }

[dev-dependencies]
<<<<<<< HEAD
tempfile = "3"
=======
tempfile = { workspace = true }
>>>>>>> 9d0e6105
<|MERGE_RESOLUTION|>--- conflicted
+++ resolved
@@ -20,8 +20,4 @@
 tracing = { workspace = true }
 
 [dev-dependencies]
-<<<<<<< HEAD
-tempfile = "3"
-=======
-tempfile = { workspace = true }
->>>>>>> 9d0e6105
+tempfile = { workspace = true }