--- conflicted
+++ resolved
@@ -20,8 +20,4 @@
 tracing = { workspace = true }
 
 [dev-dependencies]
-<<<<<<< HEAD
-tempfile = { workspace = true }
-=======
-tempfile = "3"
->>>>>>> 04159763
+tempfile = "3"