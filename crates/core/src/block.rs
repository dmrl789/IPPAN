//! IPPAN Block and header structures with HashTimer integration.
//!
//! Blocks in the IPPAN BlockDAG embed a signed [`HashTimer`], providing a
//! cryptographically verifiable anchor into the deterministic network time
//! stream. The helpers in this module construct new blocks, compute their
//! hashes, and validate incoming blocks before they are inserted into the DAG.

use std::convert::{TryFrom, TryInto};

use ed25519_dalek::{Signature, Signer, SigningKey, Verifier, VerifyingKey};
use ippan_time::{now_us, sign_hashtimer, verify_hashtimer, HashTimer};
use serde::{Deserialize, Serialize};
use sha2::{Digest, Sha256};

#[cfg(test)]
use rand_core::OsRng;

/// Binary merkle roots and block signatures are all 32 or 64 byte arrays.
const SIGNATURE_BYTES: usize = 64;
const PUBLIC_KEY_BYTES: usize = 32;

/// Block header describing a BlockDAG vertex.
#[derive(Clone, Debug, Serialize, Deserialize, PartialEq, Eq)]
pub struct BlockHeader {
    /// Semantic version for future migrations.
    pub version: u8,
    /// Creator's Ed25519 verifying key as raw bytes.
    pub creator: Vec<u8>,
    /// Parent block hashes referenced by this block.
    pub parent_hashes: Vec<[u8; 32]>,
    /// HashTimer proving when the block was authored.
    pub hash_timer: HashTimer,
    /// Snapshot of the local median IPPAN time when authored.
    pub median_time_us: i64,
    /// Merkle root over the transactions embedded in the block body.
    pub merkle_root: [u8; 32],
    /// Ed25519 signature produced by the creator across the header fields.
    pub signature: Vec<u8>,
}

/// Block structure containing serialized transactions alongside the header.
#[derive(Clone, Debug, Serialize, Deserialize, PartialEq, Eq)]
pub struct Block {
    /// Header metadata with HashTimer and signature information.
    pub header: BlockHeader,
    /// Transactions or payload fragments carried by this block.
    pub transactions: Vec<Vec<u8>>,
}

impl Block {
    /// Create a new block signed by the provided Ed25519 [`SigningKey`].
    pub fn new(
        signing_key: &SigningKey,
        parent_hashes: Vec<[u8; 32]>,
        transactions: Vec<Vec<u8>>,
    ) -> Self {
        let hash_timer = sign_hashtimer(signing_key);
        let median_time_us = now_us();
        let merkle_root = compute_merkle_root(&transactions);
        let creator_key = signing_key.verifying_key().to_bytes().to_vec();

        let digest = signing_digest(
            1,
            &creator_key,
            &parent_hashes,
            &hash_timer,
            median_time_us,
            &merkle_root,
        );
        let signature = signing_key.sign(&digest).to_bytes().to_vec();

        let header = BlockHeader {
            version: 1,
            creator: creator_key,
            parent_hashes,
            hash_timer,
            median_time_us,
            merkle_root,
            signature,
        };

        Block {
            header,
            transactions,
        }
    }

    /// Compute the canonical hash of this block's header.
    pub fn hash(&self) -> [u8; 32] {
        header_hash(&self.header)
    }

    /// Verify the HashTimer, merkle root, and signature for this block.
    pub fn verify(&self) -> bool {
        if !verify_hashtimer(&self.header.hash_timer) {
            return false;
        }

        if compute_merkle_root(&self.transactions) != self.header.merkle_root {
            return false;
        }

        let public_key_bytes: [u8; PUBLIC_KEY_BYTES] =
            match self.header.creator.as_slice().try_into() {
                Ok(bytes) => bytes,
                Err(_) => return false,
            };
        let verifying_key = match VerifyingKey::from_bytes(&public_key_bytes) {
            Ok(key) => key,
            Err(_) => return false,
        };

        let signature_bytes: [u8; SIGNATURE_BYTES] =
            match self.header.signature.as_slice().try_into() {
                Ok(bytes) => bytes,
                Err(_) => return false,
            };
<<<<<<< HEAD
        let signature = match Signature::try_from(&signature_bytes[..]) {
=======
        let signature = match Signature::try_from(signature_bytes.as_slice()) {
>>>>>>> 7e5f3bea
            Ok(sig) => sig,
            Err(_) => return false,
        };

        let digest = signing_digest(
            self.header.version,
            &self.header.creator,
            &self.header.parent_hashes,
            &self.header.hash_timer,
            self.header.median_time_us,
            &self.header.merkle_root,
        );

        verifying_key.verify(&digest, &signature).is_ok()
    }
}

/// Compute a deterministic merkle root over the provided transactions.
fn compute_merkle_root(transactions: &[Vec<u8>]) -> [u8; 32] {
    if transactions.is_empty() {
        return [0u8; 32];
    }

    let mut level: Vec<[u8; 32]> = transactions
        .iter()
        .map(|tx| Sha256::digest(tx).into())
        .collect();

    while level.len() > 1 {
        let mut next = Vec::with_capacity((level.len() + 1) / 2);
        for chunk in level.chunks(2) {
            let mut hasher = Sha256::new();
            hasher.update(chunk[0]);
            if chunk.len() == 2 {
                hasher.update(chunk[1]);
            } else {
                hasher.update(chunk[0]);
            }
            next.push(hasher.finalize().into());
        }
        level = next;
    }

    level[0]
}

fn signing_digest(
    version: u8,
    creator: &[u8],
    parent_hashes: &[[u8; 32]],
    hash_timer: &HashTimer,
    median_time_us: i64,
    merkle_root: &[u8; 32],
) -> [u8; 32] {
    let mut hasher = Sha256::new();
    hasher.update([version]);
    hasher.update(creator);
    for parent in parent_hashes {
        hasher.update(parent);
    }
    hasher.update(hash_timer.digest());
    hasher.update(&median_time_us.to_be_bytes());
    hasher.update(merkle_root);
    hasher.finalize().into()
}

fn header_hash(header: &BlockHeader) -> [u8; 32] {
    let mut hasher = Sha256::new();
    hasher.update([header.version]);
    hasher.update(&header.creator);
    for parent in &header.parent_hashes {
        hasher.update(parent);
    }
    hasher.update(header.hash_timer.digest());
    hasher.update(&header.median_time_us.to_be_bytes());
    hasher.update(&header.merkle_root);
    hasher.update(&header.signature);
    hasher.finalize().into()
}

#[cfg(test)]
mod tests {
    use super::*;

    #[test]
    fn block_round_trip_verification() {
        let mut rng = OsRng;
        let signing_key = SigningKey::generate(&mut rng);
        let parent_hashes = vec![[1u8; 32], [2u8; 32]];
        let transactions = vec![b"tx-a".to_vec(), b"tx-b".to_vec()];

        let block = Block::new(&signing_key, parent_hashes.clone(), transactions.clone());
        assert!(block.verify());
        assert_ne!(block.hash(), [0u8; 32]);
        assert_eq!(block.header.parent_hashes, parent_hashes);
        assert_eq!(block.transactions, transactions);
    }

    #[test]
    fn tampered_transactions_fail_verification() {
        let mut rng = OsRng;
        let signing_key = SigningKey::generate(&mut rng);
        let parent_hashes = vec![[9u8; 32]];
        let transactions = vec![b"tx-a".to_vec()];

        let mut block = Block::new(&signing_key, parent_hashes, transactions);
        block.transactions.push(b"evil".to_vec());
        assert!(!block.verify());
    }

    #[test]
    fn tampered_signature_is_rejected() {
        let mut rng = OsRng;
        let signing_key = SigningKey::generate(&mut rng);
        let parent_hashes = vec![[0u8; 32]];
        let transactions = vec![b"tx".to_vec()];

        let mut block = Block::new(&signing_key, parent_hashes, transactions);
        block.header.signature[0] ^= 0xFF;
        assert!(!block.verify());
    }
}<|MERGE_RESOLUTION|>--- conflicted
+++ resolved
@@ -115,11 +115,8 @@
                 Ok(bytes) => bytes,
                 Err(_) => return false,
             };
-<<<<<<< HEAD
+
         let signature = match Signature::try_from(&signature_bytes[..]) {
-=======
-        let signature = match Signature::try_from(signature_bytes.as_slice()) {
->>>>>>> 7e5f3bea
             Ok(sig) => sig,
             Err(_) => return false,
         };
