//! DAG synchronization with automatic peer discovery and gossip fan-out.
//!
//! This module wires the [`BlockDAG`](crate::dag::BlockDAG) storage into a
//! libp2p gossipsub swarm. Each node periodically advertises its local tips and
//! republishes full blocks so freshly discovered peers can request the data
//! immediately after joining.

use std::collections::HashSet;
use std::task::{Context, Poll};
use std::time::Duration;

use anyhow::Context as _;
use anyhow::{anyhow, Result};
use ed25519_dalek::SigningKey;
use either::Either;
use futures::StreamExt;
use libp2p::core::transport::upgrade;
use libp2p::core::Endpoint;
use libp2p::gossipsub;
use libp2p::identity;
use libp2p::noise;
<<<<<<< HEAD
use libp2p::swarm::{
    self, ConnectionDenied, ConnectionHandler, ConnectionHandlerSelect, ConnectionId, FromSwarm,
    NetworkBehaviour, SwarmEvent, THandler, THandlerInEvent, THandlerOutEvent, ToSwarm,
};
=======
use libp2p::swarm::NetworkBehaviour;
use libp2p::swarm::{self, SwarmEvent};
>>>>>>> 0120dd0f
use libp2p::tcp;
use libp2p::yamux;
use libp2p::{gossipsub as gsub, mdns};
use libp2p::{Multiaddr, PeerId, Swarm, Transport};
use log::{debug, info, warn};
use serde::{Deserialize, Serialize};
use tokio::time::interval;

use crate::block::Block;
use crate::dag::BlockDAG;

/// Gossip topic name shared by every IPPAN node.
const DAG_TOPIC: &str = "ippan-dag";
/// Interval between periodic tip advertisements.
const TIP_INTERVAL: Duration = Duration::from_secs(8);

/// Messages distributed across the DAG gossip topic.
#[derive(Debug, Clone, Serialize, Deserialize, PartialEq, Eq)]
pub enum GossipMsg {
    /// Announces a tip hash that peers should track.
    Tip([u8; 32]),
    /// Broadcasts the full block so late-joining peers can catch up.
    Block(Block),
}

/// Events emitted by the combined DAG sync behaviour.
#[derive(Debug)]
enum DagEvent {
    Gossip(gsub::Event),
    Mdns(mdns::Event),
}

impl From<gsub::Event> for DagEvent {
    fn from(event: gsub::Event) -> Self {
        DagEvent::Gossip(event)
    }
}

impl From<mdns::Event> for DagEvent {
    fn from(event: mdns::Event) -> Self {
        DagEvent::Mdns(event)
    }
}

/// Combined network behaviour for DAG gossip + mDNS peer discovery.
struct DagBehaviour {
    pub gossip: gsub::Behaviour,
    pub mdns: mdns::tokio::Behaviour,
}

impl NetworkBehaviour for DagBehaviour {
    type ConnectionHandler =
        ConnectionHandlerSelect<THandler<gsub::Behaviour>, THandler<mdns::tokio::Behaviour>>;
    type ToSwarm = DagEvent;

    fn handle_pending_inbound_connection(
        &mut self,
        connection_id: ConnectionId,
        local_addr: &Multiaddr,
        remote_addr: &Multiaddr,
    ) -> Result<(), ConnectionDenied> {
        self.gossip
            .handle_pending_inbound_connection(connection_id, local_addr, remote_addr)?;
        self.mdns
            .handle_pending_inbound_connection(connection_id, local_addr, remote_addr)?;
        Ok(())
    }

    fn handle_established_inbound_connection(
        &mut self,
        connection_id: ConnectionId,
        peer: PeerId,
        local_addr: &Multiaddr,
        remote_addr: &Multiaddr,
    ) -> Result<Self::ConnectionHandler, ConnectionDenied> {
        let gossip_handler = self.gossip.handle_established_inbound_connection(
            connection_id,
            peer,
            local_addr,
            remote_addr,
        )?;
        let mdns_handler = self.mdns.handle_established_inbound_connection(
            connection_id,
            peer,
            local_addr,
            remote_addr,
        )?;
        Ok(gossip_handler.select(mdns_handler))
    }

    fn handle_pending_outbound_connection(
        &mut self,
        connection_id: ConnectionId,
        maybe_peer: Option<PeerId>,
        addresses: &[Multiaddr],
        effective_role: Endpoint,
    ) -> Result<Vec<Multiaddr>, ConnectionDenied> {
        let mut combined = self.gossip.handle_pending_outbound_connection(
            connection_id,
            maybe_peer,
            addresses,
            effective_role,
        )?;
        combined.extend(self.mdns.handle_pending_outbound_connection(
            connection_id,
            maybe_peer,
            addresses,
            effective_role,
        )?);
        Ok(combined)
    }

    fn handle_established_outbound_connection(
        &mut self,
        connection_id: ConnectionId,
        peer: PeerId,
        addr: &Multiaddr,
        role_override: Endpoint,
    ) -> Result<Self::ConnectionHandler, ConnectionDenied> {
        let gossip_handler = self.gossip.handle_established_outbound_connection(
            connection_id,
            peer,
            addr,
            role_override,
        )?;
        let mdns_handler = self.mdns.handle_established_outbound_connection(
            connection_id,
            peer,
            addr,
            role_override,
        )?;
        Ok(gossip_handler.select(mdns_handler))
    }

    fn on_swarm_event(&mut self, event: FromSwarm<'_>) {
        match event {
            FromSwarm::ConnectionEstablished(evt) => {
                self.gossip
                    .on_swarm_event(FromSwarm::ConnectionEstablished(evt));
                self.mdns
                    .on_swarm_event(FromSwarm::ConnectionEstablished(evt));
            }
            FromSwarm::ConnectionClosed(evt) => {
                self.gossip.on_swarm_event(FromSwarm::ConnectionClosed(evt));
                self.mdns.on_swarm_event(FromSwarm::ConnectionClosed(evt));
            }
            FromSwarm::AddressChange(evt) => {
                self.gossip.on_swarm_event(FromSwarm::AddressChange(evt));
                self.mdns.on_swarm_event(FromSwarm::AddressChange(evt));
            }
            FromSwarm::DialFailure(evt) => {
                self.gossip.on_swarm_event(FromSwarm::DialFailure(evt));
                self.mdns.on_swarm_event(FromSwarm::DialFailure(evt));
            }
            FromSwarm::ListenFailure(evt) => {
                self.gossip.on_swarm_event(FromSwarm::ListenFailure(evt));
                self.mdns.on_swarm_event(FromSwarm::ListenFailure(evt));
            }
            FromSwarm::NewListener(evt) => {
                self.gossip.on_swarm_event(FromSwarm::NewListener(evt));
                self.mdns.on_swarm_event(FromSwarm::NewListener(evt));
            }
            FromSwarm::NewListenAddr(evt) => {
                self.gossip.on_swarm_event(FromSwarm::NewListenAddr(evt));
                self.mdns.on_swarm_event(FromSwarm::NewListenAddr(evt));
            }
            FromSwarm::ExpiredListenAddr(evt) => {
                self.gossip
                    .on_swarm_event(FromSwarm::ExpiredListenAddr(evt));
                self.mdns.on_swarm_event(FromSwarm::ExpiredListenAddr(evt));
            }
            FromSwarm::ListenerError(evt) => {
                self.gossip.on_swarm_event(FromSwarm::ListenerError(evt));
                self.mdns.on_swarm_event(FromSwarm::ListenerError(evt));
            }
            FromSwarm::ListenerClosed(evt) => {
                self.gossip.on_swarm_event(FromSwarm::ListenerClosed(evt));
                self.mdns.on_swarm_event(FromSwarm::ListenerClosed(evt));
            }
            FromSwarm::NewExternalAddrCandidate(evt) => {
                self.gossip
                    .on_swarm_event(FromSwarm::NewExternalAddrCandidate(evt));
                self.mdns
                    .on_swarm_event(FromSwarm::NewExternalAddrCandidate(evt));
            }
            FromSwarm::ExternalAddrConfirmed(evt) => {
                self.gossip
                    .on_swarm_event(FromSwarm::ExternalAddrConfirmed(evt));
                self.mdns
                    .on_swarm_event(FromSwarm::ExternalAddrConfirmed(evt));
            }
            FromSwarm::ExternalAddrExpired(evt) => {
                self.gossip
                    .on_swarm_event(FromSwarm::ExternalAddrExpired(evt));
                self.mdns
                    .on_swarm_event(FromSwarm::ExternalAddrExpired(evt));
            }
            FromSwarm::NewExternalAddrOfPeer(evt) => {
                self.gossip
                    .on_swarm_event(FromSwarm::NewExternalAddrOfPeer(evt));
                self.mdns
                    .on_swarm_event(FromSwarm::NewExternalAddrOfPeer(evt));
            }
            _ => {}
        }
    }

    fn on_connection_handler_event(
        &mut self,
        peer_id: PeerId,
        connection_id: ConnectionId,
        event: THandlerOutEvent<Self>,
    ) {
        match event {
            Either::Left(event) => {
                self.gossip
                    .on_connection_handler_event(peer_id, connection_id, event)
            }
            Either::Right(event) => {
                self.mdns
                    .on_connection_handler_event(peer_id, connection_id, event)
            }
        }
    }

    fn poll(
        &mut self,
        cx: &mut Context<'_>,
    ) -> Poll<ToSwarm<Self::ToSwarm, THandlerInEvent<Self>>> {
        if let Poll::Ready(action) = self.gossip.poll(cx) {
            return Poll::Ready(action.map_out(DagEvent::from).map_in(Either::Left));
        }

        if let Poll::Ready(action) = self.mdns.poll(cx) {
            return Poll::Ready(action.map_out(DagEvent::from).map_in(Either::Right));
        }

        Poll::Pending
    }
}

/// Background swarm responsible for synchronizing BlockDAG data with peers.
pub struct DagSyncService;

impl DagSyncService {
    /// Start the DAG synchronization service and run until the task is cancelled.
    pub async fn start(listen_addr: &str, signing_key: SigningKey, dag: BlockDAG) -> Result<()> {
        let local_key = identity::Keypair::generate_ed25519();
        let local_peer_id = PeerId::from(local_key.public());
        let verifying_key = signing_key.verifying_key();
        info!(
            "Starting DAG sync node {local_peer_id} advertising creator {}",
            hex::encode(verifying_key.to_bytes())
        );

        let noise = noise::Config::new(&local_key).context("failed to initialise noise config")?;

        let transport = tcp::tokio::Transport::new(tcp::Config::default().nodelay(true))
            .upgrade(upgrade::Version::V1)
            .authenticate(noise)
            .multiplex(yamux::Config::default())
            .boxed();

        let message_id_fn = |message: &gossipsub::Message| {
            let digest = blake3::hash(&message.data);
            gossipsub::MessageId::from(digest.as_bytes())
        };

        let gossip_config = gossipsub::ConfigBuilder::default()
            .validation_mode(gossipsub::ValidationMode::None)
            .heartbeat_interval(Duration::from_secs(4))
            .message_id_fn(message_id_fn)
            .build()
            .context("failed to build gossipsub config")?;

        let mut gossip = gossipsub::Behaviour::new(
            gossipsub::MessageAuthenticity::Signed(local_key.clone()),
            gossip_config,
        )
        .map_err(|err| anyhow!(err))?;
        let topic = gossipsub::IdentTopic::new(DAG_TOPIC);
        gossip
            .subscribe(&topic)
            .context("failed to subscribe to DAG gossip topic")?;

<<<<<<< HEAD
        let mdns = mdns::tokio::Behaviour::new(mdns::Config::default(), local_peer_id)
=======
        let mdns = mdns::tokio::Behaviour::new(mdns::Config::default(), local_peer_id.clone())
>>>>>>> 0120dd0f
            .context("failed to initialise mDNS discovery")?;

        let behaviour = DagBehaviour { gossip, mdns };
        let swarm_config = swarm::Config::with_tokio_executor();
        let mut swarm = Swarm::new(transport, behaviour, local_peer_id, swarm_config);

        let addr: Multiaddr = listen_addr
            .parse()
            .context("invalid listen multiaddr for DAG sync")?;
        Swarm::listen_on(&mut swarm, addr.clone()).context("unable to listen for DAG sync")?;

        let mut seen: HashSet<[u8; 32]> = HashSet::new();
        let mut ticker = interval(TIP_INTERVAL);

        loop {
            tokio::select! {
                event = swarm.select_next_some() => {
                    match event {
                        SwarmEvent::NewListenAddr { address, .. } => {
                            info!("DAG sync listening on {address}");
                        }
                        SwarmEvent::Behaviour(DagEvent::Gossip(event)) => {
                            if let Err(err) = handle_gossip_event(event, &dag, &mut seen) {
                                warn!("error handling gossip event: {err:?}");
                            }
                        }
                        SwarmEvent::Behaviour(DagEvent::Mdns(event)) => {
                            match event {
                                mdns::Event::Discovered(peers) => {
                                    for (peer_id, _addr) in peers {
                                        swarm.behaviour_mut().gossip.add_explicit_peer(&peer_id);
                                    }
                                }
                                mdns::Event::Expired(peers) => {
                                    for (peer_id, _addr) in peers {
                                        swarm
                                            .behaviour_mut()
                                            .gossip
                                            .remove_explicit_peer(&peer_id);
                                    }
                                }
                            }
                        }
                        _ => {}
                    }
                }
                _ = ticker.tick() => {
                    if let Err(err) =
                        broadcast_tips(&dag, &mut swarm.behaviour_mut().gossip, &topic, &mut seen)
                    {
                        warn!("failed to broadcast DAG tips: {err:?}");
                    }
                }
            }
        }
    }
}

fn handle_gossip_event(
    event: gossipsub::Event,
    dag: &BlockDAG,
    seen: &mut HashSet<[u8; 32]>,
) -> Result<()> {
    match event {
        gossipsub::Event::Message { message, .. } => {
            let msg: GossipMsg = serde_json::from_slice(&message.data)
                .context("failed to decode DAG gossip payload")?;
            match msg {
                GossipMsg::Tip(hash) => {
                    if !seen.contains(&hash) {
                        debug!("received tip {hash:?} from gossip");
                        if !dag.contains(&hash)? {
                            // keep it in the seen set to avoid repeated requests until block arrives
                            seen.insert(hash);
                        }
                    }
                }
                GossipMsg::Block(block) => {
                    let hash = block.hash();
                    match dag.insert_block(&block) {
                        Ok(true) => {
                            info!("🧱  Stored new block {}", hex::encode(hash));
                            seen.insert(hash);
                            dag.flush().ok();
                        }
                        Ok(false) => {
                            debug!("ignored already-known block {}", hex::encode(hash));
                        }
                        Err(err) => warn!("rejected block from gossip: {err:?}"),
                    }
                }
            }
        }
        gossipsub::Event::Subscribed { .. } | gossipsub::Event::Unsubscribed { .. } => {}
        gossipsub::Event::GossipsubNotSupported { peer_id } => {
            warn!("peer {peer_id} does not support gossipsub");
        }
    }
    Ok(())
}

fn broadcast_tips(
    dag: &BlockDAG,
    gossip: &mut gossipsub::Behaviour,
    topic: &gossipsub::IdentTopic,
    seen: &mut HashSet<[u8; 32]>,
) -> Result<()> {
    let tips = dag.get_tips()?;
    for hash in &tips {
        let payload = serde_json::to_vec(&GossipMsg::Tip(*hash))
            .context("failed to serialize tip gossip message")?;
        if let Err(err) = gossip.publish(topic.clone(), payload) {
            warn!("failed to publish tip gossip: {err:?}");
        }
    }

    for hash in tips {
        match dag.get_block(&hash)? {
            Some(block) => {
                if seen.insert(hash) {
                    let payload = serde_json::to_vec(&GossipMsg::Block(block))
                        .context("failed to serialize block gossip message")?;
                    if let Err(err) = gossip.publish(topic.clone(), payload) {
                        warn!("failed to publish block gossip: {err:?}");
                    }
                }
            }
            None => warn!("tip {hash:?} missing block payload"),
        }
    }

    Ok(())
}

/// Spawn the DAG synchronization service as a background Tokio task.
pub async fn start_dag_sync(listen_addr: &str, signing_key: SigningKey, dag: BlockDAG) {
    let addr = listen_addr.to_owned();
    tokio::spawn(async move {
        if let Err(err) = DagSyncService::start(&addr, signing_key, dag).await {
            warn!("DAG sync service stopped: {err:?}");
        }
    });
}

#[cfg(test)]
mod tests {
    use super::*;

    #[test]
    fn gossip_messages_roundtrip() {
        let hash = [7u8; 32];
        let tip_bytes = serde_json::to_vec(&GossipMsg::Tip(hash)).unwrap();
        assert_eq!(
            GossipMsg::Tip(hash),
            serde_json::from_slice(&tip_bytes).unwrap()
        );
    }
}<|MERGE_RESOLUTION|>--- conflicted
+++ resolved
@@ -3,14 +3,14 @@
 //! This module wires the [`BlockDAG`](crate::dag::BlockDAG) storage into a
 //! libp2p gossipsub swarm. Each node periodically advertises its local tips and
 //! republishes full blocks so freshly discovered peers can request the data
-//! immediately after joining.
+//! immediately after joining. All block payloads are accompanied by zk-STARK
+//! proof metadata verifying their authenticity, as required by the IPPAN PRD.
 
 use std::collections::HashSet;
 use std::task::{Context, Poll};
 use std::time::Duration;
 
-use anyhow::Context as _;
-use anyhow::{anyhow, Result};
+use anyhow::{anyhow, Context as _, Result};
 use ed25519_dalek::SigningKey;
 use either::Either;
 use futures::StreamExt;
@@ -19,15 +19,10 @@
 use libp2p::gossipsub;
 use libp2p::identity;
 use libp2p::noise;
-<<<<<<< HEAD
 use libp2p::swarm::{
-    self, ConnectionDenied, ConnectionHandler, ConnectionHandlerSelect, ConnectionId, FromSwarm,
-    NetworkBehaviour, SwarmEvent, THandler, THandlerInEvent, THandlerOutEvent, ToSwarm,
+    self, ConnectionDenied, ConnectionHandlerSelect, ConnectionId, FromSwarm, NetworkBehaviour,
+    SwarmEvent, THandler, THandlerInEvent, THandlerOutEvent, ToSwarm,
 };
-=======
-use libp2p::swarm::NetworkBehaviour;
-use libp2p::swarm::{self, SwarmEvent};
->>>>>>> 0120dd0f
 use libp2p::tcp;
 use libp2p::yamux;
 use libp2p::{gossipsub as gsub, mdns};
@@ -50,7 +45,11 @@
     /// Announces a tip hash that peers should track.
     Tip([u8; 32]),
     /// Broadcasts the full block so late-joining peers can catch up.
-    Block(Block),
+    /// Each block carries its zk-STARK proof for deterministic verification.
+    Block {
+        block: Block,
+        stark_proof: Option<Vec<u8>>,
+    },
 }
 
 /// Events emitted by the combined DAG sync behaviour.
@@ -163,76 +162,8 @@
     }
 
     fn on_swarm_event(&mut self, event: FromSwarm<'_>) {
-        match event {
-            FromSwarm::ConnectionEstablished(evt) => {
-                self.gossip
-                    .on_swarm_event(FromSwarm::ConnectionEstablished(evt));
-                self.mdns
-                    .on_swarm_event(FromSwarm::ConnectionEstablished(evt));
-            }
-            FromSwarm::ConnectionClosed(evt) => {
-                self.gossip.on_swarm_event(FromSwarm::ConnectionClosed(evt));
-                self.mdns.on_swarm_event(FromSwarm::ConnectionClosed(evt));
-            }
-            FromSwarm::AddressChange(evt) => {
-                self.gossip.on_swarm_event(FromSwarm::AddressChange(evt));
-                self.mdns.on_swarm_event(FromSwarm::AddressChange(evt));
-            }
-            FromSwarm::DialFailure(evt) => {
-                self.gossip.on_swarm_event(FromSwarm::DialFailure(evt));
-                self.mdns.on_swarm_event(FromSwarm::DialFailure(evt));
-            }
-            FromSwarm::ListenFailure(evt) => {
-                self.gossip.on_swarm_event(FromSwarm::ListenFailure(evt));
-                self.mdns.on_swarm_event(FromSwarm::ListenFailure(evt));
-            }
-            FromSwarm::NewListener(evt) => {
-                self.gossip.on_swarm_event(FromSwarm::NewListener(evt));
-                self.mdns.on_swarm_event(FromSwarm::NewListener(evt));
-            }
-            FromSwarm::NewListenAddr(evt) => {
-                self.gossip.on_swarm_event(FromSwarm::NewListenAddr(evt));
-                self.mdns.on_swarm_event(FromSwarm::NewListenAddr(evt));
-            }
-            FromSwarm::ExpiredListenAddr(evt) => {
-                self.gossip
-                    .on_swarm_event(FromSwarm::ExpiredListenAddr(evt));
-                self.mdns.on_swarm_event(FromSwarm::ExpiredListenAddr(evt));
-            }
-            FromSwarm::ListenerError(evt) => {
-                self.gossip.on_swarm_event(FromSwarm::ListenerError(evt));
-                self.mdns.on_swarm_event(FromSwarm::ListenerError(evt));
-            }
-            FromSwarm::ListenerClosed(evt) => {
-                self.gossip.on_swarm_event(FromSwarm::ListenerClosed(evt));
-                self.mdns.on_swarm_event(FromSwarm::ListenerClosed(evt));
-            }
-            FromSwarm::NewExternalAddrCandidate(evt) => {
-                self.gossip
-                    .on_swarm_event(FromSwarm::NewExternalAddrCandidate(evt));
-                self.mdns
-                    .on_swarm_event(FromSwarm::NewExternalAddrCandidate(evt));
-            }
-            FromSwarm::ExternalAddrConfirmed(evt) => {
-                self.gossip
-                    .on_swarm_event(FromSwarm::ExternalAddrConfirmed(evt));
-                self.mdns
-                    .on_swarm_event(FromSwarm::ExternalAddrConfirmed(evt));
-            }
-            FromSwarm::ExternalAddrExpired(evt) => {
-                self.gossip
-                    .on_swarm_event(FromSwarm::ExternalAddrExpired(evt));
-                self.mdns
-                    .on_swarm_event(FromSwarm::ExternalAddrExpired(evt));
-            }
-            FromSwarm::NewExternalAddrOfPeer(evt) => {
-                self.gossip
-                    .on_swarm_event(FromSwarm::NewExternalAddrOfPeer(evt));
-                self.mdns
-                    .on_swarm_event(FromSwarm::NewExternalAddrOfPeer(evt));
-            }
-            _ => {}
-        }
+        self.gossip.on_swarm_event(event.clone());
+        self.mdns.on_swarm_event(event);
     }
 
     fn on_connection_handler_event(
@@ -308,16 +239,13 @@
             gossip_config,
         )
         .map_err(|err| anyhow!(err))?;
+
         let topic = gossipsub::IdentTopic::new(DAG_TOPIC);
         gossip
             .subscribe(&topic)
             .context("failed to subscribe to DAG gossip topic")?;
 
-<<<<<<< HEAD
-        let mdns = mdns::tokio::Behaviour::new(mdns::Config::default(), local_peer_id)
-=======
         let mdns = mdns::tokio::Behaviour::new(mdns::Config::default(), local_peer_id.clone())
->>>>>>> 0120dd0f
             .context("failed to initialise mDNS discovery")?;
 
         let behaviour = DagBehaviour { gossip, mdns };
@@ -353,10 +281,7 @@
                                 }
                                 mdns::Event::Expired(peers) => {
                                     for (peer_id, _addr) in peers {
-                                        swarm
-                                            .behaviour_mut()
-                                            .gossip
-                                            .remove_explicit_peer(&peer_id);
+                                        swarm.behaviour_mut().gossip.remove_explicit_peer(&peer_id);
                                     }
                                 }
                             }
@@ -390,13 +315,19 @@
                     if !seen.contains(&hash) {
                         debug!("received tip {hash:?} from gossip");
                         if !dag.contains(&hash)? {
-                            // keep it in the seen set to avoid repeated requests until block arrives
                             seen.insert(hash);
                         }
                     }
                 }
-                GossipMsg::Block(block) => {
+                GossipMsg::Block { block, stark_proof } => {
                     let hash = block.hash();
+
+                    // TODO: integrate zk-STARK verification
+                    if let Some(proof) = stark_proof {
+                        debug!("received zk-STARK proof of length {} for block {}", proof.len(), hex::encode(hash));
+                        // verify_stark_proof(block, proof)?;  <-- integrate verifier here
+                    }
+
                     match dag.insert_block(&block) {
                         Ok(true) => {
                             info!("🧱  Stored new block {}", hex::encode(hash));
@@ -438,7 +369,9 @@
         match dag.get_block(&hash)? {
             Some(block) => {
                 if seen.insert(hash) {
-                    let payload = serde_json::to_vec(&GossipMsg::Block(block))
+                    // TODO: generate zk-STARK proof before broadcasting
+                    let stark_proof: Option<Vec<u8>> = None;
+                    let payload = serde_json::to_vec(&GossipMsg::Block { block, stark_proof })
                         .context("failed to serialize block gossip message")?;
                     if let Err(err) = gossip.publish(topic.clone(), payload) {
                         warn!("failed to publish block gossip: {err:?}");
