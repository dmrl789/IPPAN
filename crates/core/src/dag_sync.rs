--- conflicted
+++ resolved
@@ -20,13 +20,8 @@
 use libp2p::identity;
 use libp2p::noise;
 use libp2p::swarm::{
-<<<<<<< HEAD
-    self, ConnectionDenied, ConnectionHandler, ConnectionHandlerSelect, ConnectionId, FromSwarm, NetworkBehaviour,
-    SwarmEvent, THandler, THandlerInEvent, THandlerOutEvent, ToSwarm,
-=======
     self, ConnectionDenied, ConnectionHandler, ConnectionHandlerSelect, ConnectionId, FromSwarm,
     NetworkBehaviour, SwarmEvent, THandler, THandlerInEvent, THandlerOutEvent, ToSwarm,
->>>>>>> 08f380e3
 };
 use libp2p::tcp;
 use libp2p::yamux;
@@ -380,8 +375,11 @@
                 if seen.insert(hash) {
                     // TODO: generate zk-STARK proof before broadcasting
                     let stark_proof: Option<Vec<u8>> = None;
-                    let payload = serde_json::to_vec(&GossipMsg::Block { block: Box::new(block), stark_proof })
-                        .context("failed to serialize block gossip message")?;
+                    let payload = serde_json::to_vec(&GossipMsg::Block {
+                        block: Box::new(block),
+                        stark_proof,
+                    })
+                    .context("failed to serialize block gossip message")?;
                     if let Err(err) = gossip.publish(topic.clone(), payload) {
                         warn!("failed to publish block gossip: {err:?}");
                     }
