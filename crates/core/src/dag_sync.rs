//! DAG synchronization with automatic peer discovery and gossip fan-out.
//!
//! This module wires the [`BlockDAG`](crate::dag::BlockDAG) storage into a
//! libp2p gossipsub swarm. Each node periodically advertises its local tips and
//! republishes full blocks so freshly discovered peers can request the data
//! immediately after joining. All block payloads are accompanied by zk-STARK
//! proof metadata verifying their authenticity, as required by the IPPAN PRD.

use std::collections::HashSet;
use std::task::{Context, Poll};
use std::time::Duration;

<<<<<<< HEAD
use anyhow::{anyhow, Context as AnyhowContext, Result};
=======
use anyhow::{anyhow, Context as _, Result};
>>>>>>> 83804ed0
use ed25519_dalek::SigningKey;
use either::Either;
use futures::StreamExt;
use libp2p::core::transport::upgrade;
use libp2p::core::Endpoint;
use libp2p::gossipsub;
use libp2p::identity;
use libp2p::noise;
<<<<<<< HEAD
use libp2p::swarm::behaviour::FromSwarm;
use libp2p::swarm::derive_prelude::Either;
use libp2p::swarm::{
    self, ConnectionDenied, ConnectionHandler, ConnectionHandlerSelect, ConnectionId,
    NetworkBehaviour, SwarmEvent, THandler, THandlerInEvent, THandlerOutEvent, ToSwarm,
=======
use libp2p::swarm::{
    self, ConnectionDenied, ConnectionHandlerSelect, ConnectionId, FromSwarm, NetworkBehaviour,
    SwarmEvent, THandler, THandlerInEvent, THandlerOutEvent, ToSwarm,
>>>>>>> 83804ed0
};
use libp2p::tcp;
use libp2p::yamux;
use libp2p::{gossipsub as gsub, mdns};
use libp2p::{Multiaddr, PeerId, Swarm, Transport};
use log::{debug, info, warn};
use serde::{Deserialize, Serialize};
use tokio::time::interval;

use crate::block::Block;
use crate::dag::BlockDAG;

/// Gossip topic name shared by every IPPAN node.
const DAG_TOPIC: &str = "ippan-dag";
/// Interval between periodic tip advertisements.
const TIP_INTERVAL: Duration = Duration::from_secs(8);

/// Messages distributed across the DAG gossip topic.
#[derive(Debug, Clone, Serialize, Deserialize, PartialEq, Eq)]
pub enum GossipMsg {
    /// Announces a tip hash that peers should track.
    Tip([u8; 32]),
    /// Broadcasts the full block so late-joining peers can catch up.
    /// Each block carries its zk-STARK proof for deterministic verification.
    Block {
        block: Block,
        stark_proof: Option<Vec<u8>>,
    },
}

/// Events emitted by the combined DAG sync behaviour.
#[derive(Debug)]
enum DagEvent {
    Gossip(gsub::Event),
    Mdns(mdns::Event),
}

impl From<gsub::Event> for DagEvent {
    fn from(event: gsub::Event) -> Self {
        DagEvent::Gossip(event)
    }
}

impl From<mdns::Event> for DagEvent {
    fn from(event: mdns::Event) -> Self {
        DagEvent::Mdns(event)
    }
}

/// Combined network behaviour for DAG gossip + mDNS peer discovery.
struct DagBehaviour {
    pub gossip: gsub::Behaviour,
    pub mdns: mdns::tokio::Behaviour,
}

<<<<<<< HEAD
#[derive(Debug)]
enum DagEvent {
    Gossip(gossipsub::Event),
    Mdns(mdns::Event),
}

type GossipHandler = <gsub::Behaviour as NetworkBehaviour>::ConnectionHandler;
type MdnsHandler = <mdns::tokio::Behaviour as NetworkBehaviour>::ConnectionHandler;

impl NetworkBehaviour for DagBehaviour {
    type ConnectionHandler = ConnectionHandlerSelect<GossipHandler, MdnsHandler>;
=======
impl NetworkBehaviour for DagBehaviour {
    type ConnectionHandler =
        ConnectionHandlerSelect<THandler<gsub::Behaviour>, THandler<mdns::tokio::Behaviour>>;
>>>>>>> 83804ed0
    type ToSwarm = DagEvent;

    fn handle_pending_inbound_connection(
        &mut self,
        connection_id: ConnectionId,
        local_addr: &Multiaddr,
        remote_addr: &Multiaddr,
    ) -> Result<(), ConnectionDenied> {
        self.gossip
            .handle_pending_inbound_connection(connection_id, local_addr, remote_addr)?;
        self.mdns
            .handle_pending_inbound_connection(connection_id, local_addr, remote_addr)?;
        Ok(())
    }

    fn handle_established_inbound_connection(
        &mut self,
        connection_id: ConnectionId,
        peer: PeerId,
        local_addr: &Multiaddr,
        remote_addr: &Multiaddr,
<<<<<<< HEAD
    ) -> Result<THandler<Self>, ConnectionDenied> {
        let gossip = self
            .gossip
            .handle_established_inbound_connection(connection_id, peer, local_addr, remote_addr)?;
        let mdns = self
            .mdns
            .handle_established_inbound_connection(connection_id, peer, local_addr, remote_addr)?;

        Ok(gossip.select(mdns))
=======
    ) -> Result<Self::ConnectionHandler, ConnectionDenied> {
        let gossip_handler = self.gossip.handle_established_inbound_connection(
            connection_id,
            peer,
            local_addr,
            remote_addr,
        )?;
        let mdns_handler = self.mdns.handle_established_inbound_connection(
            connection_id,
            peer,
            local_addr,
            remote_addr,
        )?;
        Ok(gossip_handler.select(mdns_handler))
>>>>>>> 83804ed0
    }

    fn handle_pending_outbound_connection(
        &mut self,
        connection_id: ConnectionId,
        maybe_peer: Option<PeerId>,
        addresses: &[Multiaddr],
<<<<<<< HEAD
        effective_role: libp2p::core::Endpoint,
    ) -> Result<Vec<Multiaddr>, ConnectionDenied> {
        let mut addrs = self.gossip.handle_pending_outbound_connection(
=======
        effective_role: Endpoint,
    ) -> Result<Vec<Multiaddr>, ConnectionDenied> {
        let mut combined = self.gossip.handle_pending_outbound_connection(
>>>>>>> 83804ed0
            connection_id,
            maybe_peer,
            addresses,
            effective_role,
        )?;
<<<<<<< HEAD
        addrs.extend(self.mdns.handle_pending_outbound_connection(
=======
        combined.extend(self.mdns.handle_pending_outbound_connection(
>>>>>>> 83804ed0
            connection_id,
            maybe_peer,
            addresses,
            effective_role,
        )?);
<<<<<<< HEAD
        Ok(addrs)
=======
        Ok(combined)
>>>>>>> 83804ed0
    }

    fn handle_established_outbound_connection(
        &mut self,
        connection_id: ConnectionId,
        peer: PeerId,
        addr: &Multiaddr,
<<<<<<< HEAD
        role_override: libp2p::core::Endpoint,
    ) -> Result<THandler<Self>, ConnectionDenied> {
        let gossip = self
            .gossip
            .handle_established_outbound_connection(connection_id, peer, addr, role_override)?;
        let mdns = self
            .mdns
            .handle_established_outbound_connection(connection_id, peer, addr, role_override)?;
        Ok(gossip.select(mdns))
    }

    fn on_swarm_event(&mut self, event: FromSwarm<'_>) {
        match event {
            FromSwarm::ConnectionEstablished(ev) => {
                self.gossip
                    .on_swarm_event(FromSwarm::ConnectionEstablished(ev));
                self.mdns
                    .on_swarm_event(FromSwarm::ConnectionEstablished(ev));
            }
            FromSwarm::ConnectionClosed(ev) => {
                self.gossip.on_swarm_event(FromSwarm::ConnectionClosed(ev));
                self.mdns.on_swarm_event(FromSwarm::ConnectionClosed(ev));
            }
            FromSwarm::AddressChange(ev) => {
                self.gossip.on_swarm_event(FromSwarm::AddressChange(ev));
                self.mdns.on_swarm_event(FromSwarm::AddressChange(ev));
            }
            FromSwarm::DialFailure(ev) => {
                self.gossip.on_swarm_event(FromSwarm::DialFailure(ev));
                self.mdns.on_swarm_event(FromSwarm::DialFailure(ev));
            }
            FromSwarm::ListenFailure(ev) => {
                self.gossip
                    .on_swarm_event(FromSwarm::ListenFailure(ev));
                self.mdns
                    .on_swarm_event(FromSwarm::ListenFailure(ev));
            }
            FromSwarm::NewListener(ev) => {
                self.gossip.on_swarm_event(FromSwarm::NewListener(ev));
                self.mdns.on_swarm_event(FromSwarm::NewListener(ev));
            }
            FromSwarm::NewListenAddr(ev) => {
                self.gossip.on_swarm_event(FromSwarm::NewListenAddr(ev));
                self.mdns.on_swarm_event(FromSwarm::NewListenAddr(ev));
            }
            FromSwarm::ExpiredListenAddr(ev) => {
                self.gossip
                    .on_swarm_event(FromSwarm::ExpiredListenAddr(ev));
                self.mdns
                    .on_swarm_event(FromSwarm::ExpiredListenAddr(ev));
            }
            FromSwarm::ListenerError(ev) => {
                self.gossip.on_swarm_event(FromSwarm::ListenerError(ev));
                self.mdns.on_swarm_event(FromSwarm::ListenerError(ev));
            }
            FromSwarm::ListenerClosed(ev) => {
                self.gossip.on_swarm_event(FromSwarm::ListenerClosed(ev));
                self.mdns.on_swarm_event(FromSwarm::ListenerClosed(ev));
            }
            FromSwarm::NewExternalAddrCandidate(addr) => {
                self.gossip
                    .on_swarm_event(FromSwarm::NewExternalAddrCandidate(addr));
                self.mdns
                    .on_swarm_event(FromSwarm::NewExternalAddrCandidate(addr));
            }
            FromSwarm::ExternalAddrConfirmed(addr) => {
                self.gossip
                    .on_swarm_event(FromSwarm::ExternalAddrConfirmed(addr));
                self.mdns
                    .on_swarm_event(FromSwarm::ExternalAddrConfirmed(addr));
            }
            FromSwarm::ExternalAddrExpired(addr) => {
                self.gossip
                    .on_swarm_event(FromSwarm::ExternalAddrExpired(addr));
                self.mdns
                    .on_swarm_event(FromSwarm::ExternalAddrExpired(addr));
            }
            FromSwarm::NewExternalAddrOfPeer(ev) => {
                self.gossip
                    .on_swarm_event(FromSwarm::NewExternalAddrOfPeer(ev));
                self.mdns
                    .on_swarm_event(FromSwarm::NewExternalAddrOfPeer(ev));
            }
            _ => {}
        }
=======
        role_override: Endpoint,
    ) -> Result<Self::ConnectionHandler, ConnectionDenied> {
        let gossip_handler = self.gossip.handle_established_outbound_connection(
            connection_id,
            peer,
            addr,
            role_override,
        )?;
        let mdns_handler = self.mdns.handle_established_outbound_connection(
            connection_id,
            peer,
            addr,
            role_override,
        )?;
        Ok(gossip_handler.select(mdns_handler))
    }

    fn on_swarm_event(&mut self, event: FromSwarm<'_>) {
        self.gossip.on_swarm_event(event.clone());
        self.mdns.on_swarm_event(event);
>>>>>>> 83804ed0
    }

    fn on_connection_handler_event(
        &mut self,
        peer_id: PeerId,
        connection_id: ConnectionId,
        event: THandlerOutEvent<Self>,
    ) {
        match event {
<<<<<<< HEAD
            Either::Left(event) => self
                .gossip
                .on_connection_handler_event(peer_id, connection_id, event),
            Either::Right(event) => self
                .mdns
                .on_connection_handler_event(peer_id, connection_id, event),
=======
            Either::Left(event) => {
                self.gossip
                    .on_connection_handler_event(peer_id, connection_id, event)
            }
            Either::Right(event) => {
                self.mdns
                    .on_connection_handler_event(peer_id, connection_id, event)
            }
>>>>>>> 83804ed0
        }
    }

    fn poll(
        &mut self,
        cx: &mut Context<'_>,
    ) -> Poll<ToSwarm<Self::ToSwarm, THandlerInEvent<Self>>> {
<<<<<<< HEAD
        if let Poll::Ready(event) = self.gossip.poll(cx) {
            return Poll::Ready(
                event
                    .map_in(|ev| Either::Left(ev))
                    .map_out(DagEvent::Gossip),
            );
        }

        if let Poll::Ready(event) = self.mdns.poll(cx) {
            return Poll::Ready(
                event
                    .map_in(|ev| Either::Right(ev))
                    .map_out(DagEvent::Mdns),
            );
=======
        if let Poll::Ready(action) = self.gossip.poll(cx) {
            return Poll::Ready(action.map_out(DagEvent::from).map_in(Either::Left));
        }

        if let Poll::Ready(action) = self.mdns.poll(cx) {
            return Poll::Ready(action.map_out(DagEvent::from).map_in(Either::Right));
>>>>>>> 83804ed0
        }

        Poll::Pending
    }
}

/// Background swarm responsible for synchronizing BlockDAG data with peers.
pub struct DagSyncService;

impl DagSyncService {
    /// Start the DAG synchronization service and run until the task is cancelled.
    pub async fn start(listen_addr: &str, signing_key: SigningKey, dag: BlockDAG) -> Result<()> {
        let local_key = identity::Keypair::generate_ed25519();
        let local_peer_id = PeerId::from(local_key.public());
        let verifying_key = signing_key.verifying_key();
        info!(
            "Starting DAG sync node {local_peer_id} advertising creator {}",
            hex::encode(verifying_key.to_bytes())
        );

        let noise = noise::Config::new(&local_key).context("failed to initialise noise config")?;

        let transport = tcp::tokio::Transport::new(tcp::Config::default().nodelay(true))
            .upgrade(upgrade::Version::V1)
            .authenticate(noise)
            .multiplex(yamux::Config::default())
            .boxed();

        let message_id_fn = |message: &gossipsub::Message| {
            let digest = blake3::hash(&message.data);
            gossipsub::MessageId::from(digest.as_bytes())
        };

        let gossip_config = gossipsub::ConfigBuilder::default()
            .validation_mode(gossipsub::ValidationMode::None)
            .heartbeat_interval(Duration::from_secs(4))
            .message_id_fn(message_id_fn)
            .build()
            .context("failed to build gossipsub config")?;

        let mut gossip = gossipsub::Behaviour::new(
            gossipsub::MessageAuthenticity::Signed(local_key.clone()),
            gossip_config,
        )
<<<<<<< HEAD
        .map_err(|err| anyhow!("failed to create gossipsub behaviour: {err}"))?;
=======
        .map_err(|err| anyhow!(err))?;

>>>>>>> 83804ed0
        let topic = gossipsub::IdentTopic::new(DAG_TOPIC);
        gossip
            .subscribe(&topic)
            .context("failed to subscribe to DAG gossip topic")?;

<<<<<<< HEAD
        let mdns = mdns::tokio::Behaviour::new(mdns::Config::default(), local_peer_id)
=======
        let mdns = mdns::tokio::Behaviour::new(mdns::Config::default(), local_peer_id.clone())
>>>>>>> 83804ed0
            .context("failed to initialise mDNS discovery")?;

        let behaviour = DagBehaviour { gossip, mdns };
        let swarm_config = swarm::Config::with_tokio_executor();
        let mut swarm = Swarm::new(transport, behaviour, local_peer_id, swarm_config);

        let addr: Multiaddr = listen_addr
            .parse()
            .context("invalid listen multiaddr for DAG sync")?;
        Swarm::listen_on(&mut swarm, addr.clone()).context("unable to listen for DAG sync")?;

        let mut seen: HashSet<[u8; 32]> = HashSet::new();
        let mut ticker = interval(TIP_INTERVAL);

        loop {
            tokio::select! {
                event = swarm.select_next_some() => {
                    match event {
                        SwarmEvent::NewListenAddr { address, .. } => {
                            info!("DAG sync listening on {address}");
                        }
                        SwarmEvent::Behaviour(DagEvent::Gossip(event)) => {
                            if let Err(err) = handle_gossip_event(event, &dag, &mut seen) {
                                warn!("error handling gossip event: {err:?}");
                            }
                        }
                        SwarmEvent::Behaviour(DagEvent::Mdns(event)) => {
<<<<<<< HEAD
                            handle_mdns_event(swarm.behaviour_mut(), event);
=======
                            match event {
                                mdns::Event::Discovered(peers) => {
                                    for (peer_id, _addr) in peers {
                                        swarm.behaviour_mut().gossip.add_explicit_peer(&peer_id);
                                    }
                                }
                                mdns::Event::Expired(peers) => {
                                    for (peer_id, _addr) in peers {
                                        swarm.behaviour_mut().gossip.remove_explicit_peer(&peer_id);
                                    }
                                }
                            }
>>>>>>> 83804ed0
                        }
                        _ => {}
                    }
                }
                _ = ticker.tick() => {
<<<<<<< HEAD
                    let behaviour = swarm.behaviour_mut();
                    if let Err(err) = broadcast_tips(&dag, &mut behaviour.gossip, &topic, &mut seen) {
=======
                    if let Err(err) =
                        broadcast_tips(&dag, &mut swarm.behaviour_mut().gossip, &topic, &mut seen)
                    {
>>>>>>> 83804ed0
                        warn!("failed to broadcast DAG tips: {err:?}");
                    }
                }
            }
        }
    }
}

fn handle_gossip_event(
    event: gossipsub::Event,
    dag: &BlockDAG,
    seen: &mut HashSet<[u8; 32]>,
) -> Result<()> {
    match event {
        gossipsub::Event::Message { message, .. } => {
            let msg: GossipMsg = serde_json::from_slice(&message.data)
                .context("failed to decode DAG gossip payload")?;
            match msg {
                GossipMsg::Tip(hash) => {
                    if !seen.contains(&hash) {
                        debug!("received tip {hash:?} from gossip");
                        if !dag.contains(&hash)? {
                            seen.insert(hash);
                        }
                    }
                }
                GossipMsg::Block { block, stark_proof } => {
                    let hash = block.hash();

                    // TODO: integrate zk-STARK verification
                    if let Some(proof) = stark_proof {
                        debug!("received zk-STARK proof of length {} for block {}", proof.len(), hex::encode(hash));
                        // verify_stark_proof(block, proof)?;  <-- integrate verifier here
                    }

                    match dag.insert_block(&block) {
                        Ok(true) => {
                            info!("🧱  Stored new block {}", hex::encode(hash));
                            seen.insert(hash);
                            dag.flush().ok();
                        }
                        Ok(false) => {
                            debug!("ignored already-known block {}", hex::encode(hash));
                        }
                        Err(err) => warn!("rejected block from gossip: {err:?}"),
                    }
                }
            }
        }
        gossipsub::Event::Subscribed { .. } | gossipsub::Event::Unsubscribed { .. } => {}
        gossipsub::Event::GossipsubNotSupported { peer_id } => {
            warn!("peer {peer_id} does not support gossipsub");
        }
    }
    Ok(())
}

fn handle_mdns_event(behaviour: &mut DagBehaviour, event: mdns::Event) {
    match event {
        mdns::Event::Discovered(peers) => {
            for (peer, _addr) in peers {
                behaviour.gossip.add_explicit_peer(&peer);
            }
        }
        mdns::Event::Expired(peers) => {
            for (peer, _addr) in peers {
                if !behaviour
                    .mdns
                    .discovered_nodes()
                    .any(|p| p == &peer)
                {
                    behaviour.gossip.remove_explicit_peer(&peer);
                }
            }
        }
    }
}

fn broadcast_tips(
    dag: &BlockDAG,
    gossip: &mut gossipsub::Behaviour,
    topic: &gossipsub::IdentTopic,
    seen: &mut HashSet<[u8; 32]>,
) -> Result<()> {
    let tips = dag.get_tips()?;
    for hash in &tips {
        let payload = serde_json::to_vec(&GossipMsg::Tip(*hash))
            .context("failed to serialize tip gossip message")?;
        if let Err(err) = gossip.publish(topic.clone(), payload) {
            warn!("failed to publish tip gossip: {err:?}");
        }
    }

    for hash in tips {
        match dag.get_block(&hash)? {
            Some(block) => {
                if seen.insert(hash) {
                    // TODO: generate zk-STARK proof before broadcasting
                    let stark_proof: Option<Vec<u8>> = None;
                    let payload = serde_json::to_vec(&GossipMsg::Block { block, stark_proof })
                        .context("failed to serialize block gossip message")?;
                    if let Err(err) = gossip.publish(topic.clone(), payload) {
                        warn!("failed to publish block gossip: {err:?}");
                    }
                }
            }
            None => warn!("tip {hash:?} missing block payload"),
        }
    }

    Ok(())
}

/// Spawn the DAG synchronization service as a background Tokio task.
pub async fn start_dag_sync(listen_addr: &str, signing_key: SigningKey, dag: BlockDAG) {
    let addr = listen_addr.to_owned();
    tokio::spawn(async move {
        if let Err(err) = DagSyncService::start(&addr, signing_key, dag).await {
            warn!("DAG sync service stopped: {err:?}");
        }
    });
}

#[cfg(test)]
mod tests {
    use super::*;

    #[test]
    fn gossip_messages_roundtrip() {
        let hash = [7u8; 32];
        let tip_bytes = serde_json::to_vec(&GossipMsg::Tip(hash)).unwrap();
        assert_eq!(
            GossipMsg::Tip(hash),
            serde_json::from_slice(&tip_bytes).unwrap()
        );
    }
}<|MERGE_RESOLUTION|>--- conflicted
+++ resolved
@@ -10,11 +10,7 @@
 use std::task::{Context, Poll};
 use std::time::Duration;
 
-<<<<<<< HEAD
-use anyhow::{anyhow, Context as AnyhowContext, Result};
-=======
 use anyhow::{anyhow, Context as _, Result};
->>>>>>> 83804ed0
 use ed25519_dalek::SigningKey;
 use either::Either;
 use futures::StreamExt;
@@ -23,17 +19,9 @@
 use libp2p::gossipsub;
 use libp2p::identity;
 use libp2p::noise;
-<<<<<<< HEAD
-use libp2p::swarm::behaviour::FromSwarm;
-use libp2p::swarm::derive_prelude::Either;
-use libp2p::swarm::{
-    self, ConnectionDenied, ConnectionHandler, ConnectionHandlerSelect, ConnectionId,
-    NetworkBehaviour, SwarmEvent, THandler, THandlerInEvent, THandlerOutEvent, ToSwarm,
-=======
 use libp2p::swarm::{
     self, ConnectionDenied, ConnectionHandlerSelect, ConnectionId, FromSwarm, NetworkBehaviour,
     SwarmEvent, THandler, THandlerInEvent, THandlerOutEvent, ToSwarm,
->>>>>>> 83804ed0
 };
 use libp2p::tcp;
 use libp2p::yamux;
@@ -89,23 +77,9 @@
     pub mdns: mdns::tokio::Behaviour,
 }
 
-<<<<<<< HEAD
-#[derive(Debug)]
-enum DagEvent {
-    Gossip(gossipsub::Event),
-    Mdns(mdns::Event),
-}
-
-type GossipHandler = <gsub::Behaviour as NetworkBehaviour>::ConnectionHandler;
-type MdnsHandler = <mdns::tokio::Behaviour as NetworkBehaviour>::ConnectionHandler;
-
-impl NetworkBehaviour for DagBehaviour {
-    type ConnectionHandler = ConnectionHandlerSelect<GossipHandler, MdnsHandler>;
-=======
 impl NetworkBehaviour for DagBehaviour {
     type ConnectionHandler =
         ConnectionHandlerSelect<THandler<gsub::Behaviour>, THandler<mdns::tokio::Behaviour>>;
->>>>>>> 83804ed0
     type ToSwarm = DagEvent;
 
     fn handle_pending_inbound_connection(
@@ -127,17 +101,6 @@
         peer: PeerId,
         local_addr: &Multiaddr,
         remote_addr: &Multiaddr,
-<<<<<<< HEAD
-    ) -> Result<THandler<Self>, ConnectionDenied> {
-        let gossip = self
-            .gossip
-            .handle_established_inbound_connection(connection_id, peer, local_addr, remote_addr)?;
-        let mdns = self
-            .mdns
-            .handle_established_inbound_connection(connection_id, peer, local_addr, remote_addr)?;
-
-        Ok(gossip.select(mdns))
-=======
     ) -> Result<Self::ConnectionHandler, ConnectionDenied> {
         let gossip_handler = self.gossip.handle_established_inbound_connection(
             connection_id,
@@ -152,7 +115,6 @@
             remote_addr,
         )?;
         Ok(gossip_handler.select(mdns_handler))
->>>>>>> 83804ed0
     }
 
     fn handle_pending_outbound_connection(
@@ -160,35 +122,21 @@
         connection_id: ConnectionId,
         maybe_peer: Option<PeerId>,
         addresses: &[Multiaddr],
-<<<<<<< HEAD
-        effective_role: libp2p::core::Endpoint,
-    ) -> Result<Vec<Multiaddr>, ConnectionDenied> {
-        let mut addrs = self.gossip.handle_pending_outbound_connection(
-=======
         effective_role: Endpoint,
     ) -> Result<Vec<Multiaddr>, ConnectionDenied> {
         let mut combined = self.gossip.handle_pending_outbound_connection(
->>>>>>> 83804ed0
             connection_id,
             maybe_peer,
             addresses,
             effective_role,
         )?;
-<<<<<<< HEAD
-        addrs.extend(self.mdns.handle_pending_outbound_connection(
-=======
         combined.extend(self.mdns.handle_pending_outbound_connection(
->>>>>>> 83804ed0
             connection_id,
             maybe_peer,
             addresses,
             effective_role,
         )?);
-<<<<<<< HEAD
-        Ok(addrs)
-=======
         Ok(combined)
->>>>>>> 83804ed0
     }
 
     fn handle_established_outbound_connection(
@@ -196,93 +144,6 @@
         connection_id: ConnectionId,
         peer: PeerId,
         addr: &Multiaddr,
-<<<<<<< HEAD
-        role_override: libp2p::core::Endpoint,
-    ) -> Result<THandler<Self>, ConnectionDenied> {
-        let gossip = self
-            .gossip
-            .handle_established_outbound_connection(connection_id, peer, addr, role_override)?;
-        let mdns = self
-            .mdns
-            .handle_established_outbound_connection(connection_id, peer, addr, role_override)?;
-        Ok(gossip.select(mdns))
-    }
-
-    fn on_swarm_event(&mut self, event: FromSwarm<'_>) {
-        match event {
-            FromSwarm::ConnectionEstablished(ev) => {
-                self.gossip
-                    .on_swarm_event(FromSwarm::ConnectionEstablished(ev));
-                self.mdns
-                    .on_swarm_event(FromSwarm::ConnectionEstablished(ev));
-            }
-            FromSwarm::ConnectionClosed(ev) => {
-                self.gossip.on_swarm_event(FromSwarm::ConnectionClosed(ev));
-                self.mdns.on_swarm_event(FromSwarm::ConnectionClosed(ev));
-            }
-            FromSwarm::AddressChange(ev) => {
-                self.gossip.on_swarm_event(FromSwarm::AddressChange(ev));
-                self.mdns.on_swarm_event(FromSwarm::AddressChange(ev));
-            }
-            FromSwarm::DialFailure(ev) => {
-                self.gossip.on_swarm_event(FromSwarm::DialFailure(ev));
-                self.mdns.on_swarm_event(FromSwarm::DialFailure(ev));
-            }
-            FromSwarm::ListenFailure(ev) => {
-                self.gossip
-                    .on_swarm_event(FromSwarm::ListenFailure(ev));
-                self.mdns
-                    .on_swarm_event(FromSwarm::ListenFailure(ev));
-            }
-            FromSwarm::NewListener(ev) => {
-                self.gossip.on_swarm_event(FromSwarm::NewListener(ev));
-                self.mdns.on_swarm_event(FromSwarm::NewListener(ev));
-            }
-            FromSwarm::NewListenAddr(ev) => {
-                self.gossip.on_swarm_event(FromSwarm::NewListenAddr(ev));
-                self.mdns.on_swarm_event(FromSwarm::NewListenAddr(ev));
-            }
-            FromSwarm::ExpiredListenAddr(ev) => {
-                self.gossip
-                    .on_swarm_event(FromSwarm::ExpiredListenAddr(ev));
-                self.mdns
-                    .on_swarm_event(FromSwarm::ExpiredListenAddr(ev));
-            }
-            FromSwarm::ListenerError(ev) => {
-                self.gossip.on_swarm_event(FromSwarm::ListenerError(ev));
-                self.mdns.on_swarm_event(FromSwarm::ListenerError(ev));
-            }
-            FromSwarm::ListenerClosed(ev) => {
-                self.gossip.on_swarm_event(FromSwarm::ListenerClosed(ev));
-                self.mdns.on_swarm_event(FromSwarm::ListenerClosed(ev));
-            }
-            FromSwarm::NewExternalAddrCandidate(addr) => {
-                self.gossip
-                    .on_swarm_event(FromSwarm::NewExternalAddrCandidate(addr));
-                self.mdns
-                    .on_swarm_event(FromSwarm::NewExternalAddrCandidate(addr));
-            }
-            FromSwarm::ExternalAddrConfirmed(addr) => {
-                self.gossip
-                    .on_swarm_event(FromSwarm::ExternalAddrConfirmed(addr));
-                self.mdns
-                    .on_swarm_event(FromSwarm::ExternalAddrConfirmed(addr));
-            }
-            FromSwarm::ExternalAddrExpired(addr) => {
-                self.gossip
-                    .on_swarm_event(FromSwarm::ExternalAddrExpired(addr));
-                self.mdns
-                    .on_swarm_event(FromSwarm::ExternalAddrExpired(addr));
-            }
-            FromSwarm::NewExternalAddrOfPeer(ev) => {
-                self.gossip
-                    .on_swarm_event(FromSwarm::NewExternalAddrOfPeer(ev));
-                self.mdns
-                    .on_swarm_event(FromSwarm::NewExternalAddrOfPeer(ev));
-            }
-            _ => {}
-        }
-=======
         role_override: Endpoint,
     ) -> Result<Self::ConnectionHandler, ConnectionDenied> {
         let gossip_handler = self.gossip.handle_established_outbound_connection(
@@ -303,7 +164,6 @@
     fn on_swarm_event(&mut self, event: FromSwarm<'_>) {
         self.gossip.on_swarm_event(event.clone());
         self.mdns.on_swarm_event(event);
->>>>>>> 83804ed0
     }
 
     fn on_connection_handler_event(
@@ -313,14 +173,6 @@
         event: THandlerOutEvent<Self>,
     ) {
         match event {
-<<<<<<< HEAD
-            Either::Left(event) => self
-                .gossip
-                .on_connection_handler_event(peer_id, connection_id, event),
-            Either::Right(event) => self
-                .mdns
-                .on_connection_handler_event(peer_id, connection_id, event),
-=======
             Either::Left(event) => {
                 self.gossip
                     .on_connection_handler_event(peer_id, connection_id, event)
@@ -329,7 +181,6 @@
                 self.mdns
                     .on_connection_handler_event(peer_id, connection_id, event)
             }
->>>>>>> 83804ed0
         }
     }
 
@@ -337,29 +188,12 @@
         &mut self,
         cx: &mut Context<'_>,
     ) -> Poll<ToSwarm<Self::ToSwarm, THandlerInEvent<Self>>> {
-<<<<<<< HEAD
-        if let Poll::Ready(event) = self.gossip.poll(cx) {
-            return Poll::Ready(
-                event
-                    .map_in(|ev| Either::Left(ev))
-                    .map_out(DagEvent::Gossip),
-            );
-        }
-
-        if let Poll::Ready(event) = self.mdns.poll(cx) {
-            return Poll::Ready(
-                event
-                    .map_in(|ev| Either::Right(ev))
-                    .map_out(DagEvent::Mdns),
-            );
-=======
         if let Poll::Ready(action) = self.gossip.poll(cx) {
             return Poll::Ready(action.map_out(DagEvent::from).map_in(Either::Left));
         }
 
         if let Poll::Ready(action) = self.mdns.poll(cx) {
             return Poll::Ready(action.map_out(DagEvent::from).map_in(Either::Right));
->>>>>>> 83804ed0
         }
 
         Poll::Pending
@@ -404,22 +238,14 @@
             gossipsub::MessageAuthenticity::Signed(local_key.clone()),
             gossip_config,
         )
-<<<<<<< HEAD
-        .map_err(|err| anyhow!("failed to create gossipsub behaviour: {err}"))?;
-=======
         .map_err(|err| anyhow!(err))?;
 
->>>>>>> 83804ed0
         let topic = gossipsub::IdentTopic::new(DAG_TOPIC);
         gossip
             .subscribe(&topic)
             .context("failed to subscribe to DAG gossip topic")?;
 
-<<<<<<< HEAD
-        let mdns = mdns::tokio::Behaviour::new(mdns::Config::default(), local_peer_id)
-=======
         let mdns = mdns::tokio::Behaviour::new(mdns::Config::default(), local_peer_id.clone())
->>>>>>> 83804ed0
             .context("failed to initialise mDNS discovery")?;
 
         let behaviour = DagBehaviour { gossip, mdns };
@@ -447,35 +273,15 @@
                             }
                         }
                         SwarmEvent::Behaviour(DagEvent::Mdns(event)) => {
-<<<<<<< HEAD
                             handle_mdns_event(swarm.behaviour_mut(), event);
-=======
-                            match event {
-                                mdns::Event::Discovered(peers) => {
-                                    for (peer_id, _addr) in peers {
-                                        swarm.behaviour_mut().gossip.add_explicit_peer(&peer_id);
-                                    }
-                                }
-                                mdns::Event::Expired(peers) => {
-                                    for (peer_id, _addr) in peers {
-                                        swarm.behaviour_mut().gossip.remove_explicit_peer(&peer_id);
-                                    }
-                                }
-                            }
->>>>>>> 83804ed0
                         }
                         _ => {}
                     }
                 }
                 _ = ticker.tick() => {
-<<<<<<< HEAD
-                    let behaviour = swarm.behaviour_mut();
-                    if let Err(err) = broadcast_tips(&dag, &mut behaviour.gossip, &topic, &mut seen) {
-=======
                     if let Err(err) =
                         broadcast_tips(&dag, &mut swarm.behaviour_mut().gossip, &topic, &mut seen)
                     {
->>>>>>> 83804ed0
                         warn!("failed to broadcast DAG tips: {err:?}");
                     }
                 }
@@ -507,7 +313,11 @@
 
                     // TODO: integrate zk-STARK verification
                     if let Some(proof) = stark_proof {
-                        debug!("received zk-STARK proof of length {} for block {}", proof.len(), hex::encode(hash));
+                        debug!(
+                            "received zk-STARK proof of length {} for block {}",
+                            proof.len(),
+                            hex::encode(hash)
+                        );
                         // verify_stark_proof(block, proof)?;  <-- integrate verifier here
                     }
 
