//! DAG synchronization with automatic peer discovery and gossip fan-out.
//!
//! This module wires the [`BlockDAG`](crate::dag::BlockDAG) storage into a
//! libp2p gossipsub swarm. Each node periodically advertises its local tips and
//! republishes full blocks so freshly discovered peers can request the data
//! immediately after joining. All block payloads are accompanied by zk-STARK
//! proof metadata verifying their authenticity, as required by the IPPAN PRD.

use std::collections::HashSet;
use std::task::{Context, Poll};
use std::time::Duration;

use anyhow::{anyhow, Context as _, Result};
use ed25519_dalek::SigningKey;
use either::Either;
use futures::StreamExt;
use libp2p::core::transport::upgrade;
use libp2p::core::Endpoint;
use libp2p::gossipsub;
use libp2p::identity;
use libp2p::noise;
use libp2p::swarm::ConnectionHandler; // bring `select` into scope
use libp2p::swarm::{
    self, ConnectionDenied, ConnectionHandlerSelect, ConnectionId, FromSwarm, NetworkBehaviour,
    SwarmEvent, THandler, THandlerInEvent, THandlerOutEvent, ToSwarm,
};
use libp2p::tcp;
use libp2p::yamux;
use libp2p::{gossipsub as gsub, mdns};
use libp2p::{Multiaddr, PeerId, Swarm, Transport};
use log::{debug, info, warn};
use serde::{Deserialize, Serialize};
use tokio::time::interval;

use crate::block::Block;
use crate::dag::BlockDAG;
<<<<<<< HEAD
use crate::zk_stark::{verify_stark_proof, generate_stark_proof, deserialize_proof, serialize_proof};
=======
use crate::zk_stark::{
    deserialize_proof, generate_stark_proof, serialize_proof, verify_stark_proof,
};
>>>>>>> 9ceaec7a

/// Gossip topic name shared by every IPPAN node.
const DAG_TOPIC: &str = "ippan-dag";
/// Interval between periodic tip advertisements.
const TIP_INTERVAL: Duration = Duration::from_secs(8);

/// Messages distributed across the DAG gossip topic.
#[derive(Debug, Clone, Serialize, Deserialize, PartialEq, Eq)]
#[allow(clippy::large_enum_variant)]
pub enum GossipMsg {
    /// Announces a tip hash that peers should track.
    Tip([u8; 32]),
    /// Broadcasts the full block so late-joining peers can catch up.
    /// Each block carries its zk-STARK proof for deterministic verification.
    Block {
        block: Box<Block>,
        stark_proof: Option<Vec<u8>>,
    },
}

/// Events emitted by the combined DAG sync behaviour.
#[derive(Debug)]
#[allow(clippy::large_enum_variant)]
enum DagEvent {
    Gossip(Box<gsub::Event>),
    Mdns(mdns::Event),
}

impl From<gsub::Event> for DagEvent {
    fn from(event: gsub::Event) -> Self {
        DagEvent::Gossip(Box::new(event))
    }
}

impl From<mdns::Event> for DagEvent {
    fn from(event: mdns::Event) -> Self {
        DagEvent::Mdns(event)
    }
}

/// Combined network behaviour for DAG gossip + mDNS peer discovery.
struct DagBehaviour {
    pub gossip: gsub::Behaviour,
    pub mdns: mdns::tokio::Behaviour,
}

impl NetworkBehaviour for DagBehaviour {
    type ConnectionHandler =
        ConnectionHandlerSelect<THandler<gsub::Behaviour>, THandler<mdns::tokio::Behaviour>>;
    type ToSwarm = DagEvent;

    fn handle_pending_inbound_connection(
        &mut self,
        connection_id: ConnectionId,
        local_addr: &Multiaddr,
        remote_addr: &Multiaddr,
    ) -> Result<(), ConnectionDenied> {
        self.gossip
            .handle_pending_inbound_connection(connection_id, local_addr, remote_addr)?;
        self.mdns
            .handle_pending_inbound_connection(connection_id, local_addr, remote_addr)?;
        Ok(())
    }

    fn handle_established_inbound_connection(
        &mut self,
        connection_id: ConnectionId,
        peer: PeerId,
        local_addr: &Multiaddr,
        remote_addr: &Multiaddr,
    ) -> Result<Self::ConnectionHandler, ConnectionDenied> {
        let gossip_handler = self.gossip.handle_established_inbound_connection(
            connection_id,
            peer,
            local_addr,
            remote_addr,
        )?;
        let mdns_handler = self.mdns.handle_established_inbound_connection(
            connection_id,
            peer,
            local_addr,
            remote_addr,
        )?;
        Ok(gossip_handler.select(mdns_handler))
    }

    fn handle_pending_outbound_connection(
        &mut self,
        connection_id: ConnectionId,
        maybe_peer: Option<PeerId>,
        addresses: &[Multiaddr],
        effective_role: Endpoint,
    ) -> Result<Vec<Multiaddr>, ConnectionDenied> {
        let mut combined = self.gossip.handle_pending_outbound_connection(
            connection_id,
            maybe_peer,
            addresses,
            effective_role,
        )?;
        combined.extend(self.mdns.handle_pending_outbound_connection(
            connection_id,
            maybe_peer,
            addresses,
            effective_role,
        )?);
        Ok(combined)
    }

    fn handle_established_outbound_connection(
        &mut self,
        connection_id: ConnectionId,
        peer: PeerId,
        addr: &Multiaddr,
        role_override: Endpoint,
    ) -> Result<Self::ConnectionHandler, ConnectionDenied> {
        let gossip_handler = self.gossip.handle_established_outbound_connection(
            connection_id,
            peer,
            addr,
            role_override,
        )?;
        let mdns_handler = self.mdns.handle_established_outbound_connection(
            connection_id,
            peer,
            addr,
            role_override,
        )?;
        Ok(gossip_handler.select(mdns_handler))
    }

    fn on_swarm_event(&mut self, event: FromSwarm<'_>) {
        self.gossip.on_swarm_event(event);
        self.mdns.on_swarm_event(event);
    }

    fn on_connection_handler_event(
        &mut self,
        peer_id: PeerId,
        connection_id: ConnectionId,
        event: THandlerOutEvent<Self>,
    ) {
        match event {
            Either::Left(event) => {
                self.gossip
                    .on_connection_handler_event(peer_id, connection_id, event)
            }
            Either::Right(event) => {
                self.mdns
                    .on_connection_handler_event(peer_id, connection_id, event)
            }
        }
    }

    fn poll(
        &mut self,
        cx: &mut Context<'_>,
    ) -> Poll<ToSwarm<Self::ToSwarm, THandlerInEvent<Self>>> {
        if let Poll::Ready(action) = self.gossip.poll(cx) {
            return Poll::Ready(action.map_out(DagEvent::from).map_in(Either::Left));
        }

        if let Poll::Ready(action) = self.mdns.poll(cx) {
            return Poll::Ready(action.map_out(DagEvent::from).map_in(Either::Right));
        }

        Poll::Pending
    }
}

/// Background swarm responsible for synchronizing BlockDAG data with peers.
pub struct DagSyncService;

impl DagSyncService {
    /// Verify a zk-STARK proof for a block
    fn verify_stark_proof(&self, block: &Block, proof: &[u8]) -> Result<()> {
        // Basic proof structure validation
        if proof.is_empty() {
            return Err(anyhow!("Empty zk-STARK proof"));
        }

        // Verify proof length is reasonable (should be much larger than this check)
        if proof.len() < 32 {
            return Err(anyhow!("zk-STARK proof too short"));
        }

        // Verify proof length is not excessive (DoS protection)
        if proof.len() > 1024 * 1024 {
            // 1MB limit
            return Err(anyhow!("zk-STARK proof too large"));
        }

        // In a production implementation, this would:
        // 1. Parse the proof structure
        // 2. Extract public inputs from the block
        // 3. Verify the proof against the verification key
        // 4. Ensure the proof corresponds to the block's content

        // For now, we'll do a basic validation that the proof
        // contains some expected structure markers
        let proof_hash = blake3::hash(proof);
        let block_hash = block.hash();

        // Verify that the proof is related to this block
        // (in a real implementation, this would be more sophisticated)
        if proof_hash.as_bytes()[0] != block_hash[0] {
            return Err(anyhow!("zk-STARK proof does not correspond to block"));
        }

        debug!(
            "zk-STARK proof verified for block {}",
            hex::encode(block_hash)
        );
        Ok(())
    }

    /// Generate a zk-STARK proof for a block
    fn generate_stark_proof(block: &Block) -> Result<Option<Vec<u8>>> {
        // In a production implementation, this would:
        // 1. Extract the block's computation trace
        // 2. Generate a zk-STARK proof using the proving key
        // 3. Return the serialized proof

        // For now, we'll generate a placeholder proof that demonstrates
        // the structure and can be verified by our verify_stark_proof method
        let block_hash = block.hash();
        let mut proof = Vec::new();

        // Add a marker to indicate this is a proof
        proof.extend_from_slice(b"STARK_PROOF_V1");

        // Add the block hash as a public input
        proof.extend_from_slice(&block_hash);

        // Add some proof data (in reality this would be the actual zk-STARK proof)
        let proof_data = blake3::hash(&block_hash);
        proof.extend_from_slice(proof_data.as_bytes());

        // Add a signature-like structure
        let mut signature_data = [0u8; 32];
        signature_data[0] = block_hash[0]; // Link to block
        proof.extend_from_slice(&signature_data);

        debug!(
            "Generated zk-STARK proof of length {} for block {}",
            proof.len(),
            hex::encode(block_hash)
        );
        Ok(Some(proof))
    }

    /// Start the DAG synchronization service and run until the task is cancelled.
    pub async fn start(listen_addr: &str, signing_key: SigningKey, dag: BlockDAG) -> Result<()> {
        let local_key = identity::Keypair::generate_ed25519();
        let local_peer_id = PeerId::from(local_key.public());
        let verifying_key = signing_key.verifying_key();
        info!(
            "Starting DAG sync node {local_peer_id} advertising creator {}",
            hex::encode(verifying_key.to_bytes())
        );

        let noise = noise::Config::new(&local_key).context("failed to initialise noise config")?;

        let transport = tcp::tokio::Transport::new(tcp::Config::default().nodelay(true))
            .upgrade(upgrade::Version::V1)
            .authenticate(noise)
            .multiplex(yamux::Config::default())
            .boxed();

        let message_id_fn = |message: &gossipsub::Message| {
            let digest = blake3::hash(&message.data);
            gossipsub::MessageId::from(digest.as_bytes())
        };

        let gossip_config = gossipsub::ConfigBuilder::default()
            .validation_mode(gossipsub::ValidationMode::None)
            .heartbeat_interval(Duration::from_secs(4))
            .message_id_fn(message_id_fn)
            .build()
            .context("failed to build gossipsub config")?;

        let mut gossip = gossipsub::Behaviour::new(
            gossipsub::MessageAuthenticity::Signed(local_key.clone()),
            gossip_config,
        )
        .map_err(|err| anyhow!(err))?;

        let topic = gossipsub::IdentTopic::new(DAG_TOPIC);
        gossip
            .subscribe(&topic)
            .context("failed to subscribe to DAG gossip topic")?;

        let mdns = mdns::tokio::Behaviour::new(mdns::Config::default(), local_peer_id)
            .context("failed to initialise mDNS discovery")?;

        let behaviour = DagBehaviour { gossip, mdns };
        let swarm_config = swarm::Config::with_tokio_executor();
        let mut swarm = Swarm::new(transport, behaviour, local_peer_id, swarm_config);

        let addr: Multiaddr = listen_addr
            .parse()
            .context("invalid listen multiaddr for DAG sync")?;
        Swarm::listen_on(&mut swarm, addr.clone()).context("unable to listen for DAG sync")?;

        let mut seen: HashSet<[u8; 32]> = HashSet::new();
        let mut ticker = interval(TIP_INTERVAL);

        loop {
            tokio::select! {
                event = swarm.select_next_some() => {
                    match event {
                        SwarmEvent::NewListenAddr { address, .. } => {
                            info!("DAG sync listening on {address}");
                        }
                        SwarmEvent::Behaviour(DagEvent::Gossip(event)) => {
                            if let Err(err) = handle_gossip_event(*event, &dag, &mut seen) {
                                warn!("error handling gossip event: {err:?}");
                            }
                        }
                        SwarmEvent::Behaviour(DagEvent::Mdns(event)) => {
                            match event {
                                mdns::Event::Discovered(peers) => {
                                    for (peer_id, _addr) in peers {
                                        swarm.behaviour_mut().gossip.add_explicit_peer(&peer_id);
                                    }
                                }
                                mdns::Event::Expired(peers) => {
                                    for (peer_id, _addr) in peers {
                                        swarm.behaviour_mut().gossip.remove_explicit_peer(&peer_id);
                                    }
                                }
                            }
                        }
                        _ => {}
                    }
                }
                _ = ticker.tick() => {
                    if let Err(err) =
                        broadcast_tips(&dag, &mut swarm.behaviour_mut().gossip, &topic, &mut seen)
                    {
                        warn!("failed to broadcast DAG tips: {err:?}");
                    }
                }
            }
        }
    }
}

fn handle_gossip_event(
    event: gossipsub::Event,
    dag: &BlockDAG,
    seen: &mut HashSet<[u8; 32]>,
) -> Result<()> {
    match event {
        gossipsub::Event::Message { message, .. } => {
            let msg: GossipMsg = serde_json::from_slice(&message.data)
                .context("failed to decode DAG gossip payload")?;
            match msg {
                GossipMsg::Tip(hash) => {
                    if !seen.contains(&hash) {
                        debug!("received tip {hash:?} from gossip");
                        if !dag.contains(&hash)? {
                            seen.insert(hash);
                        }
                    }
                }
                GossipMsg::Block { block, stark_proof } => {
                    let hash = block.hash();

                    // Verify zk-STARK proof if present
                    if let Some(proof_bytes) = stark_proof {
                        debug!(
                            "received zk-STARK proof of length {} for block {}",
                            proof_bytes.len(),
                            hex::encode(hash)
                        );

                        // Verify the zk-STARK proof using our implementation
<<<<<<< HEAD
                        match deserialize_proof(&proof_bytes) {
                            Ok(proof) => {
                                if let Err(e) = verify_stark_proof(&block, &proof) {
                                    warn!("zk-STARK proof verification failed for block {}: {}", hex::encode(hash), e);
                                    return Ok(());
                                }
                            }
                            Err(e) => {
                                warn!("Failed to deserialize zk-STARK proof for block {}: {}", hex::encode(hash), e);
                                return Ok(());
                            }
=======
                        if let Ok(proof) = deserialize_proof(&proof_bytes) {
                            match verify_stark_proof(&proof, &block) {
                                Ok(true) => {
                                    debug!(
                                        "zk-STARK proof verified for block {}",
                                        hex::encode(hash)
                                    );
                                }
                                Ok(false) => {
                                    warn!("zk-STARK proof verification failed for block {}: invalid proof", hex::encode(hash));
                                    return Ok(());
                                }
                                Err(e) => {
                                    warn!(
                                        "zk-STARK proof verification failed for block {}: {}",
                                        hex::encode(hash),
                                        e
                                    );
                                    return Ok(());
                                }
                            }
                        } else {
                            warn!(
                                "Failed to deserialize zk-STARK proof for block {}",
                                hex::encode(hash)
                            );
                            return Ok(());
>>>>>>> 9ceaec7a
                        }
                    }

                    match dag.insert_block(&block) {
                        Ok(true) => {
                            info!("🧱  Stored new block {}", hex::encode(hash));
                            seen.insert(hash);
                            dag.flush().ok();
                        }
                        Ok(false) => {
                            debug!("ignored already-known block {}", hex::encode(hash));
                        }
                        Err(err) => warn!("rejected block from gossip: {err:?}"),
                    }
                }
            }
        }
        gossipsub::Event::Subscribed { .. } | gossipsub::Event::Unsubscribed { .. } => {}
        gossipsub::Event::GossipsubNotSupported { peer_id } => {
            warn!("peer {peer_id} does not support gossipsub");
        }
    }
    Ok(())
}

fn broadcast_tips(
    dag: &BlockDAG,
    gossip: &mut gossipsub::Behaviour,
    topic: &gossipsub::IdentTopic,
    seen: &mut HashSet<[u8; 32]>,
) -> Result<()> {
    let tips = dag.get_tips()?;
    for hash in &tips {
        let payload = serde_json::to_vec(&GossipMsg::Tip(*hash))
            .context("failed to serialize tip gossip message")?;
        if let Err(err) = gossip.publish(topic.clone(), payload) {
            warn!("failed to publish tip gossip: {err:?}");
        }
    }

    for hash in tips {
        match dag.get_block(&hash)? {
            Some(block) => {
                if seen.insert(hash) {
                    // Generate zk-STARK proof for the block
                    let stark_proof = generate_stark_proof(&block)?;
<<<<<<< HEAD
                    let stark_proof_bytes = serialize_proof(&stark_proof)?;
                    let payload = serde_json::to_vec(&GossipMsg::Block {
                        block: Box::new(block),
                        stark_proof: Some(stark_proof_bytes),
=======
                    let payload = serde_json::to_vec(&GossipMsg::Block {
                        block: Box::new(block),
                        stark_proof: Some(serialize_proof(&stark_proof)?),
>>>>>>> 9ceaec7a
                    })
                    .context("failed to serialize block gossip message")?;
                    if let Err(err) = gossip.publish(topic.clone(), payload) {
                        warn!("failed to publish block gossip: {err:?}");
                    }
                }
            }
            None => warn!("tip {hash:?} missing block payload"),
        }
    }

    Ok(())
}

/// Spawn the DAG synchronization service as a background Tokio task.
pub async fn start_dag_sync(listen_addr: &str, signing_key: SigningKey, dag: BlockDAG) {
    let addr = listen_addr.to_owned();
    tokio::spawn(async move {
        if let Err(err) = DagSyncService::start(&addr, signing_key, dag).await {
            warn!("DAG sync service stopped: {err:?}");
        }
    });
}

#[cfg(test)]
mod tests {
    use super::*;

    #[test]
    fn gossip_messages_roundtrip() {
        let hash = [7u8; 32];
        let tip_bytes = serde_json::to_vec(&GossipMsg::Tip(hash)).unwrap();
        assert_eq!(
            GossipMsg::Tip(hash),
            serde_json::from_slice(&tip_bytes).unwrap()
        );
    }
}<|MERGE_RESOLUTION|>--- conflicted
+++ resolved
@@ -19,7 +19,7 @@
 use libp2p::gossipsub;
 use libp2p::identity;
 use libp2p::noise;
-use libp2p::swarm::ConnectionHandler; // bring `select` into scope
+use libp2p::swarm::ConnectionHandler;
 use libp2p::swarm::{
     self, ConnectionDenied, ConnectionHandlerSelect, ConnectionId, FromSwarm, NetworkBehaviour,
     SwarmEvent, THandler, THandlerInEvent, THandlerOutEvent, ToSwarm,
@@ -34,13 +34,7 @@
 
 use crate::block::Block;
 use crate::dag::BlockDAG;
-<<<<<<< HEAD
-use crate::zk_stark::{verify_stark_proof, generate_stark_proof, deserialize_proof, serialize_proof};
-=======
-use crate::zk_stark::{
-    deserialize_proof, generate_stark_proof, serialize_proof, verify_stark_proof,
-};
->>>>>>> 9ceaec7a
+use crate::zk_stark::{deserialize_proof, generate_stark_proof, serialize_proof, verify_stark_proof};
 
 /// Gossip topic name shared by every IPPAN node.
 const DAG_TOPIC: &str = "ippan-dag";
@@ -214,83 +208,6 @@
 pub struct DagSyncService;
 
 impl DagSyncService {
-    /// Verify a zk-STARK proof for a block
-    fn verify_stark_proof(&self, block: &Block, proof: &[u8]) -> Result<()> {
-        // Basic proof structure validation
-        if proof.is_empty() {
-            return Err(anyhow!("Empty zk-STARK proof"));
-        }
-
-        // Verify proof length is reasonable (should be much larger than this check)
-        if proof.len() < 32 {
-            return Err(anyhow!("zk-STARK proof too short"));
-        }
-
-        // Verify proof length is not excessive (DoS protection)
-        if proof.len() > 1024 * 1024 {
-            // 1MB limit
-            return Err(anyhow!("zk-STARK proof too large"));
-        }
-
-        // In a production implementation, this would:
-        // 1. Parse the proof structure
-        // 2. Extract public inputs from the block
-        // 3. Verify the proof against the verification key
-        // 4. Ensure the proof corresponds to the block's content
-
-        // For now, we'll do a basic validation that the proof
-        // contains some expected structure markers
-        let proof_hash = blake3::hash(proof);
-        let block_hash = block.hash();
-
-        // Verify that the proof is related to this block
-        // (in a real implementation, this would be more sophisticated)
-        if proof_hash.as_bytes()[0] != block_hash[0] {
-            return Err(anyhow!("zk-STARK proof does not correspond to block"));
-        }
-
-        debug!(
-            "zk-STARK proof verified for block {}",
-            hex::encode(block_hash)
-        );
-        Ok(())
-    }
-
-    /// Generate a zk-STARK proof for a block
-    fn generate_stark_proof(block: &Block) -> Result<Option<Vec<u8>>> {
-        // In a production implementation, this would:
-        // 1. Extract the block's computation trace
-        // 2. Generate a zk-STARK proof using the proving key
-        // 3. Return the serialized proof
-
-        // For now, we'll generate a placeholder proof that demonstrates
-        // the structure and can be verified by our verify_stark_proof method
-        let block_hash = block.hash();
-        let mut proof = Vec::new();
-
-        // Add a marker to indicate this is a proof
-        proof.extend_from_slice(b"STARK_PROOF_V1");
-
-        // Add the block hash as a public input
-        proof.extend_from_slice(&block_hash);
-
-        // Add some proof data (in reality this would be the actual zk-STARK proof)
-        let proof_data = blake3::hash(&block_hash);
-        proof.extend_from_slice(proof_data.as_bytes());
-
-        // Add a signature-like structure
-        let mut signature_data = [0u8; 32];
-        signature_data[0] = block_hash[0]; // Link to block
-        proof.extend_from_slice(&signature_data);
-
-        debug!(
-            "Generated zk-STARK proof of length {} for block {}",
-            proof.len(),
-            hex::encode(block_hash)
-        );
-        Ok(Some(proof))
-    }
-
     /// Start the DAG synchronization service and run until the task is cancelled.
     pub async fn start(listen_addr: &str, signing_key: SigningKey, dag: BlockDAG) -> Result<()> {
         let local_key = identity::Keypair::generate_ed25519();
@@ -395,8 +312,8 @@
 ) -> Result<()> {
     match event {
         gossipsub::Event::Message { message, .. } => {
-            let msg: GossipMsg = serde_json::from_slice(&message.data)
-                .context("failed to decode DAG gossip payload")?;
+            let msg: GossipMsg =
+                serde_json::from_slice(&message.data).context("failed to decode DAG gossip payload")?;
             match msg {
                 GossipMsg::Tip(hash) => {
                     if !seen.contains(&hash) {
@@ -409,56 +326,22 @@
                 GossipMsg::Block { block, stark_proof } => {
                     let hash = block.hash();
 
-                    // Verify zk-STARK proof if present
                     if let Some(proof_bytes) = stark_proof {
-                        debug!(
-                            "received zk-STARK proof of length {} for block {}",
-                            proof_bytes.len(),
-                            hex::encode(hash)
-                        );
-
-                        // Verify the zk-STARK proof using our implementation
-<<<<<<< HEAD
-                        match deserialize_proof(&proof_bytes) {
-                            Ok(proof) => {
-                                if let Err(e) = verify_stark_proof(&block, &proof) {
-                                    warn!("zk-STARK proof verification failed for block {}: {}", hex::encode(hash), e);
-                                    return Ok(());
-                                }
-                            }
-                            Err(e) => {
-                                warn!("Failed to deserialize zk-STARK proof for block {}: {}", hex::encode(hash), e);
-                                return Ok(());
-                            }
-=======
                         if let Ok(proof) = deserialize_proof(&proof_bytes) {
                             match verify_stark_proof(&proof, &block) {
-                                Ok(true) => {
-                                    debug!(
-                                        "zk-STARK proof verified for block {}",
-                                        hex::encode(hash)
-                                    );
-                                }
+                                Ok(true) => debug!("zk-STARK proof verified for block {}", hex::encode(hash)),
                                 Ok(false) => {
-                                    warn!("zk-STARK proof verification failed for block {}: invalid proof", hex::encode(hash));
+                                    warn!("zk-STARK proof invalid for block {}", hex::encode(hash));
                                     return Ok(());
                                 }
                                 Err(e) => {
-                                    warn!(
-                                        "zk-STARK proof verification failed for block {}: {}",
-                                        hex::encode(hash),
-                                        e
-                                    );
+                                    warn!("zk-STARK proof verification error for block {}: {}", hex::encode(hash), e);
                                     return Ok(());
                                 }
                             }
                         } else {
-                            warn!(
-                                "Failed to deserialize zk-STARK proof for block {}",
-                                hex::encode(hash)
-                            );
+                            warn!("Failed to deserialize zk-STARK proof for block {}", hex::encode(hash));
                             return Ok(());
->>>>>>> 9ceaec7a
                         }
                     }
 
@@ -468,9 +351,7 @@
                             seen.insert(hash);
                             dag.flush().ok();
                         }
-                        Ok(false) => {
-                            debug!("ignored already-known block {}", hex::encode(hash));
-                        }
+                        Ok(false) => debug!("ignored already-known block {}", hex::encode(hash)),
                         Err(err) => warn!("rejected block from gossip: {err:?}"),
                     }
                 }
@@ -492,37 +373,28 @@
 ) -> Result<()> {
     let tips = dag.get_tips()?;
     for hash in &tips {
-        let payload = serde_json::to_vec(&GossipMsg::Tip(*hash))
-            .context("failed to serialize tip gossip message")?;
+        let payload =
+            serde_json::to_vec(&GossipMsg::Tip(*hash)).context("failed to serialize tip gossip message")?;
         if let Err(err) = gossip.publish(topic.clone(), payload) {
             warn!("failed to publish tip gossip: {err:?}");
         }
     }
 
     for hash in tips {
-        match dag.get_block(&hash)? {
-            Some(block) => {
-                if seen.insert(hash) {
-                    // Generate zk-STARK proof for the block
-                    let stark_proof = generate_stark_proof(&block)?;
-<<<<<<< HEAD
-                    let stark_proof_bytes = serialize_proof(&stark_proof)?;
-                    let payload = serde_json::to_vec(&GossipMsg::Block {
-                        block: Box::new(block),
-                        stark_proof: Some(stark_proof_bytes),
-=======
-                    let payload = serde_json::to_vec(&GossipMsg::Block {
-                        block: Box::new(block),
-                        stark_proof: Some(serialize_proof(&stark_proof)?),
->>>>>>> 9ceaec7a
-                    })
-                    .context("failed to serialize block gossip message")?;
-                    if let Err(err) = gossip.publish(topic.clone(), payload) {
-                        warn!("failed to publish block gossip: {err:?}");
-                    }
+        if let Some(block) = dag.get_block(&hash)? {
+            if seen.insert(hash) {
+                let stark_proof = generate_stark_proof(&block)?;
+                let payload = serde_json::to_vec(&GossipMsg::Block {
+                    block: Box::new(block),
+                    stark_proof: Some(serialize_proof(&stark_proof)?),
+                })
+                .context("failed to serialize block gossip message")?;
+                if let Err(err) = gossip.publish(topic.clone(), payload) {
+                    warn!("failed to publish block gossip: {err:?}");
                 }
             }
-            None => warn!("tip {hash:?} missing block payload"),
+        } else {
+            warn!("tip {hash:?} missing block payload");
         }
     }
 
