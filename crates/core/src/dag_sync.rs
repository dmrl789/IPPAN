--- conflicted
+++ resolved
@@ -20,13 +20,8 @@
 use libp2p::identity;
 use libp2p::noise;
 use libp2p::swarm::{
-<<<<<<< HEAD
-    self, ConnectionDenied, ConnectionHandler, ConnectionHandlerSelect, ConnectionId, FromSwarm, NetworkBehaviour,
-    SwarmEvent, THandler, THandlerInEvent, THandlerOutEvent, ToSwarm,
-=======
     self, ConnectionDenied, ConnectionHandler, ConnectionHandlerSelect, ConnectionId, FromSwarm,
     NetworkBehaviour, SwarmEvent, THandler, THandlerInEvent, THandlerOutEvent, ToSwarm,
->>>>>>> e28791a8
 };
 use libp2p::tcp;
 use libp2p::yamux;
@@ -46,19 +41,7 @@
 
 /// Messages distributed across the DAG gossip topic.
 #[derive(Debug, Clone, Serialize, Deserialize, PartialEq, Eq)]
-<<<<<<< HEAD
-    #[allow(clippy::large_enum_variant)]
-    pub enum GossipMsg {
-        /// Announces a tip hash that peers should track.
-        Tip([u8; 32]),
-        /// Broadcasts the full block so late-joining peers can catch up.
-        /// Each block carries its zk-STARK proof for deterministic verification.
-        Block {
-            block: Block,
-            stark_proof: Option<Vec<u8>>,
-        },
-    }
-=======
+#[allow(clippy::large_enum_variant)]
 pub enum GossipMsg {
     /// Announces a tip hash that peers should track.
     Tip([u8; 32]),
@@ -69,7 +52,6 @@
         stark_proof: Option<Vec<u8>>,
     },
 }
->>>>>>> e28791a8
 
 /// Events emitted by the combined DAG sync behaviour.
 #[derive(Debug)]
