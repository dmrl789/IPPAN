--- conflicted
+++ resolved
@@ -20,13 +20,8 @@
 use libp2p::identity;
 use libp2p::noise;
 use libp2p::swarm::{
-<<<<<<< HEAD
-    self, ConnectionDenied, ConnectionHandler, ConnectionHandlerSelect, ConnectionId, FromSwarm,
-    NetworkBehaviour, SwarmEvent, THandler, THandlerInEvent, THandlerOutEvent, ToSwarm,
-=======
     self, ConnectionDenied, ConnectionHandler, ConnectionHandlerSelect, ConnectionId, FromSwarm, NetworkBehaviour,
     SwarmEvent, THandler, THandlerInEvent, THandlerOutEvent, ToSwarm,
->>>>>>> f6e34acf
 };
 use libp2p::tcp;
 use libp2p::yamux;
