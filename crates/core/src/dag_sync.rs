--- conflicted
+++ resolved
@@ -20,14 +20,9 @@
 use libp2p::identity;
 use libp2p::noise;
 use libp2p::swarm::{
-    self, ConnectionDenied, ConnectionHandler, ConnectionHandlerSelect, ConnectionId, FromSwarm, NetworkBehaviour,
-    SwarmEvent, THandler, THandlerInEvent, THandlerOutEvent, ToSwarm,
+    self, ConnectionDenied, ConnectionHandler, ConnectionHandlerSelect, ConnectionId, FromSwarm,
+    NetworkBehaviour, SwarmEvent, THandler, THandlerInEvent, THandlerOutEvent, ToSwarm,
 };
-<<<<<<< HEAD
-use libp2p::swarm::ConnectionHandler;
-=======
-use libp2p::libp2p_swarm::ConnectionHandler;
->>>>>>> 07754e49
 use libp2p::tcp;
 use libp2p::yamux;
 use libp2p::{gossipsub as gsub, mdns};
