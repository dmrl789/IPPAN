--- conflicted
+++ resolved
@@ -1,10 +1,6 @@
 //! Fee collection and management for the treasury
 
-<<<<<<< HEAD
-use ippan_types::MicroIPN;
-=======
 use ippan_economics::MicroIPN;
->>>>>>> f302866a
 use anyhow::Result;
 use serde::{Deserialize, Serialize};
 use std::collections::HashMap;
@@ -23,7 +19,7 @@
 /// Fee collector for managing transaction fees
 #[derive(Debug, Clone, Default, Serialize, Deserialize)]
 pub struct FeeCollector {
-    /// Round -> total fees collected
+    /// Round → total fees collected
     round_fees: HashMap<u64, MicroIPN>,
     /// Total fees collected across all rounds
     total_collected_micro: MicroIPN,
@@ -47,14 +43,14 @@
 
         self.round_fees.insert(round, fees_micro);
         self.total_collected_micro = self.total_collected_micro.saturating_add(fees_micro);
-        
+
         info!(
             target: "treasury",
             "Round {}: Collected {} micro-IPN in fees",
             round,
             fees_micro
         );
-        
+
         Ok(())
     }
 
@@ -77,16 +73,16 @@
     pub fn get_statistics(&self) -> FeeCollectionStats {
         let total_rounds = self.round_fees.len() as u64;
         let fees: Vec<MicroIPN> = self.round_fees.values().copied().collect();
-        
+
         let average_per_round = if total_rounds > 0 {
             self.total_collected_micro / total_rounds as u128
         } else {
             0
         };
-        
+
         let highest_round = fees.iter().max().copied().unwrap_or(0);
         let lowest_round = fees.iter().min().copied().unwrap_or(0);
-        
+
         FeeCollectionStats {
             total_collected_micro: self.total_collected_micro,
             total_rounds,
@@ -98,16 +94,17 @@
 
     /// Clear old fee data (for memory management)
     pub fn clear_old_fees(&mut self, keep_rounds: u64) {
-        let rounds_to_remove: Vec<u64> = self.round_fees
+        let rounds_to_remove: Vec<u64> = self
+            .round_fees
             .keys()
             .filter(|&&round| round < keep_rounds)
             .copied()
             .collect();
-        
+
         for round in &rounds_to_remove {
             self.round_fees.remove(round);
         }
-        
+
         debug!(
             target: "treasury",
             "Cleared fee data for {} old rounds",
@@ -124,6 +121,7 @@
 }
 
 /// Fee recycling manager
+#[derive(Debug, Clone)]
 pub struct FeeRecyclingManager {
     collector: FeeCollector,
     recycling_rate_bps: u16, // Basis points (e.g., 10000 = 100%)
@@ -148,17 +146,17 @@
         (total_fees_micro * self.recycling_rate_bps as u128) / 10_000
     }
 
-    /// Get fees available for recycling
+    /// Get total amount available for recycling
     pub fn get_available_for_recycling(&self) -> MicroIPN {
         self.calculate_recycling_amount(self.collector.get_total_collected())
     }
 
-    /// Get fee collector
+    /// Get immutable reference to the fee collector
     pub fn get_collector(&self) -> &FeeCollector {
         &self.collector
     }
 
-    /// Get fee collector (mutable)
+    /// Get mutable reference to the fee collector
     pub fn get_collector_mut(&mut self) -> &mut FeeCollector {
         &mut self.collector
     }
@@ -174,6 +172,9 @@
     }
 }
 
+// -----------------------------------------------------------------------------
+// ✅ Tests
+// -----------------------------------------------------------------------------
 #[cfg(test)]
 mod tests {
     use super::*;
@@ -188,10 +189,10 @@
     #[test]
     fn test_collect_round_fees() {
         let mut collector = FeeCollector::new();
-        
+
         collector.collect_round_fees(1, 1000).unwrap();
         collector.collect_round_fees(2, 2000).unwrap();
-        
+
         assert_eq!(collector.get_total_collected(), 3000);
         assert_eq!(collector.get_round_fees(1), 1000);
         assert_eq!(collector.get_round_fees(2), 2000);
@@ -201,11 +202,11 @@
     #[test]
     fn test_fee_statistics() {
         let mut collector = FeeCollector::new();
-        
+
         collector.collect_round_fees(1, 1000).unwrap();
         collector.collect_round_fees(2, 2000).unwrap();
         collector.collect_round_fees(3, 500).unwrap();
-        
+
         let stats = collector.get_statistics();
         assert_eq!(stats.total_collected_micro, 3500);
         assert_eq!(stats.total_rounds, 3);
@@ -217,13 +218,13 @@
     #[test]
     fn test_fee_recycling_manager() {
         let mut manager = FeeRecyclingManager::new(5000); // 50% recycling
-        
+
         manager.collect_round_fees(1, 1000).unwrap();
         manager.collect_round_fees(2, 2000).unwrap();
-        
+
         let available = manager.get_available_for_recycling();
         assert_eq!(available, 1500); // 50% of 3000
-        
+
         manager.set_recycling_rate(10000); // 100% recycling
         let available = manager.get_available_for_recycling();
         assert_eq!(available, 3000); // 100% of 3000
@@ -232,15 +233,15 @@
     #[test]
     fn test_fee_range_query() {
         let mut collector = FeeCollector::new();
-        
+
         collector.collect_round_fees(1, 1000).unwrap();
         collector.collect_round_fees(2, 2000).unwrap();
-        collector.collect_round_fees(4, 500).unwrap(); // Skip round 3
-        
+        collector.collect_round_fees(4, 500).unwrap(); // skip round 3
+
         let range_fees = collector.get_fees_for_range(1, 4);
         assert_eq!(range_fees, 3500);
-        
+
         let partial_range = collector.get_fees_for_range(2, 3);
-        assert_eq!(partial_range, 2000); // Only round 2, round 3 has 0
+        assert_eq!(partial_range, 2000); // only round 2 (round 3 = 0)
     }
 }