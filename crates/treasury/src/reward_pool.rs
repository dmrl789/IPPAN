--- conflicted
+++ resolved
@@ -14,7 +14,7 @@
 /// In-memory staging of payouts; in production this maps to persistent state storage.
 #[derive(Debug, Clone, Default, Serialize, Deserialize)]
 pub struct RewardSink {
-    /// round_id -> (validator -> micro-IPN)
+    /// round_id → (validator → micro-IPN)
     pub rounds: HashMap<u64, Payouts>,
     /// Total rewards distributed across all rounds
     pub total_distributed_micro: MicroIPN,
@@ -89,11 +89,7 @@
                     target: "treasury",
                     "Settled {} μIPN to validator {} for round {}",
                     amount,
-<<<<<<< HEAD
-                    vid,
-=======
-                    &vid.0,
->>>>>>> d20214aa
+                    vid, // unified reference to ValidatorId displayable via Debug/Display
                     round
                 );
             }
