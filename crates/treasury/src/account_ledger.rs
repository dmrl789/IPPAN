//! Account ledger interface for reward distribution

<<<<<<< HEAD
use ippan_types::MicroIPN;
use ippan_economics::ValidatorId;
=======
use ippan_economics::{MicroIPN, ValidatorId};
>>>>>>> f302866a
use anyhow::Result;
use serde::{Deserialize, Serialize};
use std::collections::HashMap;

/// Interface for account ledger operations
pub trait AccountLedger: Send + Sync {
    /// Credit a validator's account with micro-IPN
    fn credit_validator(&mut self, validator_id: &ValidatorId, amount: MicroIPN) -> Result<()>;
    
    /// Get a validator's balance
    fn get_validator_balance(&self, validator_id: &ValidatorId) -> Result<MicroIPN>;
    
    /// Debit a validator's account (for fees, penalties, etc.)
    fn debit_validator(&mut self, validator_id: &ValidatorId, amount: MicroIPN) -> Result<()>;
    
    /// Get total supply
    fn get_total_supply(&self) -> Result<MicroIPN>;
    
    /// Get all validator balances
    fn get_all_balances(&self) -> Result<HashMap<ValidatorId, MicroIPN>>;
}

/// In-memory account ledger for testing and development
#[derive(Debug, Clone, Default, Serialize, Deserialize)]
pub struct InMemoryAccountLedger {
    balances: HashMap<ValidatorId, MicroIPN>,
    total_supply: MicroIPN,
}

impl InMemoryAccountLedger {
    /// Create a new in-memory account ledger
    pub fn new() -> Self {
        Self {
            balances: HashMap::new(),
            total_supply: 0,
        }
    }
    
    /// Create with initial total supply
    pub fn with_supply(initial_supply: MicroIPN) -> Self {
        Self {
            balances: HashMap::new(),
            total_supply: initial_supply,
        }
    }
}

impl AccountLedger for InMemoryAccountLedger {
    fn credit_validator(&mut self, validator_id: &ValidatorId, amount: MicroIPN) -> Result<()> {
        let current_balance = self.balances.get(validator_id).copied().unwrap_or(0);
        let new_balance = current_balance.saturating_add(amount);
        self.balances.insert(validator_id.clone(), new_balance);
        self.total_supply = self.total_supply.saturating_add(amount);
        Ok(())
    }
    
    fn get_validator_balance(&self, validator_id: &ValidatorId) -> Result<MicroIPN> {
        Ok(self.balances.get(validator_id).copied().unwrap_or(0))
    }
    
    fn debit_validator(&mut self, validator_id: &ValidatorId, amount: MicroIPN) -> Result<()> {
        let current_balance = self.balances.get(validator_id).copied().unwrap_or(0);
        if current_balance < amount {
            return Err(anyhow::anyhow!("Insufficient balance"));
        }
        let new_balance = current_balance - amount;
        self.balances.insert(validator_id.clone(), new_balance);
        self.total_supply = self.total_supply.saturating_sub(amount);
        Ok(())
    }
    
    fn get_total_supply(&self) -> Result<MicroIPN> {
        Ok(self.total_supply)
    }
    
    fn get_all_balances(&self) -> Result<HashMap<ValidatorId, MicroIPN>> {
        Ok(self.balances.clone())
    }
}

/// Mock account ledger for testing
#[derive(Debug, Clone, Default)]
pub struct MockAccountLedger {
    balances: HashMap<ValidatorId, MicroIPN>,
    total_supply: MicroIPN,
    credit_calls: Vec<(ValidatorId, MicroIPN)>,
    debit_calls: Vec<(ValidatorId, MicroIPN)>,
}

impl MockAccountLedger {
    /// Create a new mock account ledger
    pub fn new() -> Self {
        Self {
            balances: HashMap::new(),
            total_supply: 0,
            credit_calls: Vec::new(),
            debit_calls: Vec::new(),
        }
    }
    
    /// Get credit calls made to this ledger
    pub fn get_credit_calls(&self) -> &[(ValidatorId, MicroIPN)] {
        &self.credit_calls
    }
    
    /// Get debit calls made to this ledger
    pub fn get_debit_calls(&self) -> &[(ValidatorId, MicroIPN)] {
        &self.debit_calls
    }
    
    /// Clear call history
    pub fn clear_calls(&mut self) {
        self.credit_calls.clear();
        self.debit_calls.clear();
    }
}

impl AccountLedger for MockAccountLedger {
    fn credit_validator(&mut self, validator_id: &ValidatorId, amount: MicroIPN) -> Result<()> {
        self.credit_calls.push((validator_id.clone(), amount));
        let current_balance = self.balances.get(validator_id).copied().unwrap_or(0);
        let new_balance = current_balance.saturating_add(amount);
        self.balances.insert(validator_id.clone(), new_balance);
        self.total_supply = self.total_supply.saturating_add(amount);
        Ok(())
    }
    
    fn get_validator_balance(&self, validator_id: &ValidatorId) -> Result<MicroIPN> {
        Ok(self.balances.get(validator_id).copied().unwrap_or(0))
    }
    
    fn debit_validator(&mut self, validator_id: &ValidatorId, amount: MicroIPN) -> Result<()> {
        self.debit_calls.push((validator_id.clone(), amount));
        let current_balance = self.balances.get(validator_id).copied().unwrap_or(0);
        if current_balance < amount {
            return Err(anyhow::anyhow!("Insufficient balance"));
        }
        let new_balance = current_balance - amount;
        self.balances.insert(validator_id.clone(), new_balance);
        self.total_supply = self.total_supply.saturating_sub(amount);
        Ok(())
    }
    
    fn get_total_supply(&self) -> Result<MicroIPN> {
        Ok(self.total_supply)
    }
    
    fn get_all_balances(&self) -> Result<HashMap<ValidatorId, MicroIPN>> {
        Ok(self.balances.clone())
    }
}

#[cfg(test)]
mod tests {
    use super::*;

    #[test]
    fn test_in_memory_ledger_creation() {
        let ledger = InMemoryAccountLedger::new();
        assert_eq!(ledger.get_total_supply().unwrap(), 0);
    }

    #[test]
    fn test_in_memory_ledger_operations() {
        let mut ledger = InMemoryAccountLedger::new();
        let validator_id = ValidatorId(hex::encode([1u8; 32]));
        
        // Credit
        ledger.credit_validator(&validator_id, 1000).unwrap();
        assert_eq!(ledger.get_validator_balance(&validator_id).unwrap(), 1000);
        assert_eq!(ledger.get_total_supply().unwrap(), 1000);
        
        // Debit
        ledger.debit_validator(&validator_id, 300).unwrap();
        assert_eq!(ledger.get_validator_balance(&validator_id).unwrap(), 700);
        assert_eq!(ledger.get_total_supply().unwrap(), 700);
    }

    #[test]
    fn test_insufficient_balance() {
        let mut ledger = InMemoryAccountLedger::new();
        let validator_id = ValidatorId(hex::encode([1u8; 32]));
        
        ledger.credit_validator(&validator_id, 1000).unwrap();
        
        // Try to debit more than available
        let result = ledger.debit_validator(&validator_id, 1500);
        assert!(result.is_err());
        assert_eq!(ledger.get_validator_balance(&validator_id).unwrap(), 1000);
    }

    #[test]
    fn test_mock_ledger_calls() {
        let mut mock = MockAccountLedger::new();
        let validator_id = ValidatorId(hex::encode([1u8; 32]));
        
        mock.credit_validator(&validator_id, 1000).unwrap();
        mock.debit_validator(&validator_id, 300).unwrap();
        
        let credit_calls = mock.get_credit_calls();
        let debit_calls = mock.get_debit_calls();
        
        assert_eq!(credit_calls.len(), 1);
        assert_eq!(debit_calls.len(), 1);
        assert_eq!(credit_calls[0], (validator_id.clone(), 1000));
        assert_eq!(debit_calls[0], (validator_id.clone(), 300));
    }
}<|MERGE_RESOLUTION|>--- conflicted
+++ resolved
@@ -1,11 +1,6 @@
 //! Account ledger interface for reward distribution
 
-<<<<<<< HEAD
-use ippan_types::MicroIPN;
-use ippan_economics::ValidatorId;
-=======
 use ippan_economics::{MicroIPN, ValidatorId};
->>>>>>> f302866a
 use anyhow::Result;
 use serde::{Deserialize, Serialize};
 use std::collections::HashMap;
@@ -14,21 +9,23 @@
 pub trait AccountLedger: Send + Sync {
     /// Credit a validator's account with micro-IPN
     fn credit_validator(&mut self, validator_id: &ValidatorId, amount: MicroIPN) -> Result<()>;
-    
+
     /// Get a validator's balance
     fn get_validator_balance(&self, validator_id: &ValidatorId) -> Result<MicroIPN>;
-    
+
     /// Debit a validator's account (for fees, penalties, etc.)
     fn debit_validator(&mut self, validator_id: &ValidatorId, amount: MicroIPN) -> Result<()>;
-    
+
     /// Get total supply
     fn get_total_supply(&self) -> Result<MicroIPN>;
-    
+
     /// Get all validator balances
     fn get_all_balances(&self) -> Result<HashMap<ValidatorId, MicroIPN>>;
 }
 
-/// In-memory account ledger for testing and development
+// -----------------------------------------------------------------------------
+// 🧠 In-memory implementation
+// -----------------------------------------------------------------------------
 #[derive(Debug, Clone, Default, Serialize, Deserialize)]
 pub struct InMemoryAccountLedger {
     balances: HashMap<ValidatorId, MicroIPN>,
@@ -36,15 +33,13 @@
 }
 
 impl InMemoryAccountLedger {
-    /// Create a new in-memory account ledger
     pub fn new() -> Self {
         Self {
             balances: HashMap::new(),
             total_supply: 0,
         }
     }
-    
-    /// Create with initial total supply
+
     pub fn with_supply(initial_supply: MicroIPN) -> Self {
         Self {
             balances: HashMap::new(),
@@ -61,11 +56,11 @@
         self.total_supply = self.total_supply.saturating_add(amount);
         Ok(())
     }
-    
+
     fn get_validator_balance(&self, validator_id: &ValidatorId) -> Result<MicroIPN> {
         Ok(self.balances.get(validator_id).copied().unwrap_or(0))
     }
-    
+
     fn debit_validator(&mut self, validator_id: &ValidatorId, amount: MicroIPN) -> Result<()> {
         let current_balance = self.balances.get(validator_id).copied().unwrap_or(0);
         if current_balance < amount {
@@ -76,17 +71,19 @@
         self.total_supply = self.total_supply.saturating_sub(amount);
         Ok(())
     }
-    
+
     fn get_total_supply(&self) -> Result<MicroIPN> {
         Ok(self.total_supply)
     }
-    
+
     fn get_all_balances(&self) -> Result<HashMap<ValidatorId, MicroIPN>> {
         Ok(self.balances.clone())
     }
 }
 
-/// Mock account ledger for testing
+// -----------------------------------------------------------------------------
+// 🧪 Mock ledger for testing
+// -----------------------------------------------------------------------------
 #[derive(Debug, Clone, Default)]
 pub struct MockAccountLedger {
     balances: HashMap<ValidatorId, MicroIPN>,
@@ -96,7 +93,6 @@
 }
 
 impl MockAccountLedger {
-    /// Create a new mock account ledger
     pub fn new() -> Self {
         Self {
             balances: HashMap::new(),
@@ -105,18 +101,15 @@
             debit_calls: Vec::new(),
         }
     }
-    
-    /// Get credit calls made to this ledger
+
     pub fn get_credit_calls(&self) -> &[(ValidatorId, MicroIPN)] {
         &self.credit_calls
     }
-    
-    /// Get debit calls made to this ledger
+
     pub fn get_debit_calls(&self) -> &[(ValidatorId, MicroIPN)] {
         &self.debit_calls
     }
-    
-    /// Clear call history
+
     pub fn clear_calls(&mut self) {
         self.credit_calls.clear();
         self.debit_calls.clear();
@@ -132,11 +125,11 @@
         self.total_supply = self.total_supply.saturating_add(amount);
         Ok(())
     }
-    
+
     fn get_validator_balance(&self, validator_id: &ValidatorId) -> Result<MicroIPN> {
         Ok(self.balances.get(validator_id).copied().unwrap_or(0))
     }
-    
+
     fn debit_validator(&mut self, validator_id: &ValidatorId, amount: MicroIPN) -> Result<()> {
         self.debit_calls.push((validator_id.clone(), amount));
         let current_balance = self.balances.get(validator_id).copied().unwrap_or(0);
@@ -148,16 +141,19 @@
         self.total_supply = self.total_supply.saturating_sub(amount);
         Ok(())
     }
-    
+
     fn get_total_supply(&self) -> Result<MicroIPN> {
         Ok(self.total_supply)
     }
-    
+
     fn get_all_balances(&self) -> Result<HashMap<ValidatorId, MicroIPN>> {
         Ok(self.balances.clone())
     }
 }
 
+// -----------------------------------------------------------------------------
+// ✅ Tests
+// -----------------------------------------------------------------------------
 #[cfg(test)]
 mod tests {
     use super::*;
@@ -172,12 +168,12 @@
     fn test_in_memory_ledger_operations() {
         let mut ledger = InMemoryAccountLedger::new();
         let validator_id = ValidatorId(hex::encode([1u8; 32]));
-        
+
         // Credit
         ledger.credit_validator(&validator_id, 1000).unwrap();
         assert_eq!(ledger.get_validator_balance(&validator_id).unwrap(), 1000);
         assert_eq!(ledger.get_total_supply().unwrap(), 1000);
-        
+
         // Debit
         ledger.debit_validator(&validator_id, 300).unwrap();
         assert_eq!(ledger.get_validator_balance(&validator_id).unwrap(), 700);
@@ -188,9 +184,9 @@
     fn test_insufficient_balance() {
         let mut ledger = InMemoryAccountLedger::new();
         let validator_id = ValidatorId(hex::encode([1u8; 32]));
-        
+
         ledger.credit_validator(&validator_id, 1000).unwrap();
-        
+
         // Try to debit more than available
         let result = ledger.debit_validator(&validator_id, 1500);
         assert!(result.is_err());
@@ -201,13 +197,13 @@
     fn test_mock_ledger_calls() {
         let mut mock = MockAccountLedger::new();
         let validator_id = ValidatorId(hex::encode([1u8; 32]));
-        
+
         mock.credit_validator(&validator_id, 1000).unwrap();
         mock.debit_validator(&validator_id, 300).unwrap();
-        
+
         let credit_calls = mock.get_credit_calls();
         let debit_calls = mock.get_debit_calls();
-        
+
         assert_eq!(credit_calls.len(), 1);
         assert_eq!(debit_calls.len(), 1);
         assert_eq!(credit_calls[0], (validator_id.clone(), 1000));
