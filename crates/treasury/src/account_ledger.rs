//! Account ledger interface for reward distribution

<<<<<<< HEAD
use ippan_types::MicroIPN;
use ippan_economics::ValidatorId;
=======
>>>>>>> eac3085c
use anyhow::Result;
use ippan_types::{MicroIPN, ValidatorId};
use serde::{Deserialize, Serialize};
use std::collections::HashMap;

/// Interface for account ledger operations
pub trait AccountLedger: Send + Sync {
    /// Credit a validator's account with micro-IPN
    fn credit_validator(&mut self, validator_id: &ValidatorId, amount: MicroIPN) -> Result<()>;

    /// Get a validator's balance
    fn get_validator_balance(&self, validator_id: &ValidatorId) -> Result<MicroIPN>;

    /// Debit a validator's account (for fees, penalties, etc.)
    fn debit_validator(&mut self, validator_id: &ValidatorId, amount: MicroIPN) -> Result<()>;

    /// Get total supply
    fn get_total_supply(&self) -> Result<MicroIPN>;

    /// Get all validator balances
    fn get_all_balances(&self) -> Result<HashMap<ValidatorId, MicroIPN>>;
}

// -----------------------------------------------------------------------------
// 🧠 In-memory implementation
// -----------------------------------------------------------------------------
#[derive(Debug, Clone, Default, Serialize, Deserialize)]
pub struct InMemoryAccountLedger {
    balances: HashMap<ValidatorId, MicroIPN>,
    total_supply: MicroIPN,
}

impl InMemoryAccountLedger {
    pub fn new() -> Self {
        Self {
            balances: HashMap::new(),
            total_supply: 0,
        }
    }

    pub fn with_supply(initial_supply: MicroIPN) -> Self {
        Self {
            balances: HashMap::new(),
            total_supply: initial_supply,
        }
    }
}

impl AccountLedger for InMemoryAccountLedger {
    fn credit_validator(&mut self, validator_id: &ValidatorId, amount: MicroIPN) -> Result<()> {
        let current_balance = self.balances.get(validator_id).copied().unwrap_or(0);
        let new_balance = current_balance.saturating_add(amount);
        self.balances.insert(validator_id.clone(), new_balance);
        self.total_supply = self.total_supply.saturating_add(amount);
        Ok(())
    }

    fn get_validator_balance(&self, validator_id: &ValidatorId) -> Result<MicroIPN> {
        Ok(self.balances.get(validator_id).copied().unwrap_or(0))
    }

    fn debit_validator(&mut self, validator_id: &ValidatorId, amount: MicroIPN) -> Result<()> {
        let current_balance = self.balances.get(validator_id).copied().unwrap_or(0);
        if current_balance < amount {
            return Err(anyhow::anyhow!("Insufficient balance"));
        }
        let new_balance = current_balance - amount;
        self.balances.insert(validator_id.clone(), new_balance);
        self.total_supply = self.total_supply.saturating_sub(amount);
        Ok(())
    }

    fn get_total_supply(&self) -> Result<MicroIPN> {
        Ok(self.total_supply)
    }

    fn get_all_balances(&self) -> Result<HashMap<ValidatorId, MicroIPN>> {
        Ok(self.balances.clone())
    }
}

// -----------------------------------------------------------------------------
// 🧪 Mock ledger for testing
// -----------------------------------------------------------------------------
#[derive(Debug, Clone, Default)]
pub struct MockAccountLedger {
    balances: HashMap<ValidatorId, MicroIPN>,
    total_supply: MicroIPN,
    credit_calls: Vec<(ValidatorId, MicroIPN)>,
    debit_calls: Vec<(ValidatorId, MicroIPN)>,
}

impl MockAccountLedger {
    pub fn new() -> Self {
        Self {
            balances: HashMap::new(),
            total_supply: 0,
            credit_calls: Vec::new(),
            debit_calls: Vec::new(),
        }
    }

    pub fn get_credit_calls(&self) -> &[(ValidatorId, MicroIPN)] {
        &self.credit_calls
    }

    pub fn get_debit_calls(&self) -> &[(ValidatorId, MicroIPN)] {
        &self.debit_calls
    }

    pub fn clear_calls(&mut self) {
        self.credit_calls.clear();
        self.debit_calls.clear();
    }
}

impl AccountLedger for MockAccountLedger {
    fn credit_validator(&mut self, validator_id: &ValidatorId, amount: MicroIPN) -> Result<()> {
        self.credit_calls.push((validator_id.clone(), amount));
        let current_balance = self.balances.get(validator_id).copied().unwrap_or(0);
        let new_balance = current_balance.saturating_add(amount);
        self.balances.insert(validator_id.clone(), new_balance);
        self.total_supply = self.total_supply.saturating_add(amount);
        Ok(())
    }

    fn get_validator_balance(&self, validator_id: &ValidatorId) -> Result<MicroIPN> {
        Ok(self.balances.get(validator_id).copied().unwrap_or(0))
    }

    fn debit_validator(&mut self, validator_id: &ValidatorId, amount: MicroIPN) -> Result<()> {
        self.debit_calls.push((validator_id.clone(), amount));
        let current_balance = self.balances.get(validator_id).copied().unwrap_or(0);
        if current_balance < amount {
            return Err(anyhow::anyhow!("Insufficient balance"));
        }
        let new_balance = current_balance - amount;
        self.balances.insert(validator_id.clone(), new_balance);
        self.total_supply = self.total_supply.saturating_sub(amount);
        Ok(())
    }

    fn get_total_supply(&self) -> Result<MicroIPN> {
        Ok(self.total_supply)
    }

    fn get_all_balances(&self) -> Result<HashMap<ValidatorId, MicroIPN>> {
        Ok(self.balances.clone())
    }
}

// -----------------------------------------------------------------------------
// ✅ Tests
// -----------------------------------------------------------------------------
#[cfg(test)]
mod tests {
    use super::*;

    #[test]
    fn test_in_memory_ledger_creation() {
        let ledger = InMemoryAccountLedger::new();
        assert_eq!(ledger.get_total_supply().unwrap(), 0);
    }

    #[test]
    fn test_in_memory_ledger_operations() {
        let mut ledger = InMemoryAccountLedger::new();
        let validator_id: ValidatorId = [1u8; 32];

        // Credit
        ledger.credit_validator(&validator_id, 1000).unwrap();
        assert_eq!(ledger.get_validator_balance(&validator_id).unwrap(), 1000);
        assert_eq!(ledger.get_total_supply().unwrap(), 1000);

        // Debit
        ledger.debit_validator(&validator_id, 300).unwrap();
        assert_eq!(ledger.get_validator_balance(&validator_id).unwrap(), 700);
        assert_eq!(ledger.get_total_supply().unwrap(), 700);
    }

    #[test]
    fn test_insufficient_balance() {
        let mut ledger = InMemoryAccountLedger::new();
        let validator_id: ValidatorId = [1u8; 32];

        ledger.credit_validator(&validator_id, 1000).unwrap();

        // Try to debit more than available
        let result = ledger.debit_validator(&validator_id, 1500);
        assert!(result.is_err());
        assert_eq!(ledger.get_validator_balance(&validator_id).unwrap(), 1000);
    }

    #[test]
    fn test_mock_ledger_calls() {
        let mut mock = MockAccountLedger::new();
        let validator_id: ValidatorId = [1u8; 32];

        mock.credit_validator(&validator_id, 1000).unwrap();
        mock.debit_validator(&validator_id, 300).unwrap();

        let credit_calls = mock.get_credit_calls();
        let debit_calls = mock.get_debit_calls();

        assert_eq!(credit_calls.len(), 1);
        assert_eq!(debit_calls.len(), 1);
        assert_eq!(credit_calls[0], (validator_id.clone(), 1000));
        assert_eq!(debit_calls[0], (validator_id.clone(), 300));
    }
}<|MERGE_RESOLUTION|>--- conflicted
+++ resolved
@@ -1,35 +1,35 @@
 //! Account ledger interface for reward distribution
-
-<<<<<<< HEAD
-use ippan_types::MicroIPN;
-use ippan_economics::ValidatorId;
-=======
->>>>>>> eac3085c
+//!
+//! Provides a lightweight, deterministic interface for crediting, debiting,
+//! and tracking validator balances across the IPPAN or FinDAG network.
+//!
+//! Used by the emission and economics subsystems for deterministic reward payout.
+
 use anyhow::Result;
 use ippan_types::{MicroIPN, ValidatorId};
 use serde::{Deserialize, Serialize};
 use std::collections::HashMap;
 
-/// Interface for account ledger operations
+/// Interface for account ledger operations.
 pub trait AccountLedger: Send + Sync {
-    /// Credit a validator's account with micro-IPN
+    /// Credit a validator’s account with micro-IPN.
     fn credit_validator(&mut self, validator_id: &ValidatorId, amount: MicroIPN) -> Result<()>;
 
-    /// Get a validator's balance
+    /// Retrieve a validator’s balance.
     fn get_validator_balance(&self, validator_id: &ValidatorId) -> Result<MicroIPN>;
 
-    /// Debit a validator's account (for fees, penalties, etc.)
+    /// Debit a validator’s account (e.g. for fees or penalties).
     fn debit_validator(&mut self, validator_id: &ValidatorId, amount: MicroIPN) -> Result<()>;
 
-    /// Get total supply
+    /// Return total circulating supply across all accounts.
     fn get_total_supply(&self) -> Result<MicroIPN>;
 
-    /// Get all validator balances
+    /// Retrieve all validator balances (snapshot).
     fn get_all_balances(&self) -> Result<HashMap<ValidatorId, MicroIPN>>;
 }
 
 // -----------------------------------------------------------------------------
-// 🧠 In-memory implementation
+// 🧠 In-memory implementation (for node runtime or testing)
 // -----------------------------------------------------------------------------
 #[derive(Debug, Clone, Default, Serialize, Deserialize)]
 pub struct InMemoryAccountLedger {
@@ -87,7 +87,7 @@
 }
 
 // -----------------------------------------------------------------------------
-// 🧪 Mock ledger for testing
+// 🧪 Mock ledger (for deterministic testing and simulation)
 // -----------------------------------------------------------------------------
 #[derive(Debug, Clone, Default)]
 pub struct MockAccountLedger {
@@ -172,7 +172,7 @@
     #[test]
     fn test_in_memory_ledger_operations() {
         let mut ledger = InMemoryAccountLedger::new();
-        let validator_id: ValidatorId = [1u8; 32];
+        let validator_id = ValidatorId::new("@test.ipn");
 
         // Credit
         ledger.credit_validator(&validator_id, 1000).unwrap();
@@ -188,7 +188,7 @@
     #[test]
     fn test_insufficient_balance() {
         let mut ledger = InMemoryAccountLedger::new();
-        let validator_id: ValidatorId = [1u8; 32];
+        let validator_id = ValidatorId::new("@node1.ipn");
 
         ledger.credit_validator(&validator_id, 1000).unwrap();
 
@@ -201,7 +201,7 @@
     #[test]
     fn test_mock_ledger_calls() {
         let mut mock = MockAccountLedger::new();
-        let validator_id: ValidatorId = [1u8; 32];
+        let validator_id = ValidatorId::new("@mock.ipn");
 
         mock.credit_validator(&validator_id, 1000).unwrap();
         mock.debit_validator(&validator_id, 300).unwrap();
