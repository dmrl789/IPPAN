//! Handle resolution service for L2 lookups

use crate::errors::*;
use crate::types::*;
<<<<<<< HEAD
=======
use crate::L2HandleRegistry;
>>>>>>> f0290e0a
use std::collections::HashMap;
use std::sync::Arc;
use std::time::SystemTime;
use tokio::time::Duration;

/// Handle resolution service
///
/// Provides async resolution of human-readable handles to public keys
/// with caching and fallback mechanisms.
#[derive(Debug)]
pub struct HandleResolver {
    registry: Arc<L2HandleRegistry>,
    cache: Arc<parking_lot::RwLock<HashMap<Handle, (PublicKey, u64)>>>,
    cache_ttl: Duration,
}

impl HandleResolver {
    /// Create a new handle resolver
    pub fn new(registry: Arc<L2HandleRegistry>) -> Self {
        Self {
            registry,
            cache: Arc::new(parking_lot::RwLock::new(HashMap::new())),
            cache_ttl: Duration::from_secs(300), // 5 minutes
        }
    }

    /// Resolve handle to public key with caching
    pub async fn resolve(&self, handle: &Handle) -> Result<PublicKey> {
        // Check cache first
        if let Some((cached_key, timestamp)) = self.get_from_cache(handle) {
            if self.is_cache_valid(timestamp) {
                return Ok(cached_key);
            }
        }

<<<<<<< HEAD
        // Resolve from registry with timeout
        let resolution_result =
            timeout(Duration::from_secs(5), self.registry.resolve(handle)).await;

        match resolution_result {
            Ok(Ok(public_key)) => {
                // Cache the result
                self.store_in_cache(handle, &public_key);
                Ok(public_key)
            }
            Ok(Err(e)) => Err(e),
            Err(_) => Err(HandleRegistryError::ResolutionTimeout),
        }
=======
        // Resolve from registry (sync call wrapped in spawn_blocking for async context)
        let registry = self.registry.clone();
        let handle_clone = handle.clone();
        let public_key = tokio::task::spawn_blocking(move || registry.resolve(&handle_clone))
            .await
            .map_err(|_| HandleRegistryError::ResolutionTimeout)??;

        // Cache the result
        self.store_in_cache(handle, &public_key);
        Ok(public_key)
>>>>>>> f0290e0a
    }

    /// Resolve multiple handles in parallel
    pub async fn resolve_batch(&self, handles: &[Handle]) -> HashMap<Handle, Result<PublicKey>> {
        let mut results = HashMap::new();
        let mut futures = Vec::new();

        for handle in handles {
            let resolver = self.clone();
            let handle = handle.clone();
<<<<<<< HEAD
            futures.push(async move { (handle, resolver.resolve(&handle).await) });
=======
            let future = async move {
                let handle_clone = handle.clone();
                let result = resolver.resolve(&handle).await;
                (handle_clone, result)
            };
            futures.push(future);
>>>>>>> f0290e0a
        }

        let batch_results = futures::future::join_all(futures).await;
        for (handle, result) in batch_results {
            results.insert(handle, result);
        }

        results
    }

    /// Get handle metadata
    pub async fn get_metadata(&self, handle: &Handle) -> Result<HandleMetadata> {
<<<<<<< HEAD
        timeout(Duration::from_secs(5), self.registry.get_metadata(handle))
=======
        let registry = self.registry.clone();
        let handle = handle.clone();
        tokio::task::spawn_blocking(move || registry.get_metadata(&handle))
>>>>>>> f0290e0a
            .await
            .map_err(|_| HandleRegistryError::ResolutionTimeout)?
    }

    /// List all handles for an owner
    pub async fn list_owner_handles(&self, owner: &PublicKey) -> Vec<Handle> {
        self.registry.list_owner_handles(owner)
    }

    /// Clear cache
    pub fn clear_cache(&self) {
        let mut cache = self.cache.write();
        cache.clear();
    }

    /// Get cache statistics
    pub fn cache_stats(&self) -> (usize, Duration) {
        let cache = self.cache.read();
        (cache.len(), self.cache_ttl)
    }

    fn get_from_cache(&self, handle: &Handle) -> Option<(PublicKey, u64)> {
        let cache = self.cache.read();
        cache.get(handle).cloned()
    }

    fn store_in_cache(&self, handle: &Handle, public_key: &PublicKey) {
        let timestamp = SystemTime::now()
            .duration_since(std::time::UNIX_EPOCH)
            .unwrap()
            .as_secs();

        let mut cache = self.cache.write();
        cache.insert(handle.clone(), (public_key.clone(), timestamp));
    }

    fn is_cache_valid(&self, timestamp: u64) -> bool {
        let now = SystemTime::now()
            .duration_since(std::time::UNIX_EPOCH)
            .unwrap()
            .as_secs();

        now - timestamp < self.cache_ttl.as_secs()
    }
}

impl Clone for HandleResolver {
    fn clone(&self) -> Self {
        Self {
            registry: self.registry.clone(),
            cache: self.cache.clone(),
            cache_ttl: self.cache_ttl,
        }
    }
}

#[cfg(test)]
mod tests {
    use super::*;
    use tokio_test;

    #[tokio::test]
    async fn test_handle_resolution() {
        let registry = Arc::new(L2HandleRegistry::new());
        let resolver = HandleResolver::new(registry.clone());

        // Register a handle
        let handle = Handle::new("@test.ipn");
        let owner = PublicKey::new([1u8; 32]);

        let registration = HandleRegistration {
            handle: handle.clone(),
            owner: owner.clone(),
            signature: vec![1, 2, 3],
            metadata: HashMap::new(),
            expires_at: None,
        };

        registry.register(registration).unwrap();

        // Resolve handle
        let resolved = resolver.resolve(&handle).await.unwrap();
        assert_eq!(resolved, owner);
    }

    #[tokio::test]
    async fn test_batch_resolution() {
        let registry = Arc::new(L2HandleRegistry::new());
        let resolver = HandleResolver::new(registry.clone());

        // Register multiple handles
        let handles = vec![
            Handle::new("@alice.ipn"),
            Handle::new("@bob.ipn"),
            Handle::new("@carol.ipn"),
        ];

        for (i, handle) in handles.iter().enumerate() {
            let owner = PublicKey::new([i as u8; 32]);
            let registration = HandleRegistration {
                handle: handle.clone(),
                owner,
                signature: vec![1, 2, 3],
                metadata: HashMap::new(),
                expires_at: None,
            };
            registry.register(registration).unwrap();
        }

        // Resolve all handles
        let results = resolver.resolve_batch(&handles).await;
        assert_eq!(results.len(), 3);

        for (i, handle) in handles.iter().enumerate() {
            assert!(results.get(handle).unwrap().is_ok());
        }
    }
}<|MERGE_RESOLUTION|>--- conflicted
+++ resolved
@@ -2,10 +2,7 @@
 
 use crate::errors::*;
 use crate::types::*;
-<<<<<<< HEAD
-=======
 use crate::L2HandleRegistry;
->>>>>>> f0290e0a
 use std::collections::HashMap;
 use std::sync::Arc;
 use std::time::SystemTime;
@@ -28,45 +25,30 @@
         Self {
             registry,
             cache: Arc::new(parking_lot::RwLock::new(HashMap::new())),
-            cache_ttl: Duration::from_secs(300), // 5 minutes
+            cache_ttl: Duration::from_secs(300), // 5 minutes TTL
         }
     }
 
     /// Resolve handle to public key with caching
     pub async fn resolve(&self, handle: &Handle) -> Result<PublicKey> {
         // Check cache first
-        if let Some((cached_key, timestamp)) = self.get_from_cache(handle) {
-            if self.is_cache_valid(timestamp) {
+        if let Some((cached_key, ts)) = self.get_from_cache(handle) {
+            if self.is_cache_valid(ts) {
                 return Ok(cached_key);
             }
         }
 
-<<<<<<< HEAD
-        // Resolve from registry with timeout
-        let resolution_result =
-            timeout(Duration::from_secs(5), self.registry.resolve(handle)).await;
-
-        match resolution_result {
-            Ok(Ok(public_key)) => {
-                // Cache the result
-                self.store_in_cache(handle, &public_key);
-                Ok(public_key)
-            }
-            Ok(Err(e)) => Err(e),
-            Err(_) => Err(HandleRegistryError::ResolutionTimeout),
-        }
-=======
-        // Resolve from registry (sync call wrapped in spawn_blocking for async context)
+        // Resolve from registry (run blocking sync call safely)
         let registry = self.registry.clone();
         let handle_clone = handle.clone();
+
         let public_key = tokio::task::spawn_blocking(move || registry.resolve(&handle_clone))
             .await
             .map_err(|_| HandleRegistryError::ResolutionTimeout)??;
 
-        // Cache the result
+        // Cache result
         self.store_in_cache(handle, &public_key);
         Ok(public_key)
->>>>>>> f0290e0a
     }
 
     /// Resolve multiple handles in parallel
@@ -76,17 +58,12 @@
 
         for handle in handles {
             let resolver = self.clone();
-            let handle = handle.clone();
-<<<<<<< HEAD
-            futures.push(async move { (handle, resolver.resolve(&handle).await) });
-=======
+            let handle_clone = handle.clone();
             let future = async move {
-                let handle_clone = handle.clone();
-                let result = resolver.resolve(&handle).await;
+                let result = resolver.resolve(&handle_clone).await;
                 (handle_clone, result)
             };
             futures.push(future);
->>>>>>> f0290e0a
         }
 
         let batch_results = futures::future::join_all(futures).await;
@@ -99,37 +76,31 @@
 
     /// Get handle metadata
     pub async fn get_metadata(&self, handle: &Handle) -> Result<HandleMetadata> {
-<<<<<<< HEAD
-        timeout(Duration::from_secs(5), self.registry.get_metadata(handle))
-=======
         let registry = self.registry.clone();
-        let handle = handle.clone();
-        tokio::task::spawn_blocking(move || registry.get_metadata(&handle))
->>>>>>> f0290e0a
+        let handle_clone = handle.clone();
+        tokio::task::spawn_blocking(move || registry.get_metadata(&handle_clone))
             .await
             .map_err(|_| HandleRegistryError::ResolutionTimeout)?
     }
 
-    /// List all handles for an owner
+    /// List all handles owned by a public key
     pub async fn list_owner_handles(&self, owner: &PublicKey) -> Vec<Handle> {
         self.registry.list_owner_handles(owner)
     }
 
     /// Clear cache
     pub fn clear_cache(&self) {
-        let mut cache = self.cache.write();
-        cache.clear();
+        self.cache.write().clear();
     }
 
-    /// Get cache statistics
+    /// Get cache stats
     pub fn cache_stats(&self) -> (usize, Duration) {
         let cache = self.cache.read();
         (cache.len(), self.cache_ttl)
     }
 
     fn get_from_cache(&self, handle: &Handle) -> Option<(PublicKey, u64)> {
-        let cache = self.cache.read();
-        cache.get(handle).cloned()
+        self.cache.read().get(handle).cloned()
     }
 
     fn store_in_cache(&self, handle: &Handle, public_key: &PublicKey) {
@@ -138,8 +109,9 @@
             .unwrap()
             .as_secs();
 
-        let mut cache = self.cache.write();
-        cache.insert(handle.clone(), (public_key.clone(), timestamp));
+        self.cache
+            .write()
+            .insert(handle.clone(), (public_key.clone(), timestamp));
     }
 
     fn is_cache_valid(&self, timestamp: u64) -> bool {
@@ -172,11 +144,10 @@
         let registry = Arc::new(L2HandleRegistry::new());
         let resolver = HandleResolver::new(registry.clone());
 
-        // Register a handle
         let handle = Handle::new("@test.ipn");
         let owner = PublicKey::new([1u8; 32]);
 
-        let registration = HandleRegistration {
+        let reg = HandleRegistration {
             handle: handle.clone(),
             owner: owner.clone(),
             signature: vec![1, 2, 3],
@@ -184,9 +155,8 @@
             expires_at: None,
         };
 
-        registry.register(registration).unwrap();
+        registry.register(reg).unwrap();
 
-        // Resolve handle
         let resolved = resolver.resolve(&handle).await.unwrap();
         assert_eq!(resolved, owner);
     }
@@ -196,7 +166,6 @@
         let registry = Arc::new(L2HandleRegistry::new());
         let resolver = HandleResolver::new(registry.clone());
 
-        // Register multiple handles
         let handles = vec![
             Handle::new("@alice.ipn"),
             Handle::new("@bob.ipn"),
@@ -205,17 +174,16 @@
 
         for (i, handle) in handles.iter().enumerate() {
             let owner = PublicKey::new([i as u8; 32]);
-            let registration = HandleRegistration {
+            let reg = HandleRegistration {
                 handle: handle.clone(),
                 owner,
                 signature: vec![1, 2, 3],
                 metadata: HashMap::new(),
                 expires_at: None,
             };
-            registry.register(registration).unwrap();
+            registry.register(reg).unwrap();
         }
 
-        // Resolve all handles
         let results = resolver.resolve_batch(&handles).await;
         assert_eq!(results.len(), 3);
 
