--- conflicted
+++ resolved
@@ -1,27 +1,17 @@
 //! L2 Handle Registry for Human-Readable ID Management
 //!
 //! This crate provides L2 storage and resolution for human-readable identifiers
-//! like `@user.ipn`, `@device.iot`, etc. The L1 only stores ownership anchors,
-//! while the actual handle mappings and metadata live on L2.
+//! such as `@user.ipn`, `@device.iot`, `@bank.fin`, etc.
+//!
+//! Layer 1 (L1) only stores the ownership anchors and root commitments,
+//! while Layer 2 (L2) manages the actual handle mappings, metadata, and renewals.
 
-<<<<<<< HEAD
-use std::time::SystemTime;
-
-=======
 pub mod errors;
->>>>>>> 9ceaec7a
 pub mod registry;
 pub mod resolution;
 pub mod types;
 
-<<<<<<< HEAD
-pub use registry::L2HandleRegistry;
-pub use resolution::HandleResolver;
-pub use types::*;
-pub use errors::*;
-=======
 pub use errors::*;
 pub use registry::*;
 pub use resolution::*;
-pub use types::*;
->>>>>>> 9ceaec7a
+pub use types::*;