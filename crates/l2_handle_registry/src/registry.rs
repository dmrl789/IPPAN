//! L2 Handle Registry implementation
//!
//! Provides Layer-2 human-readable handle mapping
//! and metadata management (e.g. `@alice.ipn`, `@device.iot`).

use crate::errors::*;
use crate::types::*;
use parking_lot::RwLock;
use sha2::{Digest, Sha256};
use std::collections::HashMap;
use std::sync::Arc;
use std::time::SystemTime;
<<<<<<< HEAD
use sha2::{Sha256, Digest};
=======
>>>>>>> 9ceaec7a

/// L2 Handle Registry
///
/// Stores human-readable handle mappings and metadata on L2.
/// L1 only stores ownership anchors pointing to this registry.
#[derive(Debug)]
pub struct L2HandleRegistry {
    /// Handle → metadata mapping
    handles: Arc<RwLock<HashMap<Handle, HandleMetadata>>>,
    /// Owner public key → list of handles
    owner_to_handles: Arc<RwLock<HashMap<PublicKey, Vec<Handle>>>>,
}

impl L2HandleRegistry {
    /// Create a new handle registry
    pub fn new() -> Self {
        Self {
            handles: Arc::new(RwLock::new(HashMap::new())),
            owner_to_handles: Arc::new(RwLock::new(HashMap::new())),
        }
    }

    /// Register a new handle
    pub fn register(&self, registration: HandleRegistration) -> Result<()> {
        if !registration.handle.is_valid() {
            return Err(HandleRegistryError::InvalidHandleFormat {
                handle: registration.handle.as_str().to_string(),
            });
        }

        // Check duplicate
        {
            let handles = self.handles.read();
            if handles.contains_key(&registration.handle) {
                return Err(HandleRegistryError::HandleAlreadyExists {
                    handle: registration.handle.as_str().to_string(),
                });
            }
        }

        // Verify ownership signature (placeholder)
        if !self.verify_signature(&registration.owner, &registration.signature) {
            return Err(HandleRegistryError::Unauthorized {
                handle: registration.handle.as_str().to_string(),
            });
        }

        // Create metadata
        let mut metadata = HandleMetadata {
            owner: registration.owner.clone(),
            expires_at: registration.expires_at.unwrap_or(0),
            metadata: registration.metadata,
            ..Default::default()
        };

        // Compute L1 anchor
        metadata.l1_anchor = Some(self.compute_l1_anchor(&registration.handle, &registration.owner));

        // Insert handle
        {
            let mut handles = self.handles.write();
            handles.insert(registration.handle.clone(), metadata);
        }

        // Update reverse lookup
        {
            let mut map = self.owner_to_handles.write();
            map.entry(registration.owner)
                .or_insert_with(Vec::new)
                .push(registration.handle);
        }

        Ok(())
    }

    /// Update handle metadata
    pub fn update(&self, update: HandleUpdate) -> Result<()> {
        // Ownership check
        {
            let handles = self.handles.read();
            if let Some(meta) = handles.get(&update.handle) {
                if meta.owner != update.owner {
                    return Err(HandleRegistryError::Unauthorized {
                        handle: update.handle.as_str().to_string(),
                    });
                }
            } else {
                return Err(HandleRegistryError::HandleNotFound {
                    handle: update.handle.as_str().to_string(),
                });
            }
        }

        if !self.verify_signature(&update.owner, &update.signature) {
            return Err(HandleRegistryError::Unauthorized {
                handle: update.handle.as_str().to_string(),
            });
        }

        // Apply updates
        {
            let mut handles = self.handles.write();
            if let Some(meta) = handles.get_mut(&update.handle) {
                meta.updated_at = SystemTime::now()
                    .duration_since(std::time::UNIX_EPOCH)
                    .unwrap()
                    .as_secs();
                meta.metadata.extend(update.updates);
            }
        }

        Ok(())
    }

    /// Transfer handle ownership
    pub fn transfer(&self, transfer: HandleTransfer) -> Result<()> {
        // Check ownership
        {
            let handles = self.handles.read();
            if let Some(meta) = handles.get(&transfer.handle) {
                if meta.owner != transfer.from_owner {
                    return Err(HandleRegistryError::Unauthorized {
                        handle: transfer.handle.as_str().to_string(),
                    });
                }
            } else {
                return Err(HandleRegistryError::HandleNotFound {
                    handle: transfer.handle.as_str().to_string(),
                });
            }
        }

        if !self.verify_signature(&transfer.from_owner, &transfer.signature) {
            return Err(HandleRegistryError::Unauthorized {
                handle: transfer.handle.as_str().to_string(),
            });
        }

        // Update ownership
        {
            let mut handles = self.handles.write();
            if let Some(meta) = handles.get_mut(&transfer.handle) {
                meta.owner = transfer.to_owner.clone();
                meta.updated_at = SystemTime::now()
                    .duration_since(std::time::UNIX_EPOCH)
                    .unwrap()
                    .as_secs();
            }
        }

        // Update reverse mappings
        {
            let mut map = self.owner_to_handles.write();

            if let Some(list) = map.get_mut(&transfer.from_owner) {
                list.retain(|h| h != &transfer.handle);
            }

            map.entry(transfer.to_owner)
                .or_insert_with(Vec::new)
                .push(transfer.handle);
        }

        Ok(())
    }

    /// Resolve handle → owner key
    pub fn resolve(&self, handle: &Handle) -> Result<PublicKey> {
        let handles = self.handles.read();
        if let Some(meta) = handles.get(handle) {
            // Expiry check
            if meta.expires_at > 0
                && meta.expires_at
                    < SystemTime::now()
                        .duration_since(std::time::UNIX_EPOCH)
                        .unwrap()
                        .as_secs()
            {
                return Err(HandleRegistryError::HandleExpired {
                    handle: handle.as_str().to_string(),
                });
            }
            Ok(meta.owner.clone())
        } else {
            Err(HandleRegistryError::HandleNotFound {
                handle: handle.as_str().to_string(),
            })
        }
    }

    /// Fetch handle metadata
    pub fn get_metadata(&self, handle: &Handle) -> Result<HandleMetadata> {
        let handles = self.handles.read();
        handles
            .get(handle)
            .cloned()
            .ok_or_else(|| HandleRegistryError::HandleNotFound {
                handle: handle.as_str().to_string(),
            })
    }

    /// List all handles of an owner
    pub fn list_owner_handles(&self, owner: &PublicKey) -> Vec<Handle> {
        let map = self.owner_to_handles.read();
        map.get(owner).cloned().unwrap_or_default()
    }

    /// Compute deterministic L1 anchor hash
    fn compute_l1_anchor(&self, handle: &Handle, owner: &PublicKey) -> [u8; 32] {
        let mut h = Sha256::new();
        h.update(handle.as_str().as_bytes());
        h.update(owner.as_bytes());
        h.finalize().into()
    }

    /// Dummy signature verification (placeholder)
    fn verify_signature(&self, _owner: &PublicKey, _sig: &[u8]) -> bool {
        true
    }
}

impl Default for L2HandleRegistry {
    fn default() -> Self {
        Self::new()
    }
}

#[cfg(test)]
mod tests {
    use super::*;

    #[test]
    fn test_handle_registration() {
        let registry = L2HandleRegistry::new();
        let handle = Handle::new("@test.ipn");
        let owner = PublicKey::new([1u8; 32]);

        let reg = HandleRegistration {
            handle: handle.clone(),
            owner: owner.clone(),
            signature: vec![1, 2, 3],
            metadata: HashMap::new(),
            expires_at: None,
        };

        assert!(registry.register(reg).is_ok());
        assert_eq!(registry.resolve(&handle).unwrap(), owner);
    }

    #[test]
    fn test_handle_not_found() {
        let registry = L2HandleRegistry::new();
        let handle = Handle::new("@nonexistent.ipn");
        assert!(registry.resolve(&handle).is_err());
    }

    #[test]
    fn test_handle_validation() {
        assert!(Handle::new("@valid.ipn").is_valid());
        assert!(Handle::new("@device.iot").is_valid());
        assert!(Handle::new("@premium.cyborg").is_valid());
        assert!(!Handle::new("invalid").is_valid());
        assert!(!Handle::new("@").is_valid());
    }
}<|MERGE_RESOLUTION|>--- conflicted
+++ resolved
@@ -10,10 +10,6 @@
 use std::collections::HashMap;
 use std::sync::Arc;
 use std::time::SystemTime;
-<<<<<<< HEAD
-use sha2::{Sha256, Digest};
-=======
->>>>>>> 9ceaec7a
 
 /// L2 Handle Registry
 ///
@@ -44,7 +40,6 @@
             });
         }
 
-        // Check duplicate
         {
             let handles = self.handles.read();
             if handles.contains_key(&registration.handle) {
@@ -54,14 +49,12 @@
             }
         }
 
-        // Verify ownership signature (placeholder)
         if !self.verify_signature(&registration.owner, &registration.signature) {
             return Err(HandleRegistryError::Unauthorized {
                 handle: registration.handle.as_str().to_string(),
             });
         }
 
-        // Create metadata
         let mut metadata = HandleMetadata {
             owner: registration.owner.clone(),
             expires_at: registration.expires_at.unwrap_or(0),
@@ -69,16 +62,13 @@
             ..Default::default()
         };
 
-        // Compute L1 anchor
         metadata.l1_anchor = Some(self.compute_l1_anchor(&registration.handle, &registration.owner));
 
-        // Insert handle
         {
             let mut handles = self.handles.write();
             handles.insert(registration.handle.clone(), metadata);
         }
 
-        // Update reverse lookup
         {
             let mut map = self.owner_to_handles.write();
             map.entry(registration.owner)
@@ -91,7 +81,6 @@
 
     /// Update handle metadata
     pub fn update(&self, update: HandleUpdate) -> Result<()> {
-        // Ownership check
         {
             let handles = self.handles.read();
             if let Some(meta) = handles.get(&update.handle) {
@@ -113,7 +102,6 @@
             });
         }
 
-        // Apply updates
         {
             let mut handles = self.handles.write();
             if let Some(meta) = handles.get_mut(&update.handle) {
@@ -130,7 +118,6 @@
 
     /// Transfer handle ownership
     pub fn transfer(&self, transfer: HandleTransfer) -> Result<()> {
-        // Check ownership
         {
             let handles = self.handles.read();
             if let Some(meta) = handles.get(&transfer.handle) {
@@ -152,7 +139,6 @@
             });
         }
 
-        // Update ownership
         {
             let mut handles = self.handles.write();
             if let Some(meta) = handles.get_mut(&transfer.handle) {
@@ -164,14 +150,11 @@
             }
         }
 
-        // Update reverse mappings
         {
             let mut map = self.owner_to_handles.write();
-
             if let Some(list) = map.get_mut(&transfer.from_owner) {
                 list.retain(|h| h != &transfer.handle);
             }
-
             map.entry(transfer.to_owner)
                 .or_insert_with(Vec::new)
                 .push(transfer.handle);
@@ -184,7 +167,6 @@
     pub fn resolve(&self, handle: &Handle) -> Result<PublicKey> {
         let handles = self.handles.read();
         if let Some(meta) = handles.get(handle) {
-            // Expiry check
             if meta.expires_at > 0
                 && meta.expires_at
                     < SystemTime::now()
@@ -215,7 +197,7 @@
             })
     }
 
-    /// List all handles of an owner
+    /// List all handles owned by a public key
     pub fn list_owner_handles(&self, owner: &PublicKey) -> Vec<Handle> {
         let map = self.owner_to_handles.read();
         map.get(owner).cloned().unwrap_or_default()
@@ -229,7 +211,7 @@
         h.finalize().into()
     }
 
-    /// Dummy signature verification (placeholder)
+    /// Dummy signature verification placeholder
     fn verify_signature(&self, _owner: &PublicKey, _sig: &[u8]) -> bool {
         true
     }
@@ -246,7 +228,7 @@
     use super::*;
 
     #[test]
-    fn test_handle_registration() {
+    fn test_handle_registration_and_resolution() {
         let registry = L2HandleRegistry::new();
         let handle = Handle::new("@test.ipn");
         let owner = PublicKey::new([1u8; 32]);
@@ -266,12 +248,12 @@
     #[test]
     fn test_handle_not_found() {
         let registry = L2HandleRegistry::new();
-        let handle = Handle::new("@nonexistent.ipn");
+        let handle = Handle::new("@missing.ipn");
         assert!(registry.resolve(&handle).is_err());
     }
 
     #[test]
-    fn test_handle_validation() {
+    fn test_handle_format_validation() {
         assert!(Handle::new("@valid.ipn").is_valid());
         assert!(Handle::new("@device.iot").is_valid());
         assert!(Handle::new("@premium.cyborg").is_valid());
