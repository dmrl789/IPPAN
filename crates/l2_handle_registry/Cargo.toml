--- conflicted
+++ resolved
@@ -13,11 +13,7 @@
 parking_lot = "0.12"
 sha2 = "0.10"
 hex = "0.4"
-<<<<<<< HEAD
-futures-util = "0.3"
-=======
 futures = "0.3"
->>>>>>> 461a35d5
 
 # IPPAN crates
 ippan-types = { path = "../types" }
