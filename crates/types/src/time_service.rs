--- conflicted
+++ resolved
@@ -27,14 +27,6 @@
 impl IppanTime {
     /// Initialize the IPPAN Time service
     pub fn init() {
-<<<<<<< HEAD
-        let now_us = system_time_us();
-
-        let mut time_service = IPPAN_TIME.write();
-        time_service.base_offset_us = 0;
-        time_service.last_time_us = now_us;
-        time_service.peer_samples.clear();
-=======
         let now = SystemTime::now()
             .duration_since(UNIX_EPOCH)
             .unwrap_or_default();
@@ -45,65 +37,27 @@
             peer_samples: VecDeque::new(),
             max_samples: 100,
         };
->>>>>>> 04159763
     }
 
     /// Get current IPPAN time in microseconds
     pub fn now_us() -> u64 {
-<<<<<<< HEAD
-        let mut time_service = IPPAN_TIME.write();
-        let system_now_us = system_time_us();
-        let mut target = apply_offset(system_now_us, time_service.base_offset_us);
-
-        if time_service.last_time_us == 0 {
-            time_service.last_time_us = target;
-            return target;
-        }
-
-        if target <= time_service.last_time_us {
-            target = time_service.last_time_us.saturating_add(1);
-        } else {
-            let diff = target - time_service.last_time_us;
-            if diff > time_service.max_slew_us {
-                target = time_service
-                    .last_time_us
-                    .saturating_add(time_service.max_slew_us);
-            }
-        }
-
-        time_service.last_time_us = target;
-        target
-=======
         Self::now_adjusted().as_micros() as u64
->>>>>>> 04159763
     }
 
     /// Ingest a peer time sample for median calculation
     pub fn ingest_sample(peer_time_us: u64) {
         let mut time_service = IPPAN_TIME.write();
-<<<<<<< HEAD
-        let local_time_us = system_time_us();
-        let drift = peer_time_us as i128 - local_time_us as i128;
-        let drift = clamp_drift(drift, time_service.max_peer_drift_us);
-
-        time_service.peer_samples.push_back(drift);
-
-=======
         let peer_time = Duration::from_micros(peer_time_us);
 
         // Add sample
         time_service.peer_samples.push_back(peer_time);
 
         // Keep only recent samples
->>>>>>> 04159763
         if time_service.peer_samples.len() > time_service.max_samples {
             time_service.peer_samples.pop_front();
         }
 
-<<<<<<< HEAD
-=======
         // Calculate median drift and adjust base offset
->>>>>>> 04159763
         if time_service.peer_samples.len() >= 3 {
             let median_drift = Self::calculate_median_drift(&time_service.peer_samples);
             time_service.base_offset_us = median_drift;
@@ -111,14 +65,6 @@
     }
 
     /// Calculate median drift from peer samples
-<<<<<<< HEAD
-    fn calculate_median_drift(samples: &VecDeque<i64>) -> i64 {
-        let mut sorted_samples: Vec<i64> = samples.iter().copied().collect();
-        sorted_samples.sort_unstable();
-
-        let median_index = sorted_samples.len() / 2;
-        sorted_samples[median_index]
-=======
     fn calculate_median_drift(samples: &VecDeque<Duration>) -> Duration {
         let mut sorted_samples: Vec<Duration> = samples.iter().cloned().collect();
         sorted_samples.sort();
@@ -133,30 +79,10 @@
 
         // Return the drift (positive means peers are ahead, negative means behind)
         median.saturating_sub(now)
->>>>>>> 04159763
     }
 
     /// Get current time with peer-adjusted offset
     pub fn now_adjusted() -> Duration {
-<<<<<<< HEAD
-        Duration::from_micros(Self::now_us())
-    }
-}
-
-fn system_time_us() -> u64 {
-    SystemTime::now()
-        .duration_since(UNIX_EPOCH)
-        .unwrap_or_default()
-        .as_micros() as u64
-}
-
-fn apply_offset(now_us: u64, offset_us: i64) -> u64 {
-    if offset_us >= 0 {
-        now_us.saturating_add(offset_us as u64)
-    } else {
-        let abs = offset_us.checked_abs().unwrap_or(i64::MAX) as u64;
-        now_us.saturating_sub(abs)
-=======
         let mut time_service = IPPAN_TIME.write();
         let now = SystemTime::now()
             .duration_since(UNIX_EPOCH)
@@ -181,7 +107,6 @@
 
         time_service.last_time = adjusted_time;
         adjusted_time
->>>>>>> 04159763
     }
 }
 
@@ -239,32 +164,18 @@
     fn test_peer_sample_ingestion() {
         ippan_time_init();
 
-<<<<<<< HEAD
-        // Use samples close to local time to simulate honest peers
-        let base_time = ippan_time_now();
-        let peer_times = vec![base_time + 500, base_time + 1_000, base_time + 750];
-=======
         // Ingest some peer samples
         let peer_times = vec![
             1000000, // 1 second
             1000001, // 1 second + 1 microsecond
             1000002, // 1 second + 2 microseconds
         ];
->>>>>>> 04159763
 
         for peer_time in peer_times {
             ippan_time_ingest_sample(peer_time);
         }
 
-<<<<<<< HEAD
-        // Base offset should track the peer median (positive drift)
-        let service = super::IPPAN_TIME.read();
-        assert!(service.base_offset_us > 0);
-        drop(service);
-
-=======
         // Should not panic and should handle samples correctly
->>>>>>> 04159763
         let current_time = ippan_time_now();
         assert!(current_time > 0);
     }
@@ -276,29 +187,8 @@
         let time1 = ippan_time_now();
         let time2 = ippan_time_now();
 
-<<<<<<< HEAD
-        // Should have microsecond precision with enforced monotonicity
+        // Should have microsecond precision while remaining monotonic
         let diff = time2.saturating_sub(time1);
         assert!(diff <= 1_000);
     }
-
-    #[test]
-    fn test_negative_peer_drift() {
-        ippan_time_init();
-
-        let base_time = ippan_time_now();
-        let earlier_peer = base_time.saturating_sub(1_500);
-
-        ippan_time_ingest_sample(earlier_peer);
-        ippan_time_ingest_sample(earlier_peer.saturating_sub(250));
-        ippan_time_ingest_sample(earlier_peer.saturating_sub(500));
-
-        let service = super::IPPAN_TIME.read();
-        assert!(service.base_offset_us <= -1_000);
-=======
-        // Should have microsecond precision while remaining monotonic
-        let diff = time2.saturating_sub(time1);
-        assert!(diff <= 1_000);
->>>>>>> 04159763
-    }
 }