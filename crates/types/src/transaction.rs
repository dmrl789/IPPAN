--- conflicted
+++ resolved
@@ -71,19 +71,6 @@
         hasher.update(&self.to);
         hasher.update(&self.amount.to_be_bytes());
         hasher.update(&self.nonce.to_be_bytes());
-<<<<<<< HEAD
-        hasher.update(self.hashtimer.to_hex().as_bytes());
-        // The placeholder implementation doesn't perform real cryptographic signing.
-        // Keep the parameter to maintain API compatibility but avoid using it so that
-        // verification can deterministically recompute the same signature from the
-        // transaction contents alone.
-        let _ = private_key;
-
-        let mut output = [0u8; 64];
-        hasher.finalize_xof().fill(&mut output);
-        self.signature.copy_from_slice(&output);
-        self.refresh_id();
-=======
         hasher.update(&self.hashtimer.to_hex().as_bytes());
         // Placeholder implementation: we ignore the private key to keep signing deterministic.
         let _ = private_key;
@@ -94,7 +81,6 @@
 
         // Set the transaction ID
         self.id.copy_from_slice(&extended[0..32]);
->>>>>>> 9d0e6105
 
         Ok(())
     }
@@ -108,11 +94,7 @@
         hasher.update(&self.to);
         hasher.update(&self.amount.to_be_bytes());
         hasher.update(&self.nonce.to_be_bytes());
-<<<<<<< HEAD
-        hasher.update(self.hashtimer.to_hex().as_bytes());
-=======
         hasher.update(&self.hashtimer.to_hex().as_bytes());
->>>>>>> 9d0e6105
 
         let mut expected_signature = [0u8; 64];
         hasher.finalize_xof().fill(&mut expected_signature);
@@ -132,11 +114,7 @@
         hasher.update(&self.amount.to_be_bytes());
         hasher.update(&self.nonce.to_be_bytes());
         hasher.update(&self.signature);
-<<<<<<< HEAD
-        hasher.update(self.hashtimer.to_hex().as_bytes());
-=======
         hasher.update(&self.hashtimer.to_hex().as_bytes());
->>>>>>> 9d0e6105
 
         let hash = hasher.finalize();
         let mut result = [0u8; 32];
@@ -160,14 +138,6 @@
             return false;
         }
 
-<<<<<<< HEAD
-        // Ensure the ID matches the computed hash
-        if self.id != self.compute_hash() {
-            return false;
-        }
-
-        // Verify HashTimer is valid
-=======
         // Verify HashTimer is valid
         let payload = Self::create_payload(&self.from, &self.to, self.amount, self.nonce);
         let nonce_bytes = random_nonce(); // In real implementation, this would be stored
@@ -182,7 +152,6 @@
         );
 
         // HashTimer should be consistent (allowing for time differences)
->>>>>>> 9d0e6105
         self.hashtimer.time().0 <= IppanTimeMicros::now().0
     }
 }
