--- conflicted
+++ resolved
@@ -154,7 +154,6 @@
             &[],
         );
 
-        let prev_hashes: Vec<String> = parent_ids.iter().map(hex::encode).collect();
         let tx_root_hex = hex::encode(merkle_payload);
 
         let header = BlockHeader {
@@ -163,7 +162,7 @@
             round,
             hashtimer,
             parent_ids,
-            prev_hashes,
+            prev_hashes: prev_hashes.clone(),
             payload_ids,
             merkle_payload,
             merkle_parents,
@@ -295,6 +294,7 @@
 
     /// Verify block integrity against the deterministic header rules.
     pub fn is_valid(&self) -> bool {
+        // Merkle roots must match inputs.
         if self.header.merkle_payload
             != Self::compute_merkle_root_from_hashes(&self.header.payload_ids)
         {
@@ -307,47 +307,47 @@
             return false;
         }
 
-<<<<<<< HEAD
-        let expected_prev: Vec<String> = self
-            .header
-            .parent_ids
-            .iter()
-            .map(hex::encode)
-            .collect();
+        // Header.prev_hashes must exactly reflect parent_ids (lower-hex, no 0x).
+        let expected_prev: Vec<String> =
+            self.header.parent_ids.iter().map(hex::encode).collect();
         if self.header.prev_hashes != expected_prev {
             return false;
         }
 
-        if let Some(expected_tx_root) = &self.header.tx_root {
-            if *expected_tx_root != hex::encode(self.header.merkle_payload) {
-=======
+        // tx_root, if present, must equal hex(merkle_payload).
+        if let Some(tx_root) = &self.header.tx_root {
+            if *tx_root != hex::encode(self.header.merkle_payload) {
+                return false;
+            }
+        }
+
+        // Optional UI-level prev_hashes on the outer Block struct:
+        // - allow empty (legacy)
+        // - if present, allow 0x prefix and uppercase, but must match expected_prev.
         if !self.prev_hashes.is_empty() {
             if self.prev_hashes.len() != self.header.parent_ids.len() {
                 return false;
             }
 
-            let expected_prev: Vec<String> =
-                self.header.parent_ids.iter().map(hex::encode).collect();
-
-            let actual_prev = self
+            let normalized: Result<Vec<String>, _> = self
                 .prev_hashes
                 .iter()
-                .map(|provided_hash| {
-                    let trimmed = provided_hash.strip_prefix("0x").unwrap_or(provided_hash);
+                .map(|s| {
+                    let trimmed = s.strip_prefix("0x").or_else(|| s.strip_prefix("0X")).unwrap_or(s);
                     hex::decode(trimmed).map(hex::encode)
                 })
-                .collect::<Result<Vec<_>, _>>();
-
-            let Ok(actual_prev) = actual_prev else {
+                .collect();
+
+            let Ok(normalized) = normalized else {
                 return false;
             };
 
-            if actual_prev != expected_prev {
->>>>>>> 56d4854c
+            if normalized != expected_prev {
                 return false;
             }
         }
 
+        // Transactions, if present, must match payload_ids and be valid.
         if !self.transactions.is_empty() {
             let computed_payload_ids: Vec<[u8; 32]> =
                 self.transactions.iter().map(|tx| tx.hash()).collect();
@@ -360,6 +360,7 @@
             }
         }
 
+        // HashTimer must be reproducible from header components (same time).
         let hashtimer_payload = Self::build_hashtimer_payload(
             self.header.round,
             &self.header.creator,
@@ -387,6 +388,7 @@
             return false;
         }
 
+        // Header ID must match.
         let expected_id = BlockHeader::compute_id(
             &self.header.creator,
             self.header.round,
