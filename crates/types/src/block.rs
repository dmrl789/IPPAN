--- conflicted
+++ resolved
@@ -1,11 +1,6 @@
-<<<<<<< HEAD
-use crate::hashtimer::{random_nonce, HashTimer, IppanTimeMicros};
-use crate::transaction::Transaction;
-=======
 use crate::hashtimer::{HashTimer, IppanTimeMicros};
 use crate::transaction::Transaction;
 use rand_core::{OsRng, RngCore};
->>>>>>> 04159763
 use serde::{Deserialize, Serialize};
 
 /// Block header containing metadata and HashTimer
@@ -45,23 +40,9 @@
         proposer_id: [u8; 32],
     ) -> Self {
         let timestamp = IppanTimeMicros::now();
-<<<<<<< HEAD
-        let nonce_bytes = random_nonce();
-        let nonce = u64::from_be_bytes([
-            nonce_bytes[0],
-            nonce_bytes[1],
-            nonce_bytes[2],
-            nonce_bytes[3],
-            nonce_bytes[4],
-            nonce_bytes[5],
-            nonce_bytes[6],
-            nonce_bytes[7],
-        ]);
-=======
         let mut nonce_bytes = [0u8; 8];
         OsRng.fill_bytes(&mut nonce_bytes);
         let nonce = u64::from_be_bytes(nonce_bytes);
->>>>>>> 04159763
 
         // Compute transaction merkle root
         let tx_merkle_root = Self::compute_merkle_root(&transactions);
@@ -69,9 +50,6 @@
         // Create HashTimer for this block
         let payload =
             Self::create_payload(&prev_hash, &tx_merkle_root, round_id, &proposer_id, nonce);
-<<<<<<< HEAD
-        let hashtimer = HashTimer::now_block("block", &payload, &nonce_bytes, &proposer_id);
-=======
         let hashtimer = HashTimer::derive(
             "block",
             timestamp,
@@ -80,7 +58,6 @@
             &nonce_bytes,
             &proposer_id,
         );
->>>>>>> 04159763
 
         let header = BlockHeader {
             prev_hash,
@@ -206,20 +183,12 @@
             &self.header.proposer_id,
         );
 
-<<<<<<< HEAD
+        if expected_hashtimer != self.header.hashtimer {
+            return false;
+        }
+
         // HashTimer should be consistent (allowing for time differences)
         self.header.hashtimer.time().0 <= IppanTimeMicros::now().0
-
-        // Note: In a real implementation, we might want to verify the exact HashTimer
-        // but for now we just check that the time is reasonable
-=======
-        if expected_hashtimer != self.header.hashtimer {
-            return false;
-        }
-
-        // HashTimer should be consistent (allowing for time differences)
-        self.header.hashtimer.time().0 <= IppanTimeMicros::now().0
->>>>>>> 04159763
     }
 
     /// Get block size in bytes (approximate)
