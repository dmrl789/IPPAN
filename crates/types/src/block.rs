--- conflicted
+++ resolved
@@ -167,8 +167,6 @@
         }
 
         // Verify HashTimer is valid
-<<<<<<< HEAD
-=======
         let payload = Self::create_payload(
             &self.header.prev_hash,
             &self.header.tx_merkle_root,
@@ -186,7 +184,6 @@
         );
 
         // HashTimer should be consistent (allowing for time differences)
->>>>>>> 9d0e6105
         self.header.hashtimer.time().0 <= IppanTimeMicros::now().0
 
         // Note: In a real implementation, we might want to verify the exact HashTimer
