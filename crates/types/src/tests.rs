use crate::{
    AccessKey, Amount, Block, ConfidentialEnvelope, ConfidentialProof, ConfidentialProofType,
    HashTimer, IppanTimeMicros, RoundCertificate, RoundFinalizationRecord, RoundWindow,
    Transaction,
};

#[cfg(test)]
mod type_tests {
    use super::*;

    #[test]
    fn test_hashtimer_creation() {
        let nonce = [1u8; 32];
        let hashtimer = HashTimer::now_tx("test", b"payload", &nonce, b"node");
        assert_eq!(hashtimer.entropy.len(), 32);
        assert_eq!(hashtimer.to_hex().len(), 64);
        assert!(hashtimer.timestamp_us > 0);
    }

    #[test]
    fn test_hashtimer_deterministic() {
        let time = IppanTimeMicros(1000000);
        let domain = "test";
        let payload = b"payload";
        let nonce = [1u8; 32];
        let node_id = b"node";

        let h1 = HashTimer::derive(domain, time, domain.as_bytes(), payload, &nonce, node_id);
        let h2 = HashTimer::derive(domain, time, domain.as_bytes(), payload, &nonce, node_id);

        assert_eq!(h1.to_hex(), h2.to_hex());
    }

    #[test]
    fn test_hashtimer_ordering() {
        let n1 = [1u8; 32];
        let early = HashTimer::now_tx("test", b"payload1", &n1, b"node");
        std::thread::sleep(std::time::Duration::from_micros(10));
        let n2 = [2u8; 32];
        let later = HashTimer::now_tx("test", b"payload2", &n2, b"node");

        assert!(early.timestamp_us <= later.timestamp_us);
    }

    #[test]
    fn test_transaction_creation() {
        let tx = Transaction::new([1u8; 32], [2u8; 32], Amount::from_atomic(1000), 1);
        assert_eq!(tx.from, [1u8; 32]);
        assert_eq!(tx.to, [2u8; 32]);
        assert_eq!(tx.amount, Amount::from_atomic(1000));
        assert_eq!(tx.nonce, 1);
        assert!(!tx.hash().iter().all(|&b| b == 0));
    }

    #[test]
    fn test_transaction_hash_deterministic() {
        let tx1 = Transaction::new([1u8; 32], [2u8; 32], Amount::from_atomic(1000), 1);
        let tx2 = Transaction::new([1u8; 32], [2u8; 32], Amount::from_atomic(1000), 1);

        // Hashes should be different due to different hashtimers (time-based)
        assert_ne!(tx1.hash(), tx2.hash());
    }

    #[test]
    fn test_transaction_validation() {
        use ed25519_dalek::SigningKey;
        let secret = SigningKey::from_bytes(&[7u8; 32]);
        let from = secret.verifying_key().to_bytes();
        let mut tx = Transaction::new(from, [2u8; 32], Amount::from_atomic(1000), 1);
        tx.sign(&secret.to_bytes()).unwrap();
        assert!(tx.is_valid());

        // Test invalid transaction (zero amount)
        let invalid_tx = Transaction::new(from, [2u8; 32], Amount::zero(), 1);
        assert!(!invalid_tx.is_valid());
    }

    #[test]
    fn test_block_creation() {
        let tx1 = Transaction::new([1u8; 32], [2u8; 32], Amount::from_atomic(1000), 1);
        let tx2 = Transaction::new([3u8; 32], [4u8; 32], Amount::from_atomic(2000), 1);
        let transactions = vec![tx1, tx2];

        let block = Block::new(vec![[0u8; 32]], transactions.clone(), 1, [5u8; 32]);
        assert_eq!(block.header.round, 1);
        assert_eq!(block.header.creator, [5u8; 32]);
        assert_eq!(block.transactions.len(), 2);
        assert!(!block.hash().iter().all(|&b| b == 0));
    }

    #[test]
    fn test_block_validation() {
        use ed25519_dalek::SigningKey;
        let secret = SigningKey::from_bytes(&[9u8; 32]);
        let from = secret.verifying_key().to_bytes();
        let mut tx = Transaction::new(from, [2u8; 32], Amount::from_atomic(1000), 1);
        tx.sign(&secret.to_bytes()).unwrap();
        let block = Block::new(vec![[0u8; 32]], vec![tx], 1, [5u8; 32]);
        assert!(block.is_valid());

        // Empty transactions are permitted; block remains valid
        let empty_block = Block::new(vec![[0u8; 32]], vec![], 1, [5u8; 32]);
        assert!(empty_block.is_valid());
    }

    #[test]
    fn test_ippan_time_monotonic() {
        let t1 = IppanTimeMicros::now();
        std::thread::sleep(std::time::Duration::from_micros(10));
        let t2 = IppanTimeMicros::now();

        assert!(t2.0 > t1.0);
    }

    #[test]
    fn test_transaction_topics() {
        let mut tx = Transaction::new([1u8; 32], [2u8; 32], Amount::from_atomic(1000), 1);
        tx.topics = vec!["transfer".to_string(), "payment".to_string()];

        assert_eq!(tx.topics.len(), 2);
        assert!(tx.topics.contains(&"transfer".to_string()));
    }

    #[test]
    fn test_confidential_transaction() {
        use ed25519_dalek::SigningKey;
        let secret = SigningKey::from_bytes(&[3u8; 32]);
        let from = secret.verifying_key().to_bytes();
        let mut tx = Transaction::new(from, [2u8; 32], Amount::from_atomic(1000), 1);

        let envelope = ConfidentialEnvelope {
            enc_algo: "AES-256-GCM".to_string(),
            iv: hex::encode([1u8, 2, 3, 4, 5, 6, 7, 8, 9, 10, 11, 12]),
            ciphertext: hex::encode([0xdeu8, 0xad, 0xbe, 0xef]),
            access_keys: vec![AccessKey {
                recipient_pub: hex::encode([0x01u8; 32]),
                enc_key: hex::encode([0x02u8; 32]),
            }],
        };

        tx.set_confidential_envelope(envelope);
        // Confidential tx requires a proof to be considered valid
        let mut public_inputs = std::collections::BTreeMap::new();
        public_inputs.insert("balance".to_string(), "1000".to_string());
        let proof = ConfidentialProof {
            proof_type: ConfidentialProofType::Stark,
            proof: hex::encode([1u8, 2, 3, 4]),
            public_inputs,
        };
        tx.set_confidential_proof(proof);
        tx.sign(&secret.to_bytes()).unwrap();
        assert!(tx.is_valid());
    }

    #[test]
    fn test_zk_proof_transaction() {
        use ed25519_dalek::SigningKey;
        let secret = SigningKey::from_bytes(&[4u8; 32]);
        let from = secret.verifying_key().to_bytes();
        let mut tx = Transaction::new(from, [2u8; 32], Amount::from_atomic(1000), 1);

        let mut public_inputs = std::collections::BTreeMap::new();
        public_inputs.insert("balance".to_string(), "1000".to_string());

        let zk_proof = ConfidentialProof {
            proof_type: ConfidentialProofType::Stark,
            proof: hex::encode([0x01u8, 0x02, 0x03, 0x04]),
            public_inputs,
        };

        tx.set_confidential_proof(zk_proof);
        tx.sign(&secret.to_bytes()).unwrap();
        assert!(tx.zk_proof.is_some());
        assert!(tx.is_valid());
    }
}

<<<<<<< HEAD
// ========================================================================
// SERIALIZATION/DESERIALIZATION CONSISTENCY TESTS
// ========================================================================

=======
>>>>>>> 23bc58c8
#[cfg(test)]
mod serialization_tests {
    use super::*;
    use ed25519_dalek::SigningKey;

<<<<<<< HEAD
    /// Helper to create a signed transaction
    fn create_signed_transaction() -> Transaction {
        let secret = SigningKey::from_bytes(&[7u8; 32]);
        let from = secret.verifying_key().to_bytes();
        let to = [2u8; 32];
        let amount = Amount::from_atomic(1000);
        let nonce = 1;

        let mut tx = Transaction::new(from, to, amount, nonce);
        tx.sign(&secret.to_bytes()).expect("sign transaction");
        tx
    }

    /// Helper to create a transaction with confidential data
    fn create_confidential_transaction() -> Transaction {
        let secret = SigningKey::from_bytes(&[9u8; 32]);
        let from = secret.verifying_key().to_bytes();
        let to = [3u8; 32];
        let amount = Amount::from_atomic(2000);
        let nonce = 2;

        let mut tx = Transaction::new(from, to, amount, nonce);

        // Add confidential envelope
        let envelope = ConfidentialEnvelope {
            enc_algo: "AES-256-GCM".to_string(),
            iv: hex::encode([1u8, 2, 3, 4, 5, 6, 7, 8, 9, 10, 11, 12]),
            ciphertext: hex::encode([0xdeu8, 0xad, 0xbe, 0xef]),
            access_keys: vec![AccessKey {
                recipient_pub: hex::encode([0x01u8; 32]),
                enc_key: hex::encode([0x02u8; 32]),
            }],
        };

        tx.set_confidential_envelope(envelope);

        // Add ZK proof
        let mut public_inputs = std::collections::BTreeMap::new();
        public_inputs.insert("balance".to_string(), "2000".to_string());
        let proof = ConfidentialProof {
            proof_type: ConfidentialProofType::Stark,
            proof: hex::encode([1u8, 2, 3, 4]),
            public_inputs,
        };
        tx.set_confidential_proof(proof);

        tx.sign(&secret.to_bytes()).expect("sign transaction");
        tx
    }

    /// Helper to create a block with transactions
    fn create_block_with_transactions() -> Block {
        let parent_ids = vec![[1u8; 32], [2u8; 32]];
        let transactions = vec![create_signed_transaction()];
        let round = 5;
        let creator = [10u8; 32];

        Block::new(parent_ids, transactions, round, creator)
    }

    /// Helper to create a round window
    fn create_round_window() -> RoundWindow {
        RoundWindow {
            id: 42,
            start_us: IppanTimeMicros(1_000_000),
            end_us: IppanTimeMicros(2_000_000),
        }
    }

    /// Helper to create a round certificate
    fn create_round_certificate() -> RoundCertificate {
        RoundCertificate {
            round: 42,
            block_ids: vec![[1u8; 32], [2u8; 32], [3u8; 32]],
            agg_sig: vec![0xffu8; 64],
        }
    }

    /// Helper to create a round finalization record
    fn create_round_finalization_record() -> RoundFinalizationRecord {
        RoundFinalizationRecord {
            round: 42,
            window: create_round_window(),
            ordered_tx_ids: vec![[4u8; 32], [5u8; 32], [6u8; 32]],
            fork_drops: vec![[7u8; 32]],
            state_root: [8u8; 32],
            proof: create_round_certificate(),
        }
    }

    // ========================================================================
    // TRANSACTION SERIALIZATION TESTS
    // ========================================================================

    #[test]
    fn test_transaction_json_serialization_roundtrip() {
        let tx = create_signed_transaction();
        
        // Serialize to JSON
        let json = serde_json::to_string(&tx).expect("serialize to JSON");
        
        // Deserialize from JSON
        let deserialized: Transaction = serde_json::from_str(&json).expect("deserialize from JSON");
        
        // Verify all fields match
        assert_eq!(tx.id, deserialized.id, "Transaction IDs do not match");
        assert_eq!(tx.from, deserialized.from, "Transaction from addresses do not match");
        assert_eq!(tx.to, deserialized.to, "Transaction to addresses do not match");
        assert_eq!(tx.amount, deserialized.amount, "Transaction amounts do not match");
        assert_eq!(tx.nonce, deserialized.nonce, "Transaction nonces do not match");
        assert_eq!(tx.visibility, deserialized.visibility, "Transaction visibility does not match");
        assert_eq!(tx.topics, deserialized.topics, "Transaction topics do not match");
        assert_eq!(tx.confidential, deserialized.confidential, "Transaction confidential data does not match");
        assert_eq!(tx.zk_proof, deserialized.zk_proof, "Transaction ZK proof does not match");
        assert_eq!(tx.signature, deserialized.signature, "Transaction signatures do not match");
        assert_eq!(tx.hashtimer, deserialized.hashtimer, "Transaction hashtimers do not match");
        assert_eq!(tx.timestamp, deserialized.timestamp, "Transaction timestamps do not match");
        
        // Verify hash is consistent
        assert_eq!(tx.hash(), deserialized.hash(), "Transaction hashes do not match");
        
        // Verify signature is still valid
        assert!(deserialized.verify(), "Deserialized transaction signature is invalid");
        assert!(deserialized.is_valid(), "Deserialized transaction is invalid");
    }

    #[test]
    fn test_transaction_json_bytes_serialization() {
        let tx = create_signed_transaction();
        
        // Serialize to JSON bytes
        let json_bytes = serde_json::to_vec(&tx).expect("serialize to JSON bytes");
        
        // Deserialize from JSON bytes
        let deserialized: Transaction = serde_json::from_slice(&json_bytes).expect("deserialize from JSON bytes");
        
        // Verify critical fields
        assert_eq!(tx.id, deserialized.id);
        assert_eq!(tx.from, deserialized.from);
        assert_eq!(tx.to, deserialized.to);
        assert_eq!(tx.amount, deserialized.amount);
        assert_eq!(tx.nonce, deserialized.nonce);
        assert_eq!(tx.signature, deserialized.signature);
        
        // Verify the transaction is still valid
        assert!(deserialized.is_valid());
    }

    #[test]
    fn test_confidential_transaction_serialization_roundtrip() {
        let tx = create_confidential_transaction();
        
        // Serialize to JSON
        let json = serde_json::to_string(&tx).expect("serialize to JSON");
        
        // Deserialize from JSON
        let deserialized: Transaction = serde_json::from_str(&json).expect("deserialize from JSON");
        
        // Verify all fields match
        assert_eq!(tx.id, deserialized.id);
        assert_eq!(tx.from, deserialized.from);
        assert_eq!(tx.to, deserialized.to);
        assert_eq!(tx.amount, deserialized.amount);
        assert_eq!(tx.nonce, deserialized.nonce);
        assert_eq!(tx.visibility, deserialized.visibility);
        assert_eq!(tx.signature, deserialized.signature);
        assert_eq!(tx.hashtimer, deserialized.hashtimer);
        assert_eq!(tx.timestamp, deserialized.timestamp);
        
        // Verify confidential data is preserved
        assert!(deserialized.confidential.is_some());
        assert_eq!(tx.confidential, deserialized.confidential);
        
        // Verify ZK proof is preserved
        assert!(deserialized.zk_proof.is_some());
        assert_eq!(tx.zk_proof, deserialized.zk_proof);
        
        // Verify the transaction is still valid
        assert!(deserialized.is_valid());
    }

    #[test]
    fn test_transaction_with_topics_serialization() {
        let mut tx = create_signed_transaction();
        tx.topics = vec!["transfer".to_string(), "payment".to_string(), "test".to_string()];
        
        // Re-sign after modification
        let secret = SigningKey::from_bytes(&[7u8; 32]);
        tx.sign(&secret.to_bytes()).expect("sign transaction");
        
        // Serialize and deserialize
        let json = serde_json::to_string(&tx).expect("serialize to JSON");
        let deserialized: Transaction = serde_json::from_str(&json).expect("deserialize from JSON");
        
        // Verify topics are preserved
        assert_eq!(tx.topics, deserialized.topics);
        assert_eq!(deserialized.topics.len(), 3);
        assert!(deserialized.topics.contains(&"transfer".to_string()));
        assert!(deserialized.topics.contains(&"payment".to_string()));
        assert!(deserialized.topics.contains(&"test".to_string()));
    }

    #[test]
    fn test_transaction_json_pretty_print() {
        let tx = create_signed_transaction();
        
        // Serialize with pretty printing
        let json_pretty = serde_json::to_string_pretty(&tx).expect("serialize to pretty JSON");
        
        // Deserialize from pretty JSON
        let deserialized: Transaction = serde_json::from_str(&json_pretty).expect("deserialize from pretty JSON");
        
        // Verify consistency
        assert_eq!(tx.id, deserialized.id);
        assert_eq!(tx.hash(), deserialized.hash());
        assert!(deserialized.is_valid());
    }

    // ========================================================================
    // BLOCK SERIALIZATION TESTS
    // ========================================================================

    #[test]
    fn test_block_json_serialization_roundtrip() {
        let block = create_block_with_transactions();
        
        // Serialize to JSON
        let json = serde_json::to_string(&block).expect("serialize to JSON");
        
        // Deserialize from JSON
        let deserialized: Block = serde_json::from_str(&json).expect("deserialize from JSON");
        
        // Verify header fields
        assert_eq!(block.header.id, deserialized.header.id, "Block IDs do not match");
        assert_eq!(block.header.creator, deserialized.header.creator, "Block creators do not match");
        assert_eq!(block.header.round, deserialized.header.round, "Block rounds do not match");
        assert_eq!(block.header.hashtimer, deserialized.header.hashtimer, "Block hashtimers do not match");
        assert_eq!(block.header.parent_ids, deserialized.header.parent_ids, "Block parent IDs do not match");
        assert_eq!(block.header.prev_hashes, deserialized.header.prev_hashes, "Block prev hashes do not match");
        assert_eq!(block.header.payload_ids, deserialized.header.payload_ids, "Block payload IDs do not match");
        assert_eq!(block.header.merkle_payload, deserialized.header.merkle_payload, "Block merkle payloads do not match");
        assert_eq!(block.header.merkle_parents, deserialized.header.merkle_parents, "Block merkle parents do not match");
        assert_eq!(block.header.tx_root, deserialized.header.tx_root, "Block tx roots do not match");
        assert_eq!(block.header.erasure_root, deserialized.header.erasure_root, "Block erasure roots do not match");
        assert_eq!(block.header.receipt_root, deserialized.header.receipt_root, "Block receipt roots do not match");
        assert_eq!(block.header.state_root, deserialized.header.state_root, "Block state roots do not match");
        assert_eq!(block.header.validator_sigs, deserialized.header.validator_sigs, "Block validator sigs do not match");
        assert_eq!(block.header.vrf_proof, deserialized.header.vrf_proof, "Block VRF proofs do not match");
        
        // Verify block-level fields
        assert_eq!(block.signature, deserialized.signature, "Block signatures do not match");
        assert_eq!(block.prev_hashes, deserialized.prev_hashes, "Block prev_hashes do not match");
        
        // Verify transactions
        assert_eq!(block.transactions.len(), deserialized.transactions.len(), "Transaction counts do not match");
        for (i, (orig_tx, deser_tx)) in block.transactions.iter().zip(deserialized.transactions.iter()).enumerate() {
            assert_eq!(orig_tx.id, deser_tx.id, "Transaction {} IDs do not match", i);
            assert_eq!(orig_tx.hash(), deser_tx.hash(), "Transaction {} hashes do not match", i);
        }
        
        // Verify hash is consistent
        assert_eq!(block.hash(), deserialized.hash(), "Block hashes do not match");
        
        // Verify the block is still valid
        assert!(deserialized.is_valid(), "Deserialized block is invalid");
    }

    #[test]
    fn test_empty_block_serialization_roundtrip() {
        let block = Block::new(vec![], vec![], 1, [5u8; 32]);
        
        // Serialize to JSON
        let json = serde_json::to_string(&block).expect("serialize to JSON");
        
        // Deserialize from JSON
        let deserialized: Block = serde_json::from_str(&json).expect("deserialize from JSON");
        
        // Verify header fields
        assert_eq!(block.header.id, deserialized.header.id);
        assert_eq!(block.header.creator, deserialized.header.creator);
        assert_eq!(block.header.round, deserialized.header.round);
        assert_eq!(block.header.hashtimer, deserialized.header.hashtimer);
        
        // Verify empty collections
        assert!(deserialized.transactions.is_empty());
        assert!(deserialized.header.parent_ids.is_empty());
        assert!(deserialized.header.payload_ids.is_empty());
        assert!(deserialized.header.prev_hashes.is_empty());
        
        // Verify the block is still valid
        assert!(deserialized.is_valid());
    }

    #[test]
    fn test_block_with_multiple_parents_serialization() {
        let parent_ids = vec![[1u8; 32], [2u8; 32], [3u8; 32], [4u8; 32]];
        let transactions = vec![create_signed_transaction()];
        let block = Block::new(parent_ids, transactions, 10, [15u8; 32]);
        
        // Serialize and deserialize
        let json = serde_json::to_string(&block).expect("serialize to JSON");
        let deserialized: Block = serde_json::from_str(&json).expect("deserialize from JSON");
        
        // Verify parent IDs are preserved
        assert_eq!(block.header.parent_ids.len(), 4);
        assert_eq!(deserialized.header.parent_ids.len(), 4);
        assert_eq!(block.header.parent_ids, deserialized.header.parent_ids);
        
        // Verify prev_hashes match parent_ids
        assert_eq!(deserialized.header.prev_hashes.len(), 4);
        for (i, parent_id) in deserialized.header.parent_ids.iter().enumerate() {
            let expected_hex = hex::encode(parent_id);
            assert_eq!(deserialized.header.prev_hashes[i], expected_hex);
        }
        
        assert!(deserialized.is_valid());
    }

    #[test]
    fn test_block_json_bytes_serialization() {
        let block = create_block_with_transactions();
        
        // Serialize to JSON bytes
        let json_bytes = serde_json::to_vec(&block).expect("serialize to JSON bytes");
        
        // Deserialize from JSON bytes
        let deserialized: Block = serde_json::from_slice(&json_bytes).expect("deserialize from JSON bytes");
        
        // Verify critical fields
        assert_eq!(block.header.id, deserialized.header.id);
        assert_eq!(block.header.creator, deserialized.header.creator);
        assert_eq!(block.header.round, deserialized.header.round);
        assert_eq!(block.hash(), deserialized.hash());
        
        // Verify the block is still valid
        assert!(deserialized.is_valid());
    }

    #[test]
    fn test_block_with_data_availability_roots_serialization() {
        let mut block = create_block_with_transactions();
        block.set_data_availability_roots(
            Some("erasure_root_abc123".to_string()),
            Some("receipt_root_def456".to_string()),
            Some("state_root_ghi789".to_string()),
        );
        
        // Serialize and deserialize
        let json = serde_json::to_string(&block).expect("serialize to JSON");
        let deserialized: Block = serde_json::from_str(&json).expect("deserialize from JSON");
        
        // Verify roots are preserved
        assert_eq!(block.header.erasure_root, deserialized.header.erasure_root);
        assert_eq!(block.header.receipt_root, deserialized.header.receipt_root);
        assert_eq!(block.header.state_root, deserialized.header.state_root);
        
        assert_eq!(deserialized.header.erasure_root, Some("erasure_root_abc123".to_string()));
        assert_eq!(deserialized.header.receipt_root, Some("receipt_root_def456".to_string()));
        assert_eq!(deserialized.header.state_root, Some("state_root_ghi789".to_string()));
    }

    // ========================================================================
    // ROUND SERIALIZATION TESTS
    // ========================================================================

    #[test]
    fn test_round_window_json_serialization_roundtrip() {
        let window = create_round_window();
        
        // Serialize to JSON
        let json = serde_json::to_string(&window).expect("serialize to JSON");
        
        // Deserialize from JSON
        let deserialized: RoundWindow = serde_json::from_str(&json).expect("deserialize from JSON");
        
        // Verify all fields match
        assert_eq!(window.id, deserialized.id, "Round IDs do not match");
        assert_eq!(window.start_us, deserialized.start_us, "Round start times do not match");
        assert_eq!(window.end_us, deserialized.end_us, "Round end times do not match");
        
        // Verify equality
        assert_eq!(window, deserialized);
    }

    #[test]
    fn test_round_certificate_json_serialization_roundtrip() {
        let cert = create_round_certificate();
        
        // Serialize to JSON
        let json = serde_json::to_string(&cert).expect("serialize to JSON");
        
        // Deserialize from JSON
        let deserialized: RoundCertificate = serde_json::from_str(&json).expect("deserialize from JSON");
        
        // Verify all fields match
        assert_eq!(cert.round, deserialized.round, "Certificate rounds do not match");
        assert_eq!(cert.block_ids, deserialized.block_ids, "Certificate block IDs do not match");
        assert_eq!(cert.agg_sig, deserialized.agg_sig, "Certificate aggregate signatures do not match");
        
        // Verify equality
        assert_eq!(cert, deserialized);
    }

    #[test]
    fn test_round_finalization_record_json_serialization_roundtrip() {
        let record = create_round_finalization_record();
        
        // Serialize to JSON
        let json = serde_json::to_string(&record).expect("serialize to JSON");
        
        // Deserialize from JSON
        let deserialized: RoundFinalizationRecord = serde_json::from_str(&json).expect("deserialize from JSON");
        
        // Verify all fields match
        assert_eq!(record.round, deserialized.round, "Record rounds do not match");
        assert_eq!(record.window, deserialized.window, "Record windows do not match");
        assert_eq!(record.ordered_tx_ids, deserialized.ordered_tx_ids, "Record ordered tx IDs do not match");
        assert_eq!(record.fork_drops, deserialized.fork_drops, "Record fork drops do not match");
        assert_eq!(record.state_root, deserialized.state_root, "Record state roots do not match");
        assert_eq!(record.proof, deserialized.proof, "Record proofs do not match");
        
        // Verify equality
        assert_eq!(record, deserialized);
    }

    #[test]
    fn test_round_certificate_with_empty_blocks_serialization() {
        let cert = RoundCertificate {
            round: 1,
            block_ids: vec![],
            agg_sig: vec![],
        };
        
        // Serialize and deserialize
        let json = serde_json::to_string(&cert).expect("serialize to JSON");
        let deserialized: RoundCertificate = serde_json::from_str(&json).expect("deserialize from JSON");
        
        // Verify empty collections are preserved
        assert!(deserialized.block_ids.is_empty());
        assert!(deserialized.agg_sig.is_empty());
        assert_eq!(cert, deserialized);
    }

    #[test]
    fn test_round_finalization_record_with_multiple_forks_serialization() {
        let mut record = create_round_finalization_record();
        record.fork_drops = vec![[10u8; 32], [11u8; 32], [12u8; 32], [13u8; 32]];
        
        // Serialize and deserialize
        let json = serde_json::to_string(&record).expect("serialize to JSON");
        let deserialized: RoundFinalizationRecord = serde_json::from_str(&json).expect("deserialize from JSON");
        
        // Verify fork drops are preserved
        assert_eq!(record.fork_drops.len(), 4);
        assert_eq!(deserialized.fork_drops.len(), 4);
        assert_eq!(record.fork_drops, deserialized.fork_drops);
        assert_eq!(record, deserialized);
    }

    #[test]
    fn test_round_window_json_bytes_serialization() {
        let window = create_round_window();
        
        // Serialize to JSON bytes
        let json_bytes = serde_json::to_vec(&window).expect("serialize to JSON bytes");
        
        // Deserialize from JSON bytes
        let deserialized: RoundWindow = serde_json::from_slice(&json_bytes).expect("deserialize from JSON bytes");
        
        // Verify consistency
        assert_eq!(window, deserialized);
    }

    #[test]
    fn test_round_certificate_json_bytes_serialization() {
        let cert = create_round_certificate();
        
        // Serialize to JSON bytes
        let json_bytes = serde_json::to_vec(&cert).expect("serialize to JSON bytes");
        
        // Deserialize from JSON bytes
        let deserialized: RoundCertificate = serde_json::from_slice(&json_bytes).expect("deserialize from JSON bytes");
        
        // Verify consistency
        assert_eq!(cert, deserialized);
    }

    #[test]
    fn test_round_finalization_record_json_bytes_serialization() {
        let record = create_round_finalization_record();
        
        // Serialize to JSON bytes
        let json_bytes = serde_json::to_vec(&record).expect("serialize to JSON bytes");
        
        // Deserialize from JSON bytes
        let deserialized: RoundFinalizationRecord = serde_json::from_slice(&json_bytes).expect("deserialize from JSON bytes");
        
        // Verify consistency
        assert_eq!(record, deserialized);
    }

    // ========================================================================
    // CROSS-TYPE CONSISTENCY TESTS
    // ========================================================================

    #[test]
    fn test_transaction_hash_consistency_after_serialization() {
        let tx = create_signed_transaction();
        let original_hash = tx.hash();
        
        // Serialize and deserialize
        let json = serde_json::to_string(&tx).expect("serialize to JSON");
        let deserialized: Transaction = serde_json::from_str(&json).expect("deserialize from JSON");
        let deserialized_hash = deserialized.hash();
        
        // Hash must be identical
        assert_eq!(original_hash, deserialized_hash, "Transaction hash changed after serialization");
    }

    #[test]
    fn test_block_hash_consistency_after_serialization() {
        let block = create_block_with_transactions();
        let original_hash = block.hash();
        
        // Serialize and deserialize
        let json = serde_json::to_string(&block).expect("serialize to JSON");
        let deserialized: Block = serde_json::from_str(&json).expect("deserialize from JSON");
        let deserialized_hash = deserialized.hash();
        
        // Hash must be identical
        assert_eq!(original_hash, deserialized_hash, "Block hash changed after serialization");
    }

    #[test]
    fn test_block_with_transactions_hash_consistency() {
        let mut transactions = vec![];
        for i in 0..5 {
            let secret = SigningKey::from_bytes(&[i as u8 + 10; 32]);
            let from = secret.verifying_key().to_bytes();
            let to = [i as u8 + 20; 32];
            let amount = Amount::from_atomic(1000 * (i + 1) as u128);
            let nonce = i + 1;
            
            let mut tx = Transaction::new(from, to, amount, nonce);
            tx.sign(&secret.to_bytes()).expect("sign transaction");
            transactions.push(tx);
        }
        
        let block = Block::new(vec![[0u8; 32]], transactions.clone(), 1, [100u8; 32]);
        let original_hash = block.hash();
        
        // Serialize and deserialize
        let json = serde_json::to_string(&block).expect("serialize to JSON");
        let deserialized: Block = serde_json::from_str(&json).expect("deserialize from JSON");
        
        // Verify all transaction hashes match
        for (i, (orig_tx, deser_tx)) in block.transactions.iter().zip(deserialized.transactions.iter()).enumerate() {
            assert_eq!(orig_tx.hash(), deser_tx.hash(), "Transaction {} hash changed", i);
        }
        
        // Verify block hash matches
        assert_eq!(original_hash, deserialized.hash());
        
        // Verify payload IDs match
        assert_eq!(block.header.payload_ids, deserialized.header.payload_ids);
    }

    #[test]
    fn test_round_finalization_record_with_transactions_consistency() {
        let tx1 = create_signed_transaction();
        let tx2 = create_confidential_transaction();
        
        let ordered_tx_ids = vec![tx1.hash(), tx2.hash()];
        
        let mut record = create_round_finalization_record();
        record.ordered_tx_ids = ordered_tx_ids.clone();
        
        // Serialize and deserialize
        let json = serde_json::to_string(&record).expect("serialize to JSON");
        let deserialized: RoundFinalizationRecord = serde_json::from_str(&json).expect("deserialize from JSON");
        
        // Verify transaction IDs are preserved
        assert_eq!(record.ordered_tx_ids, deserialized.ordered_tx_ids);
        assert_eq!(deserialized.ordered_tx_ids, ordered_tx_ids);
    }

    #[test]
    fn test_multiple_serialization_deserialization_cycles() {
        let mut tx = create_signed_transaction();
        
        // Perform multiple serialization/deserialization cycles
        for i in 0..10 {
            let json = serde_json::to_string(&tx).expect(&format!("serialize cycle {}", i));
            tx = serde_json::from_str(&json).expect(&format!("deserialize cycle {}", i));
            
            // Verify transaction remains valid
            assert!(tx.is_valid(), "Transaction became invalid after cycle {}", i);
            assert!(tx.verify(), "Transaction signature became invalid after cycle {}", i);
        }
    }

    #[test]
    fn test_block_multiple_serialization_cycles() {
        let mut block = create_block_with_transactions();
        let original_hash = block.hash();
        
        // Perform multiple serialization/deserialization cycles
        for i in 0..10 {
            let json = serde_json::to_string(&block).expect(&format!("serialize cycle {}", i));
            block = serde_json::from_str(&json).expect(&format!("deserialize cycle {}", i));
            
            // Verify block remains valid and hash is consistent
            assert!(block.is_valid(), "Block became invalid after cycle {}", i);
            assert_eq!(block.hash(), original_hash, "Block hash changed after cycle {}", i);
        }
=======
    /// Test round-trip serialization/deserialization for Transaction (JSON)
    #[test]
    fn test_transaction_json_roundtrip() {
        let secret = SigningKey::from_bytes(&[5u8; 32]);
        let from = secret.verifying_key().to_bytes();
        let mut tx = Transaction::new(from, [6u8; 32], Amount::from_atomic(5000), 42);
        tx.sign(&secret.to_bytes()).unwrap();

        // Serialize to JSON
        let json = serde_json::to_string(&tx).expect("Failed to serialize transaction");

        // Deserialize from JSON
        let deserialized: Transaction =
            serde_json::from_str(&json).expect("Failed to deserialize transaction");

        // Verify all fields match
        assert_eq!(tx.id, deserialized.id, "Transaction ID mismatch");
        assert_eq!(tx.from, deserialized.from, "From address mismatch");
        assert_eq!(tx.to, deserialized.to, "To address mismatch");
        assert_eq!(tx.amount, deserialized.amount, "Amount mismatch");
        assert_eq!(tx.nonce, deserialized.nonce, "Nonce mismatch");
        assert_eq!(
            tx.visibility, deserialized.visibility,
            "Visibility mismatch"
        );
        assert_eq!(tx.topics, deserialized.topics, "Topics mismatch");
        assert_eq!(
            tx.confidential, deserialized.confidential,
            "Confidential envelope mismatch"
        );
        assert_eq!(tx.zk_proof, deserialized.zk_proof, "ZK proof mismatch");
        assert_eq!(tx.signature, deserialized.signature, "Signature mismatch");
        assert_eq!(
            tx.hashtimer, deserialized.hashtimer,
            "HashTimer mismatch"
        );
        assert_eq!(tx.timestamp, deserialized.timestamp, "Timestamp mismatch");

        // Verify hash consistency
        assert_eq!(
            tx.hash(),
            deserialized.hash(),
            "Transaction hash mismatch after deserialization"
        );

        // Verify the deserialized transaction is still valid
        assert!(
            deserialized.is_valid(),
            "Deserialized transaction is invalid"
        );
    }

    /// Test round-trip serialization/deserialization for Transaction with topics (JSON)
    #[test]
    fn test_transaction_with_topics_json_roundtrip() {
        let secret = SigningKey::from_bytes(&[7u8; 32]);
        let from = secret.verifying_key().to_bytes();
        let mut tx = Transaction::new(from, [8u8; 32], Amount::from_atomic(7500), 99);
        tx.topics = vec![
            "transfer".to_string(),
            "payment".to_string(),
            "metadata:test".to_string(),
        ];
        tx.sign(&secret.to_bytes()).unwrap();

        let json = serde_json::to_string(&tx).expect("Failed to serialize transaction");
        let deserialized: Transaction =
            serde_json::from_str(&json).expect("Failed to deserialize transaction");

        assert_eq!(tx.topics, deserialized.topics, "Topics mismatch");
        assert_eq!(tx.topics.len(), 3);
        assert!(tx.topics.contains(&"transfer".to_string()));
        assert!(deserialized.is_valid());
    }

    /// Test round-trip serialization/deserialization for confidential Transaction (JSON)
    #[test]
    fn test_confidential_transaction_json_roundtrip() {
        let secret = SigningKey::from_bytes(&[9u8; 32]);
        let from = secret.verifying_key().to_bytes();
        let mut tx = Transaction::new(from, [10u8; 32], Amount::from_atomic(10000), 5);

        let envelope = ConfidentialEnvelope {
            enc_algo: "AES-256-GCM".to_string(),
            iv: hex::encode([1u8, 2, 3, 4, 5, 6, 7, 8, 9, 10, 11, 12]),
            ciphertext: hex::encode([0xdeu8, 0xad, 0xbe, 0xef, 0xca, 0xfe]),
            access_keys: vec![
                AccessKey {
                    recipient_pub: hex::encode([0x01u8; 32]),
                    enc_key: hex::encode([0x02u8; 32]),
                },
                AccessKey {
                    recipient_pub: hex::encode([0x03u8; 32]),
                    enc_key: hex::encode([0x04u8; 32]),
                },
            ],
        };
        tx.set_confidential_envelope(envelope);

        let mut public_inputs = std::collections::BTreeMap::new();
        public_inputs.insert("balance".to_string(), "10000".to_string());
        public_inputs.insert("proof_version".to_string(), "1".to_string());

        let proof = ConfidentialProof {
            proof_type: ConfidentialProofType::Stark,
            proof: hex::encode([1u8, 2, 3, 4, 5, 6, 7, 8]),
            public_inputs,
        };
        tx.set_confidential_proof(proof);
        tx.sign(&secret.to_bytes()).unwrap();

        let json = serde_json::to_string(&tx).expect("Failed to serialize confidential transaction");
        let deserialized: Transaction =
            serde_json::from_str(&json).expect("Failed to deserialize confidential transaction");

        assert_eq!(
            tx.confidential, deserialized.confidential,
            "Confidential envelope mismatch"
        );
        assert_eq!(tx.zk_proof, deserialized.zk_proof, "ZK proof mismatch");
        assert_eq!(tx.visibility, deserialized.visibility);
        assert!(deserialized.confidential.is_some());
        assert!(deserialized.zk_proof.is_some());
        assert!(deserialized.is_valid());
    }

    /// Test round-trip serialization/deserialization for Block (JSON)
    #[test]
    fn test_block_json_roundtrip() {
        let secret1 = SigningKey::from_bytes(&[11u8; 32]);
        let secret2 = SigningKey::from_bytes(&[12u8; 32]);
        let mut tx1 = Transaction::new(
            secret1.verifying_key().to_bytes(),
            [13u8; 32],
            Amount::from_atomic(1500),
            1,
        );
        tx1.sign(&secret1.to_bytes()).unwrap();

        let mut tx2 = Transaction::new(
            secret2.verifying_key().to_bytes(),
            [14u8; 32],
            Amount::from_atomic(2500),
            2,
        );
        tx2.sign(&secret2.to_bytes()).unwrap();

        let parent_id = [15u8; 32];
        let creator = [16u8; 32];
        let round = 42;

        let block = Block::new(vec![parent_id], vec![tx1, tx2], round, creator);

        // Serialize to JSON
        let json = serde_json::to_string(&block).expect("Failed to serialize block");

        // Deserialize from JSON
        let deserialized: Block =
            serde_json::from_str(&json).expect("Failed to deserialize block");

        // Verify header fields match
        assert_eq!(
            block.header.id, deserialized.header.id,
            "Block ID mismatch"
        );
        assert_eq!(
            block.header.creator, deserialized.header.creator,
            "Creator mismatch"
        );
        assert_eq!(
            block.header.round, deserialized.header.round,
            "Round mismatch"
        );
        assert_eq!(
            block.header.hashtimer, deserialized.header.hashtimer,
            "HashTimer mismatch"
        );
        assert_eq!(
            block.header.parent_ids, deserialized.header.parent_ids,
            "Parent IDs mismatch"
        );
        assert_eq!(
            block.header.payload_ids, deserialized.header.payload_ids,
            "Payload IDs mismatch"
        );
        assert_eq!(
            block.header.merkle_payload, deserialized.header.merkle_payload,
            "Merkle payload mismatch"
        );
        assert_eq!(
            block.header.merkle_parents, deserialized.header.merkle_parents,
            "Merkle parents mismatch"
        );
        assert_eq!(
            block.header.tx_root, deserialized.header.tx_root,
            "TX root mismatch"
        );
        assert_eq!(
            block.header.prev_hashes, deserialized.header.prev_hashes,
            "Prev hashes mismatch"
        );
        assert_eq!(
            block.signature, deserialized.signature,
            "Signature mismatch"
        );
        assert_eq!(
            block.transactions.len(),
            deserialized.transactions.len(),
            "Transaction count mismatch"
        );
        assert_eq!(
            block.prev_hashes, deserialized.prev_hashes,
            "Block prev_hashes mismatch"
        );

        // Verify hash consistency
        assert_eq!(
            block.hash(),
            deserialized.hash(),
            "Block hash mismatch after deserialization"
        );

        // Verify the deserialized block is still valid
        assert!(deserialized.is_valid(), "Deserialized block is invalid");
    }

    /// Test round-trip serialization/deserialization for empty Block (JSON)
    #[test]
    fn test_empty_block_json_roundtrip() {
        let creator = [20u8; 32];
        let round = 1;
        let block = Block::new(vec![], vec![], round, creator);

        let json = serde_json::to_string(&block).expect("Failed to serialize empty block");
        let deserialized: Block =
            serde_json::from_str(&json).expect("Failed to deserialize empty block");

        assert_eq!(block.header.id, deserialized.header.id);
        assert_eq!(block.header.round, deserialized.header.round);
        assert!(deserialized.transactions.is_empty());
        assert!(deserialized.header.payload_ids.is_empty());
        assert!(deserialized.is_valid());
    }

    /// Test round-trip serialization/deserialization for RoundWindow (JSON)
    #[test]
    fn test_round_window_json_roundtrip() {
        let window = RoundWindow {
            id: 100,
            start_us: IppanTimeMicros(1000000),
            end_us: IppanTimeMicros(2000000),
        };

        let json = serde_json::to_string(&window).expect("Failed to serialize RoundWindow");
        let deserialized: RoundWindow =
            serde_json::from_str(&json).expect("Failed to deserialize RoundWindow");

        assert_eq!(window.id, deserialized.id, "Round ID mismatch");
        assert_eq!(
            window.start_us, deserialized.start_us,
            "Start time mismatch"
        );
        assert_eq!(window.end_us, deserialized.end_us, "End time mismatch");
        assert_eq!(window, deserialized, "RoundWindow equality check failed");
    }

    /// Test round-trip serialization/deserialization for RoundCertificate (JSON)
    #[test]
    fn test_round_certificate_json_roundtrip() {
        let cert = RoundCertificate {
            round: 50,
            block_ids: vec![[1u8; 32], [2u8; 32], [3u8; 32]],
            agg_sig: vec![0xAAu8, 0xBB, 0xCC, 0xDD],
        };

        let json =
            serde_json::to_string(&cert).expect("Failed to serialize RoundCertificate");
        let deserialized: RoundCertificate =
            serde_json::from_str(&json).expect("Failed to deserialize RoundCertificate");

        assert_eq!(cert.round, deserialized.round, "Round ID mismatch");
        assert_eq!(
            cert.block_ids, deserialized.block_ids,
            "Block IDs mismatch"
        );
        assert_eq!(cert.agg_sig, deserialized.agg_sig, "Aggregate signature mismatch");
        assert_eq!(
            cert, deserialized,
            "RoundCertificate equality check failed"
        );
    }

    /// Test round-trip serialization/deserialization for RoundFinalizationRecord (JSON)
    #[test]
    fn test_round_finalization_record_json_roundtrip() {
        let window = RoundWindow {
            id: 75,
            start_us: IppanTimeMicros(3000000),
            end_us: IppanTimeMicros(4000000),
        };

        let cert = RoundCertificate {
            round: 75,
            block_ids: vec![[10u8; 32], [11u8; 32]],
            agg_sig: vec![0x01u8, 0x02, 0x03],
        };

        let record = RoundFinalizationRecord {
            round: 75,
            window,
            ordered_tx_ids: vec![[20u8; 32], [21u8; 32], [22u8; 32]],
            fork_drops: vec![[30u8; 32]],
            state_root: [40u8; 32],
            proof: cert,
        };

        let json = serde_json::to_string(&record)
            .expect("Failed to serialize RoundFinalizationRecord");
        let deserialized: RoundFinalizationRecord = serde_json::from_str(&json)
            .expect("Failed to deserialize RoundFinalizationRecord");

        assert_eq!(record.round, deserialized.round, "Round ID mismatch");
        assert_eq!(record.window, deserialized.window, "Window mismatch");
        assert_eq!(
            record.ordered_tx_ids, deserialized.ordered_tx_ids,
            "Ordered TX IDs mismatch"
        );
        assert_eq!(
            record.fork_drops, deserialized.fork_drops,
            "Fork drops mismatch"
        );
        assert_eq!(
            record.state_root, deserialized.state_root,
            "State root mismatch"
        );
        assert_eq!(record.proof, deserialized.proof, "Proof mismatch");
        assert_eq!(
            record, deserialized,
            "RoundFinalizationRecord equality check failed"
        );
    }

    /// Test that serialization is deterministic for the same Transaction
    #[test]
    fn test_transaction_serialization_determinism() {
        let secret = SigningKey::from_bytes(&[25u8; 32]);
        let from = secret.verifying_key().to_bytes();
        let mut tx = Transaction::new(from, [26u8; 32], Amount::from_atomic(8888), 123);
        tx.sign(&secret.to_bytes()).unwrap();

        // Serialize multiple times
        let json1 = serde_json::to_string(&tx).expect("Serialization 1 failed");
        let json2 = serde_json::to_string(&tx).expect("Serialization 2 failed");
        let json3 = serde_json::to_string(&tx).expect("Serialization 3 failed");

        // All should be identical
        assert_eq!(json1, json2, "Serialization is not deterministic");
        assert_eq!(json2, json3, "Serialization is not deterministic");
    }

    /// Test that serialization is deterministic for the same Block
    #[test]
    fn test_block_serialization_determinism() {
        let secret = SigningKey::from_bytes(&[27u8; 32]);
        let mut tx = Transaction::new(
            secret.verifying_key().to_bytes(),
            [28u8; 32],
            Amount::from_atomic(9999),
            456,
        );
        tx.sign(&secret.to_bytes()).unwrap();

        let block = Block::new(vec![[29u8; 32]], vec![tx], 88, [30u8; 32]);

        // Serialize multiple times
        let json1 = serde_json::to_string(&block).expect("Serialization 1 failed");
        let json2 = serde_json::to_string(&block).expect("Serialization 2 failed");
        let json3 = serde_json::to_string(&block).expect("Serialization 3 failed");

        // All should be identical
        assert_eq!(json1, json2, "Block serialization is not deterministic");
        assert_eq!(json2, json3, "Block serialization is not deterministic");
    }

    /// Test that HashTimer serialization maintains temporal consistency
    #[test]
    fn test_hashtimer_serialization_consistency() {
        // Create a transaction with a deterministic time
        let secret = SigningKey::from_bytes(&[31u8; 32]);
        let mut tx = Transaction::new(
            secret.verifying_key().to_bytes(),
            [32u8; 32],
            Amount::from_atomic(7777),
            789,
        );
        tx.sign(&secret.to_bytes()).unwrap();

        // Serialize and deserialize
        let json = serde_json::to_string(&tx).expect("Failed to serialize");
        let deserialized: Transaction =
            serde_json::from_str(&json).expect("Failed to deserialize");

        // Verify HashTimer consistency
        assert_eq!(
            tx.hashtimer.timestamp_us, deserialized.hashtimer.timestamp_us,
            "HashTimer timestamp mismatch"
        );
        assert_eq!(
            tx.hashtimer.entropy, deserialized.hashtimer.entropy,
            "HashTimer entropy mismatch"
        );
        assert_eq!(
            tx.hashtimer.to_hex(),
            deserialized.hashtimer.to_hex(),
            "HashTimer hex representation mismatch"
        );
    }

    /// Test serialization with all optional fields present
    #[test]
    fn test_block_with_all_optional_fields_json_roundtrip() {
        let secret = SigningKey::from_bytes(&[33u8; 32]);
        let mut tx = Transaction::new(
            secret.verifying_key().to_bytes(),
            [34u8; 32],
            Amount::from_atomic(5555),
            111,
        );
        tx.sign(&secret.to_bytes()).unwrap();

        let mut block = Block::new(vec![[35u8; 32], [36u8; 32]], vec![tx], 99, [37u8; 32]);

        // Set all optional fields
        block.set_data_availability_roots(
            Some("erasure_root_hex".to_string()),
            Some("receipt_root_hex".to_string()),
            Some("state_root_hex".to_string()),
        );
        block.push_validator_signature("sig1".to_string());
        block.push_validator_signature("sig2".to_string());
        block.header.vrf_proof = vec![0xAAu8, 0xBB, 0xCC];

        let json =
            serde_json::to_string(&block).expect("Failed to serialize block with optional fields");
        let deserialized: Block = serde_json::from_str(&json)
            .expect("Failed to deserialize block with optional fields");

        assert_eq!(
            block.header.erasure_root, deserialized.header.erasure_root,
            "Erasure root mismatch"
        );
        assert_eq!(
            block.header.receipt_root, deserialized.header.receipt_root,
            "Receipt root mismatch"
        );
        assert_eq!(
            block.header.state_root, deserialized.header.state_root,
            "State root mismatch"
        );
        assert_eq!(
            block.header.validator_sigs, deserialized.header.validator_sigs,
            "Validator signatures mismatch"
        );
        assert_eq!(
            block.header.vrf_proof, deserialized.header.vrf_proof,
            "VRF proof mismatch"
        );
    }

    /// Test edge case: Transaction with maximum nonce value
    #[test]
    fn test_transaction_max_nonce_json_roundtrip() {
        let secret = SigningKey::from_bytes(&[38u8; 32]);
        let from = secret.verifying_key().to_bytes();
        let mut tx = Transaction::new(from, [39u8; 32], Amount::from_atomic(1234), u64::MAX);
        tx.sign(&secret.to_bytes()).unwrap();

        let json = serde_json::to_string(&tx).expect("Failed to serialize");
        let deserialized: Transaction =
            serde_json::from_str(&json).expect("Failed to deserialize");

        assert_eq!(tx.nonce, deserialized.nonce);
        assert_eq!(tx.nonce, u64::MAX);
        assert!(deserialized.is_valid());
>>>>>>> 23bc58c8
    }
}<|MERGE_RESOLUTION|>--- conflicted
+++ resolved
@@ -56,9 +56,7 @@
     fn test_transaction_hash_deterministic() {
         let tx1 = Transaction::new([1u8; 32], [2u8; 32], Amount::from_atomic(1000), 1);
         let tx2 = Transaction::new([1u8; 32], [2u8; 32], Amount::from_atomic(1000), 1);
-
-        // Hashes should be different due to different hashtimers (time-based)
-        assert_ne!(tx1.hash(), tx2.hash());
+        assert_ne!(tx1.hash(), tx2.hash()); // time-based difference
     }
 
     #[test]
@@ -69,8 +67,6 @@
         let mut tx = Transaction::new(from, [2u8; 32], Amount::from_atomic(1000), 1);
         tx.sign(&secret.to_bytes()).unwrap();
         assert!(tx.is_valid());
-
-        // Test invalid transaction (zero amount)
         let invalid_tx = Transaction::new(from, [2u8; 32], Amount::zero(), 1);
         assert!(!invalid_tx.is_valid());
     }
@@ -79,9 +75,7 @@
     fn test_block_creation() {
         let tx1 = Transaction::new([1u8; 32], [2u8; 32], Amount::from_atomic(1000), 1);
         let tx2 = Transaction::new([3u8; 32], [4u8; 32], Amount::from_atomic(2000), 1);
-        let transactions = vec![tx1, tx2];
-
-        let block = Block::new(vec![[0u8; 32]], transactions.clone(), 1, [5u8; 32]);
+        let block = Block::new(vec![[0u8; 32]], vec![tx1, tx2], 1, [5u8; 32]);
         assert_eq!(block.header.round, 1);
         assert_eq!(block.header.creator, [5u8; 32]);
         assert_eq!(block.transactions.len(), 2);
@@ -97,28 +91,8 @@
         tx.sign(&secret.to_bytes()).unwrap();
         let block = Block::new(vec![[0u8; 32]], vec![tx], 1, [5u8; 32]);
         assert!(block.is_valid());
-
-        // Empty transactions are permitted; block remains valid
         let empty_block = Block::new(vec![[0u8; 32]], vec![], 1, [5u8; 32]);
         assert!(empty_block.is_valid());
-    }
-
-    #[test]
-    fn test_ippan_time_monotonic() {
-        let t1 = IppanTimeMicros::now();
-        std::thread::sleep(std::time::Duration::from_micros(10));
-        let t2 = IppanTimeMicros::now();
-
-        assert!(t2.0 > t1.0);
-    }
-
-    #[test]
-    fn test_transaction_topics() {
-        let mut tx = Transaction::new([1u8; 32], [2u8; 32], Amount::from_atomic(1000), 1);
-        tx.topics = vec!["transfer".to_string(), "payment".to_string()];
-
-        assert_eq!(tx.topics.len(), 2);
-        assert!(tx.topics.contains(&"transfer".to_string()));
     }
 
     #[test]
@@ -137,1157 +111,115 @@
                 enc_key: hex::encode([0x02u8; 32]),
             }],
         };
-
         tx.set_confidential_envelope(envelope);
-        // Confidential tx requires a proof to be considered valid
         let mut public_inputs = std::collections::BTreeMap::new();
         public_inputs.insert("balance".to_string(), "1000".to_string());
-        let proof = ConfidentialProof {
+        tx.set_confidential_proof(ConfidentialProof {
             proof_type: ConfidentialProofType::Stark,
             proof: hex::encode([1u8, 2, 3, 4]),
             public_inputs,
-        };
-        tx.set_confidential_proof(proof);
+        });
         tx.sign(&secret.to_bytes()).unwrap();
         assert!(tx.is_valid());
     }
-
-    #[test]
-    fn test_zk_proof_transaction() {
-        use ed25519_dalek::SigningKey;
-        let secret = SigningKey::from_bytes(&[4u8; 32]);
-        let from = secret.verifying_key().to_bytes();
-        let mut tx = Transaction::new(from, [2u8; 32], Amount::from_atomic(1000), 1);
-
-        let mut public_inputs = std::collections::BTreeMap::new();
-        public_inputs.insert("balance".to_string(), "1000".to_string());
-
-        let zk_proof = ConfidentialProof {
-            proof_type: ConfidentialProofType::Stark,
-            proof: hex::encode([0x01u8, 0x02, 0x03, 0x04]),
-            public_inputs,
-        };
-
-        tx.set_confidential_proof(zk_proof);
-        tx.sign(&secret.to_bytes()).unwrap();
-        assert!(tx.zk_proof.is_some());
-        assert!(tx.is_valid());
-    }
 }
 
-<<<<<<< HEAD
 // ========================================================================
-// SERIALIZATION/DESERIALIZATION CONSISTENCY TESTS
+// SERIALIZATION / DESERIALIZATION CONSISTENCY TESTS
 // ========================================================================
 
-=======
->>>>>>> 23bc58c8
 #[cfg(test)]
 mod serialization_tests {
     use super::*;
     use ed25519_dalek::SigningKey;
 
-<<<<<<< HEAD
-    /// Helper to create a signed transaction
-    fn create_signed_transaction() -> Transaction {
-        let secret = SigningKey::from_bytes(&[7u8; 32]);
-        let from = secret.verifying_key().to_bytes();
-        let to = [2u8; 32];
-        let amount = Amount::from_atomic(1000);
-        let nonce = 1;
-
-        let mut tx = Transaction::new(from, to, amount, nonce);
-        tx.sign(&secret.to_bytes()).expect("sign transaction");
+    fn create_signed_tx() -> Transaction {
+        let key = SigningKey::from_bytes(&[7u8; 32]);
+        let from = key.verifying_key().to_bytes();
+        let mut tx = Transaction::new(from, [8u8; 32], Amount::from_atomic(1000), 1);
+        tx.sign(&key.to_bytes()).unwrap();
         tx
     }
 
-    /// Helper to create a transaction with confidential data
-    fn create_confidential_transaction() -> Transaction {
-        let secret = SigningKey::from_bytes(&[9u8; 32]);
-        let from = secret.verifying_key().to_bytes();
-        let to = [3u8; 32];
-        let amount = Amount::from_atomic(2000);
-        let nonce = 2;
-
-        let mut tx = Transaction::new(from, to, amount, nonce);
-
-        // Add confidential envelope
+    fn create_block() -> Block {
+        let tx = create_signed_tx();
+        Block::new(vec![[1u8; 32]], vec![tx], 5, [9u8; 32])
+    }
+
+    #[test]
+    fn test_transaction_json_roundtrip() {
+        let tx = create_signed_tx();
+        let json = serde_json::to_string(&tx).unwrap();
+        let decoded: Transaction = serde_json::from_str(&json).unwrap();
+        assert_eq!(tx.id, decoded.id);
+        assert_eq!(tx.hash(), decoded.hash());
+        assert!(decoded.is_valid());
+    }
+
+    #[test]
+    fn test_confidential_tx_roundtrip() {
+        let mut tx = create_signed_tx();
         let envelope = ConfidentialEnvelope {
-            enc_algo: "AES-256-GCM".to_string(),
-            iv: hex::encode([1u8, 2, 3, 4, 5, 6, 7, 8, 9, 10, 11, 12]),
-            ciphertext: hex::encode([0xdeu8, 0xad, 0xbe, 0xef]),
+            enc_algo: "AES-256".into(),
+            iv: "abcd".into(),
+            ciphertext: "1234".into(),
             access_keys: vec![AccessKey {
-                recipient_pub: hex::encode([0x01u8; 32]),
-                enc_key: hex::encode([0x02u8; 32]),
+                recipient_pub: "a".into(),
+                enc_key: "b".into(),
             }],
         };
-
         tx.set_confidential_envelope(envelope);
-
-        // Add ZK proof
-        let mut public_inputs = std::collections::BTreeMap::new();
-        public_inputs.insert("balance".to_string(), "2000".to_string());
-        let proof = ConfidentialProof {
-            proof_type: ConfidentialProofType::Stark,
-            proof: hex::encode([1u8, 2, 3, 4]),
-            public_inputs,
-        };
-        tx.set_confidential_proof(proof);
-
-        tx.sign(&secret.to_bytes()).expect("sign transaction");
-        tx
-    }
-
-    /// Helper to create a block with transactions
-    fn create_block_with_transactions() -> Block {
-        let parent_ids = vec![[1u8; 32], [2u8; 32]];
-        let transactions = vec![create_signed_transaction()];
-        let round = 5;
-        let creator = [10u8; 32];
-
-        Block::new(parent_ids, transactions, round, creator)
-    }
-
-    /// Helper to create a round window
-    fn create_round_window() -> RoundWindow {
-        RoundWindow {
-            id: 42,
-            start_us: IppanTimeMicros(1_000_000),
-            end_us: IppanTimeMicros(2_000_000),
-        }
-    }
-
-    /// Helper to create a round certificate
-    fn create_round_certificate() -> RoundCertificate {
-        RoundCertificate {
-            round: 42,
-            block_ids: vec![[1u8; 32], [2u8; 32], [3u8; 32]],
-            agg_sig: vec![0xffu8; 64],
-        }
-    }
-
-    /// Helper to create a round finalization record
-    fn create_round_finalization_record() -> RoundFinalizationRecord {
-        RoundFinalizationRecord {
-            round: 42,
-            window: create_round_window(),
-            ordered_tx_ids: vec![[4u8; 32], [5u8; 32], [6u8; 32]],
-            fork_drops: vec![[7u8; 32]],
-            state_root: [8u8; 32],
-            proof: create_round_certificate(),
-        }
-    }
-
-    // ========================================================================
-    // TRANSACTION SERIALIZATION TESTS
-    // ========================================================================
-
-    #[test]
-    fn test_transaction_json_serialization_roundtrip() {
-        let tx = create_signed_transaction();
-        
-        // Serialize to JSON
-        let json = serde_json::to_string(&tx).expect("serialize to JSON");
-        
-        // Deserialize from JSON
-        let deserialized: Transaction = serde_json::from_str(&json).expect("deserialize from JSON");
-        
-        // Verify all fields match
-        assert_eq!(tx.id, deserialized.id, "Transaction IDs do not match");
-        assert_eq!(tx.from, deserialized.from, "Transaction from addresses do not match");
-        assert_eq!(tx.to, deserialized.to, "Transaction to addresses do not match");
-        assert_eq!(tx.amount, deserialized.amount, "Transaction amounts do not match");
-        assert_eq!(tx.nonce, deserialized.nonce, "Transaction nonces do not match");
-        assert_eq!(tx.visibility, deserialized.visibility, "Transaction visibility does not match");
-        assert_eq!(tx.topics, deserialized.topics, "Transaction topics do not match");
-        assert_eq!(tx.confidential, deserialized.confidential, "Transaction confidential data does not match");
-        assert_eq!(tx.zk_proof, deserialized.zk_proof, "Transaction ZK proof does not match");
-        assert_eq!(tx.signature, deserialized.signature, "Transaction signatures do not match");
-        assert_eq!(tx.hashtimer, deserialized.hashtimer, "Transaction hashtimers do not match");
-        assert_eq!(tx.timestamp, deserialized.timestamp, "Transaction timestamps do not match");
-        
-        // Verify hash is consistent
-        assert_eq!(tx.hash(), deserialized.hash(), "Transaction hashes do not match");
-        
-        // Verify signature is still valid
-        assert!(deserialized.verify(), "Deserialized transaction signature is invalid");
-        assert!(deserialized.is_valid(), "Deserialized transaction is invalid");
-    }
-
-    #[test]
-    fn test_transaction_json_bytes_serialization() {
-        let tx = create_signed_transaction();
-        
-        // Serialize to JSON bytes
-        let json_bytes = serde_json::to_vec(&tx).expect("serialize to JSON bytes");
-        
-        // Deserialize from JSON bytes
-        let deserialized: Transaction = serde_json::from_slice(&json_bytes).expect("deserialize from JSON bytes");
-        
-        // Verify critical fields
-        assert_eq!(tx.id, deserialized.id);
-        assert_eq!(tx.from, deserialized.from);
-        assert_eq!(tx.to, deserialized.to);
-        assert_eq!(tx.amount, deserialized.amount);
-        assert_eq!(tx.nonce, deserialized.nonce);
-        assert_eq!(tx.signature, deserialized.signature);
-        
-        // Verify the transaction is still valid
-        assert!(deserialized.is_valid());
-    }
-
-    #[test]
-    fn test_confidential_transaction_serialization_roundtrip() {
-        let tx = create_confidential_transaction();
-        
-        // Serialize to JSON
-        let json = serde_json::to_string(&tx).expect("serialize to JSON");
-        
-        // Deserialize from JSON
-        let deserialized: Transaction = serde_json::from_str(&json).expect("deserialize from JSON");
-        
-        // Verify all fields match
-        assert_eq!(tx.id, deserialized.id);
-        assert_eq!(tx.from, deserialized.from);
-        assert_eq!(tx.to, deserialized.to);
-        assert_eq!(tx.amount, deserialized.amount);
-        assert_eq!(tx.nonce, deserialized.nonce);
-        assert_eq!(tx.visibility, deserialized.visibility);
-        assert_eq!(tx.signature, deserialized.signature);
-        assert_eq!(tx.hashtimer, deserialized.hashtimer);
-        assert_eq!(tx.timestamp, deserialized.timestamp);
-        
-        // Verify confidential data is preserved
-        assert!(deserialized.confidential.is_some());
-        assert_eq!(tx.confidential, deserialized.confidential);
-        
-        // Verify ZK proof is preserved
-        assert!(deserialized.zk_proof.is_some());
-        assert_eq!(tx.zk_proof, deserialized.zk_proof);
-        
-        // Verify the transaction is still valid
-        assert!(deserialized.is_valid());
-    }
-
-    #[test]
-    fn test_transaction_with_topics_serialization() {
-        let mut tx = create_signed_transaction();
-        tx.topics = vec!["transfer".to_string(), "payment".to_string(), "test".to_string()];
-        
-        // Re-sign after modification
-        let secret = SigningKey::from_bytes(&[7u8; 32]);
-        tx.sign(&secret.to_bytes()).expect("sign transaction");
-        
-        // Serialize and deserialize
-        let json = serde_json::to_string(&tx).expect("serialize to JSON");
-        let deserialized: Transaction = serde_json::from_str(&json).expect("deserialize from JSON");
-        
-        // Verify topics are preserved
-        assert_eq!(tx.topics, deserialized.topics);
-        assert_eq!(deserialized.topics.len(), 3);
-        assert!(deserialized.topics.contains(&"transfer".to_string()));
-        assert!(deserialized.topics.contains(&"payment".to_string()));
-        assert!(deserialized.topics.contains(&"test".to_string()));
-    }
-
-    #[test]
-    fn test_transaction_json_pretty_print() {
-        let tx = create_signed_transaction();
-        
-        // Serialize with pretty printing
-        let json_pretty = serde_json::to_string_pretty(&tx).expect("serialize to pretty JSON");
-        
-        // Deserialize from pretty JSON
-        let deserialized: Transaction = serde_json::from_str(&json_pretty).expect("deserialize from pretty JSON");
-        
-        // Verify consistency
-        assert_eq!(tx.id, deserialized.id);
-        assert_eq!(tx.hash(), deserialized.hash());
-        assert!(deserialized.is_valid());
-    }
-
-    // ========================================================================
-    // BLOCK SERIALIZATION TESTS
-    // ========================================================================
-
-    #[test]
-    fn test_block_json_serialization_roundtrip() {
-        let block = create_block_with_transactions();
-        
-        // Serialize to JSON
-        let json = serde_json::to_string(&block).expect("serialize to JSON");
-        
-        // Deserialize from JSON
-        let deserialized: Block = serde_json::from_str(&json).expect("deserialize from JSON");
-        
-        // Verify header fields
-        assert_eq!(block.header.id, deserialized.header.id, "Block IDs do not match");
-        assert_eq!(block.header.creator, deserialized.header.creator, "Block creators do not match");
-        assert_eq!(block.header.round, deserialized.header.round, "Block rounds do not match");
-        assert_eq!(block.header.hashtimer, deserialized.header.hashtimer, "Block hashtimers do not match");
-        assert_eq!(block.header.parent_ids, deserialized.header.parent_ids, "Block parent IDs do not match");
-        assert_eq!(block.header.prev_hashes, deserialized.header.prev_hashes, "Block prev hashes do not match");
-        assert_eq!(block.header.payload_ids, deserialized.header.payload_ids, "Block payload IDs do not match");
-        assert_eq!(block.header.merkle_payload, deserialized.header.merkle_payload, "Block merkle payloads do not match");
-        assert_eq!(block.header.merkle_parents, deserialized.header.merkle_parents, "Block merkle parents do not match");
-        assert_eq!(block.header.tx_root, deserialized.header.tx_root, "Block tx roots do not match");
-        assert_eq!(block.header.erasure_root, deserialized.header.erasure_root, "Block erasure roots do not match");
-        assert_eq!(block.header.receipt_root, deserialized.header.receipt_root, "Block receipt roots do not match");
-        assert_eq!(block.header.state_root, deserialized.header.state_root, "Block state roots do not match");
-        assert_eq!(block.header.validator_sigs, deserialized.header.validator_sigs, "Block validator sigs do not match");
-        assert_eq!(block.header.vrf_proof, deserialized.header.vrf_proof, "Block VRF proofs do not match");
-        
-        // Verify block-level fields
-        assert_eq!(block.signature, deserialized.signature, "Block signatures do not match");
-        assert_eq!(block.prev_hashes, deserialized.prev_hashes, "Block prev_hashes do not match");
-        
-        // Verify transactions
-        assert_eq!(block.transactions.len(), deserialized.transactions.len(), "Transaction counts do not match");
-        for (i, (orig_tx, deser_tx)) in block.transactions.iter().zip(deserialized.transactions.iter()).enumerate() {
-            assert_eq!(orig_tx.id, deser_tx.id, "Transaction {} IDs do not match", i);
-            assert_eq!(orig_tx.hash(), deser_tx.hash(), "Transaction {} hashes do not match", i);
-        }
-        
-        // Verify hash is consistent
-        assert_eq!(block.hash(), deserialized.hash(), "Block hashes do not match");
-        
-        // Verify the block is still valid
-        assert!(deserialized.is_valid(), "Deserialized block is invalid");
-    }
-
-    #[test]
-    fn test_empty_block_serialization_roundtrip() {
-        let block = Block::new(vec![], vec![], 1, [5u8; 32]);
-        
-        // Serialize to JSON
-        let json = serde_json::to_string(&block).expect("serialize to JSON");
-        
-        // Deserialize from JSON
-        let deserialized: Block = serde_json::from_str(&json).expect("deserialize from JSON");
-        
-        // Verify header fields
-        assert_eq!(block.header.id, deserialized.header.id);
-        assert_eq!(block.header.creator, deserialized.header.creator);
-        assert_eq!(block.header.round, deserialized.header.round);
-        assert_eq!(block.header.hashtimer, deserialized.header.hashtimer);
-        
-        // Verify empty collections
-        assert!(deserialized.transactions.is_empty());
-        assert!(deserialized.header.parent_ids.is_empty());
-        assert!(deserialized.header.payload_ids.is_empty());
-        assert!(deserialized.header.prev_hashes.is_empty());
-        
-        // Verify the block is still valid
-        assert!(deserialized.is_valid());
-    }
-
-    #[test]
-    fn test_block_with_multiple_parents_serialization() {
-        let parent_ids = vec![[1u8; 32], [2u8; 32], [3u8; 32], [4u8; 32]];
-        let transactions = vec![create_signed_transaction()];
-        let block = Block::new(parent_ids, transactions, 10, [15u8; 32]);
-        
-        // Serialize and deserialize
-        let json = serde_json::to_string(&block).expect("serialize to JSON");
-        let deserialized: Block = serde_json::from_str(&json).expect("deserialize from JSON");
-        
-        // Verify parent IDs are preserved
-        assert_eq!(block.header.parent_ids.len(), 4);
-        assert_eq!(deserialized.header.parent_ids.len(), 4);
-        assert_eq!(block.header.parent_ids, deserialized.header.parent_ids);
-        
-        // Verify prev_hashes match parent_ids
-        assert_eq!(deserialized.header.prev_hashes.len(), 4);
-        for (i, parent_id) in deserialized.header.parent_ids.iter().enumerate() {
-            let expected_hex = hex::encode(parent_id);
-            assert_eq!(deserialized.header.prev_hashes[i], expected_hex);
-        }
-        
-        assert!(deserialized.is_valid());
-    }
-
-    #[test]
-    fn test_block_json_bytes_serialization() {
-        let block = create_block_with_transactions();
-        
-        // Serialize to JSON bytes
-        let json_bytes = serde_json::to_vec(&block).expect("serialize to JSON bytes");
-        
-        // Deserialize from JSON bytes
-        let deserialized: Block = serde_json::from_slice(&json_bytes).expect("deserialize from JSON bytes");
-        
-        // Verify critical fields
-        assert_eq!(block.header.id, deserialized.header.id);
-        assert_eq!(block.header.creator, deserialized.header.creator);
-        assert_eq!(block.header.round, deserialized.header.round);
-        assert_eq!(block.hash(), deserialized.hash());
-        
-        // Verify the block is still valid
-        assert!(deserialized.is_valid());
-    }
-
-    #[test]
-    fn test_block_with_data_availability_roots_serialization() {
-        let mut block = create_block_with_transactions();
-        block.set_data_availability_roots(
-            Some("erasure_root_abc123".to_string()),
-            Some("receipt_root_def456".to_string()),
-            Some("state_root_ghi789".to_string()),
-        );
-        
-        // Serialize and deserialize
-        let json = serde_json::to_string(&block).expect("serialize to JSON");
-        let deserialized: Block = serde_json::from_str(&json).expect("deserialize from JSON");
-        
-        // Verify roots are preserved
-        assert_eq!(block.header.erasure_root, deserialized.header.erasure_root);
-        assert_eq!(block.header.receipt_root, deserialized.header.receipt_root);
-        assert_eq!(block.header.state_root, deserialized.header.state_root);
-        
-        assert_eq!(deserialized.header.erasure_root, Some("erasure_root_abc123".to_string()));
-        assert_eq!(deserialized.header.receipt_root, Some("receipt_root_def456".to_string()));
-        assert_eq!(deserialized.header.state_root, Some("state_root_ghi789".to_string()));
-    }
-
-    // ========================================================================
-    // ROUND SERIALIZATION TESTS
-    // ========================================================================
-
-    #[test]
-    fn test_round_window_json_serialization_roundtrip() {
-        let window = create_round_window();
-        
-        // Serialize to JSON
-        let json = serde_json::to_string(&window).expect("serialize to JSON");
-        
-        // Deserialize from JSON
-        let deserialized: RoundWindow = serde_json::from_str(&json).expect("deserialize from JSON");
-        
-        // Verify all fields match
-        assert_eq!(window.id, deserialized.id, "Round IDs do not match");
-        assert_eq!(window.start_us, deserialized.start_us, "Round start times do not match");
-        assert_eq!(window.end_us, deserialized.end_us, "Round end times do not match");
-        
-        // Verify equality
-        assert_eq!(window, deserialized);
-    }
-
-    #[test]
-    fn test_round_certificate_json_serialization_roundtrip() {
-        let cert = create_round_certificate();
-        
-        // Serialize to JSON
-        let json = serde_json::to_string(&cert).expect("serialize to JSON");
-        
-        // Deserialize from JSON
-        let deserialized: RoundCertificate = serde_json::from_str(&json).expect("deserialize from JSON");
-        
-        // Verify all fields match
-        assert_eq!(cert.round, deserialized.round, "Certificate rounds do not match");
-        assert_eq!(cert.block_ids, deserialized.block_ids, "Certificate block IDs do not match");
-        assert_eq!(cert.agg_sig, deserialized.agg_sig, "Certificate aggregate signatures do not match");
-        
-        // Verify equality
-        assert_eq!(cert, deserialized);
-    }
-
-    #[test]
-    fn test_round_finalization_record_json_serialization_roundtrip() {
-        let record = create_round_finalization_record();
-        
-        // Serialize to JSON
-        let json = serde_json::to_string(&record).expect("serialize to JSON");
-        
-        // Deserialize from JSON
-        let deserialized: RoundFinalizationRecord = serde_json::from_str(&json).expect("deserialize from JSON");
-        
-        // Verify all fields match
-        assert_eq!(record.round, deserialized.round, "Record rounds do not match");
-        assert_eq!(record.window, deserialized.window, "Record windows do not match");
-        assert_eq!(record.ordered_tx_ids, deserialized.ordered_tx_ids, "Record ordered tx IDs do not match");
-        assert_eq!(record.fork_drops, deserialized.fork_drops, "Record fork drops do not match");
-        assert_eq!(record.state_root, deserialized.state_root, "Record state roots do not match");
-        assert_eq!(record.proof, deserialized.proof, "Record proofs do not match");
-        
-        // Verify equality
-        assert_eq!(record, deserialized);
-    }
-
-    #[test]
-    fn test_round_certificate_with_empty_blocks_serialization() {
+        let json = serde_json::to_string(&tx).unwrap();
+        let decoded: Transaction = serde_json::from_str(&json).unwrap();
+        assert_eq!(tx.confidential, decoded.confidential);
+    }
+
+    #[test]
+    fn test_block_json_roundtrip() {
+        let block = create_block();
+        let json = serde_json::to_string(&block).unwrap();
+        let decoded: Block = serde_json::from_str(&json).unwrap();
+        assert_eq!(block.header.id, decoded.header.id);
+        assert_eq!(block.hash(), decoded.hash());
+        assert!(decoded.is_valid());
+    }
+
+    #[test]
+    fn test_deterministic_serialization() {
+        let tx = create_signed_tx();
+        let s1 = serde_json::to_string(&tx).unwrap();
+        let s2 = serde_json::to_string(&tx).unwrap();
+        assert_eq!(s1, s2);
+
+        let block = create_block();
+        let b1 = serde_json::to_string(&block).unwrap();
+        let b2 = serde_json::to_string(&block).unwrap();
+        assert_eq!(b1, b2);
+    }
+
+    #[test]
+    fn test_round_structs_roundtrip() {
+        let window = RoundWindow {
+            id: 1,
+            start_us: IppanTimeMicros(1000),
+            end_us: IppanTimeMicros(2000),
+        };
         let cert = RoundCertificate {
             round: 1,
-            block_ids: vec![],
-            agg_sig: vec![],
-        };
-        
-        // Serialize and deserialize
-        let json = serde_json::to_string(&cert).expect("serialize to JSON");
-        let deserialized: RoundCertificate = serde_json::from_str(&json).expect("deserialize from JSON");
-        
-        // Verify empty collections are preserved
-        assert!(deserialized.block_ids.is_empty());
-        assert!(deserialized.agg_sig.is_empty());
-        assert_eq!(cert, deserialized);
-    }
-
-    #[test]
-    fn test_round_finalization_record_with_multiple_forks_serialization() {
-        let mut record = create_round_finalization_record();
-        record.fork_drops = vec![[10u8; 32], [11u8; 32], [12u8; 32], [13u8; 32]];
-        
-        // Serialize and deserialize
-        let json = serde_json::to_string(&record).expect("serialize to JSON");
-        let deserialized: RoundFinalizationRecord = serde_json::from_str(&json).expect("deserialize from JSON");
-        
-        // Verify fork drops are preserved
-        assert_eq!(record.fork_drops.len(), 4);
-        assert_eq!(deserialized.fork_drops.len(), 4);
-        assert_eq!(record.fork_drops, deserialized.fork_drops);
-        assert_eq!(record, deserialized);
-    }
-
-    #[test]
-    fn test_round_window_json_bytes_serialization() {
-        let window = create_round_window();
-        
-        // Serialize to JSON bytes
-        let json_bytes = serde_json::to_vec(&window).expect("serialize to JSON bytes");
-        
-        // Deserialize from JSON bytes
-        let deserialized: RoundWindow = serde_json::from_slice(&json_bytes).expect("deserialize from JSON bytes");
-        
-        // Verify consistency
-        assert_eq!(window, deserialized);
-    }
-
-    #[test]
-    fn test_round_certificate_json_bytes_serialization() {
-        let cert = create_round_certificate();
-        
-        // Serialize to JSON bytes
-        let json_bytes = serde_json::to_vec(&cert).expect("serialize to JSON bytes");
-        
-        // Deserialize from JSON bytes
-        let deserialized: RoundCertificate = serde_json::from_slice(&json_bytes).expect("deserialize from JSON bytes");
-        
-        // Verify consistency
-        assert_eq!(cert, deserialized);
-    }
-
-    #[test]
-    fn test_round_finalization_record_json_bytes_serialization() {
-        let record = create_round_finalization_record();
-        
-        // Serialize to JSON bytes
-        let json_bytes = serde_json::to_vec(&record).expect("serialize to JSON bytes");
-        
-        // Deserialize from JSON bytes
-        let deserialized: RoundFinalizationRecord = serde_json::from_slice(&json_bytes).expect("deserialize from JSON bytes");
-        
-        // Verify consistency
-        assert_eq!(record, deserialized);
-    }
-
-    // ========================================================================
-    // CROSS-TYPE CONSISTENCY TESTS
-    // ========================================================================
-
-    #[test]
-    fn test_transaction_hash_consistency_after_serialization() {
-        let tx = create_signed_transaction();
-        let original_hash = tx.hash();
-        
-        // Serialize and deserialize
-        let json = serde_json::to_string(&tx).expect("serialize to JSON");
-        let deserialized: Transaction = serde_json::from_str(&json).expect("deserialize from JSON");
-        let deserialized_hash = deserialized.hash();
-        
-        // Hash must be identical
-        assert_eq!(original_hash, deserialized_hash, "Transaction hash changed after serialization");
-    }
-
-    #[test]
-    fn test_block_hash_consistency_after_serialization() {
-        let block = create_block_with_transactions();
-        let original_hash = block.hash();
-        
-        // Serialize and deserialize
-        let json = serde_json::to_string(&block).expect("serialize to JSON");
-        let deserialized: Block = serde_json::from_str(&json).expect("deserialize from JSON");
-        let deserialized_hash = deserialized.hash();
-        
-        // Hash must be identical
-        assert_eq!(original_hash, deserialized_hash, "Block hash changed after serialization");
-    }
-
-    #[test]
-    fn test_block_with_transactions_hash_consistency() {
-        let mut transactions = vec![];
-        for i in 0..5 {
-            let secret = SigningKey::from_bytes(&[i as u8 + 10; 32]);
-            let from = secret.verifying_key().to_bytes();
-            let to = [i as u8 + 20; 32];
-            let amount = Amount::from_atomic(1000 * (i + 1) as u128);
-            let nonce = i + 1;
-            
-            let mut tx = Transaction::new(from, to, amount, nonce);
-            tx.sign(&secret.to_bytes()).expect("sign transaction");
-            transactions.push(tx);
-        }
-        
-        let block = Block::new(vec![[0u8; 32]], transactions.clone(), 1, [100u8; 32]);
-        let original_hash = block.hash();
-        
-        // Serialize and deserialize
-        let json = serde_json::to_string(&block).expect("serialize to JSON");
-        let deserialized: Block = serde_json::from_str(&json).expect("deserialize from JSON");
-        
-        // Verify all transaction hashes match
-        for (i, (orig_tx, deser_tx)) in block.transactions.iter().zip(deserialized.transactions.iter()).enumerate() {
-            assert_eq!(orig_tx.hash(), deser_tx.hash(), "Transaction {} hash changed", i);
-        }
-        
-        // Verify block hash matches
-        assert_eq!(original_hash, deserialized.hash());
-        
-        // Verify payload IDs match
-        assert_eq!(block.header.payload_ids, deserialized.header.payload_ids);
-    }
-
-    #[test]
-    fn test_round_finalization_record_with_transactions_consistency() {
-        let tx1 = create_signed_transaction();
-        let tx2 = create_confidential_transaction();
-        
-        let ordered_tx_ids = vec![tx1.hash(), tx2.hash()];
-        
-        let mut record = create_round_finalization_record();
-        record.ordered_tx_ids = ordered_tx_ids.clone();
-        
-        // Serialize and deserialize
-        let json = serde_json::to_string(&record).expect("serialize to JSON");
-        let deserialized: RoundFinalizationRecord = serde_json::from_str(&json).expect("deserialize from JSON");
-        
-        // Verify transaction IDs are preserved
-        assert_eq!(record.ordered_tx_ids, deserialized.ordered_tx_ids);
-        assert_eq!(deserialized.ordered_tx_ids, ordered_tx_ids);
-    }
-
-    #[test]
-    fn test_multiple_serialization_deserialization_cycles() {
-        let mut tx = create_signed_transaction();
-        
-        // Perform multiple serialization/deserialization cycles
-        for i in 0..10 {
-            let json = serde_json::to_string(&tx).expect(&format!("serialize cycle {}", i));
-            tx = serde_json::from_str(&json).expect(&format!("deserialize cycle {}", i));
-            
-            // Verify transaction remains valid
-            assert!(tx.is_valid(), "Transaction became invalid after cycle {}", i);
-            assert!(tx.verify(), "Transaction signature became invalid after cycle {}", i);
-        }
-    }
-
-    #[test]
-    fn test_block_multiple_serialization_cycles() {
-        let mut block = create_block_with_transactions();
-        let original_hash = block.hash();
-        
-        // Perform multiple serialization/deserialization cycles
-        for i in 0..10 {
-            let json = serde_json::to_string(&block).expect(&format!("serialize cycle {}", i));
-            block = serde_json::from_str(&json).expect(&format!("deserialize cycle {}", i));
-            
-            // Verify block remains valid and hash is consistent
-            assert!(block.is_valid(), "Block became invalid after cycle {}", i);
-            assert_eq!(block.hash(), original_hash, "Block hash changed after cycle {}", i);
-        }
-=======
-    /// Test round-trip serialization/deserialization for Transaction (JSON)
-    #[test]
-    fn test_transaction_json_roundtrip() {
-        let secret = SigningKey::from_bytes(&[5u8; 32]);
-        let from = secret.verifying_key().to_bytes();
-        let mut tx = Transaction::new(from, [6u8; 32], Amount::from_atomic(5000), 42);
-        tx.sign(&secret.to_bytes()).unwrap();
-
-        // Serialize to JSON
-        let json = serde_json::to_string(&tx).expect("Failed to serialize transaction");
-
-        // Deserialize from JSON
-        let deserialized: Transaction =
-            serde_json::from_str(&json).expect("Failed to deserialize transaction");
-
-        // Verify all fields match
-        assert_eq!(tx.id, deserialized.id, "Transaction ID mismatch");
-        assert_eq!(tx.from, deserialized.from, "From address mismatch");
-        assert_eq!(tx.to, deserialized.to, "To address mismatch");
-        assert_eq!(tx.amount, deserialized.amount, "Amount mismatch");
-        assert_eq!(tx.nonce, deserialized.nonce, "Nonce mismatch");
-        assert_eq!(
-            tx.visibility, deserialized.visibility,
-            "Visibility mismatch"
-        );
-        assert_eq!(tx.topics, deserialized.topics, "Topics mismatch");
-        assert_eq!(
-            tx.confidential, deserialized.confidential,
-            "Confidential envelope mismatch"
-        );
-        assert_eq!(tx.zk_proof, deserialized.zk_proof, "ZK proof mismatch");
-        assert_eq!(tx.signature, deserialized.signature, "Signature mismatch");
-        assert_eq!(
-            tx.hashtimer, deserialized.hashtimer,
-            "HashTimer mismatch"
-        );
-        assert_eq!(tx.timestamp, deserialized.timestamp, "Timestamp mismatch");
-
-        // Verify hash consistency
-        assert_eq!(
-            tx.hash(),
-            deserialized.hash(),
-            "Transaction hash mismatch after deserialization"
-        );
-
-        // Verify the deserialized transaction is still valid
-        assert!(
-            deserialized.is_valid(),
-            "Deserialized transaction is invalid"
-        );
-    }
-
-    /// Test round-trip serialization/deserialization for Transaction with topics (JSON)
-    #[test]
-    fn test_transaction_with_topics_json_roundtrip() {
-        let secret = SigningKey::from_bytes(&[7u8; 32]);
-        let from = secret.verifying_key().to_bytes();
-        let mut tx = Transaction::new(from, [8u8; 32], Amount::from_atomic(7500), 99);
-        tx.topics = vec![
-            "transfer".to_string(),
-            "payment".to_string(),
-            "metadata:test".to_string(),
-        ];
-        tx.sign(&secret.to_bytes()).unwrap();
-
-        let json = serde_json::to_string(&tx).expect("Failed to serialize transaction");
-        let deserialized: Transaction =
-            serde_json::from_str(&json).expect("Failed to deserialize transaction");
-
-        assert_eq!(tx.topics, deserialized.topics, "Topics mismatch");
-        assert_eq!(tx.topics.len(), 3);
-        assert!(tx.topics.contains(&"transfer".to_string()));
-        assert!(deserialized.is_valid());
-    }
-
-    /// Test round-trip serialization/deserialization for confidential Transaction (JSON)
-    #[test]
-    fn test_confidential_transaction_json_roundtrip() {
-        let secret = SigningKey::from_bytes(&[9u8; 32]);
-        let from = secret.verifying_key().to_bytes();
-        let mut tx = Transaction::new(from, [10u8; 32], Amount::from_atomic(10000), 5);
-
-        let envelope = ConfidentialEnvelope {
-            enc_algo: "AES-256-GCM".to_string(),
-            iv: hex::encode([1u8, 2, 3, 4, 5, 6, 7, 8, 9, 10, 11, 12]),
-            ciphertext: hex::encode([0xdeu8, 0xad, 0xbe, 0xef, 0xca, 0xfe]),
-            access_keys: vec![
-                AccessKey {
-                    recipient_pub: hex::encode([0x01u8; 32]),
-                    enc_key: hex::encode([0x02u8; 32]),
-                },
-                AccessKey {
-                    recipient_pub: hex::encode([0x03u8; 32]),
-                    enc_key: hex::encode([0x04u8; 32]),
-                },
-            ],
-        };
-        tx.set_confidential_envelope(envelope);
-
-        let mut public_inputs = std::collections::BTreeMap::new();
-        public_inputs.insert("balance".to_string(), "10000".to_string());
-        public_inputs.insert("proof_version".to_string(), "1".to_string());
-
-        let proof = ConfidentialProof {
-            proof_type: ConfidentialProofType::Stark,
-            proof: hex::encode([1u8, 2, 3, 4, 5, 6, 7, 8]),
-            public_inputs,
-        };
-        tx.set_confidential_proof(proof);
-        tx.sign(&secret.to_bytes()).unwrap();
-
-        let json = serde_json::to_string(&tx).expect("Failed to serialize confidential transaction");
-        let deserialized: Transaction =
-            serde_json::from_str(&json).expect("Failed to deserialize confidential transaction");
-
-        assert_eq!(
-            tx.confidential, deserialized.confidential,
-            "Confidential envelope mismatch"
-        );
-        assert_eq!(tx.zk_proof, deserialized.zk_proof, "ZK proof mismatch");
-        assert_eq!(tx.visibility, deserialized.visibility);
-        assert!(deserialized.confidential.is_some());
-        assert!(deserialized.zk_proof.is_some());
-        assert!(deserialized.is_valid());
-    }
-
-    /// Test round-trip serialization/deserialization for Block (JSON)
-    #[test]
-    fn test_block_json_roundtrip() {
-        let secret1 = SigningKey::from_bytes(&[11u8; 32]);
-        let secret2 = SigningKey::from_bytes(&[12u8; 32]);
-        let mut tx1 = Transaction::new(
-            secret1.verifying_key().to_bytes(),
-            [13u8; 32],
-            Amount::from_atomic(1500),
-            1,
-        );
-        tx1.sign(&secret1.to_bytes()).unwrap();
-
-        let mut tx2 = Transaction::new(
-            secret2.verifying_key().to_bytes(),
-            [14u8; 32],
-            Amount::from_atomic(2500),
-            2,
-        );
-        tx2.sign(&secret2.to_bytes()).unwrap();
-
-        let parent_id = [15u8; 32];
-        let creator = [16u8; 32];
-        let round = 42;
-
-        let block = Block::new(vec![parent_id], vec![tx1, tx2], round, creator);
-
-        // Serialize to JSON
-        let json = serde_json::to_string(&block).expect("Failed to serialize block");
-
-        // Deserialize from JSON
-        let deserialized: Block =
-            serde_json::from_str(&json).expect("Failed to deserialize block");
-
-        // Verify header fields match
-        assert_eq!(
-            block.header.id, deserialized.header.id,
-            "Block ID mismatch"
-        );
-        assert_eq!(
-            block.header.creator, deserialized.header.creator,
-            "Creator mismatch"
-        );
-        assert_eq!(
-            block.header.round, deserialized.header.round,
-            "Round mismatch"
-        );
-        assert_eq!(
-            block.header.hashtimer, deserialized.header.hashtimer,
-            "HashTimer mismatch"
-        );
-        assert_eq!(
-            block.header.parent_ids, deserialized.header.parent_ids,
-            "Parent IDs mismatch"
-        );
-        assert_eq!(
-            block.header.payload_ids, deserialized.header.payload_ids,
-            "Payload IDs mismatch"
-        );
-        assert_eq!(
-            block.header.merkle_payload, deserialized.header.merkle_payload,
-            "Merkle payload mismatch"
-        );
-        assert_eq!(
-            block.header.merkle_parents, deserialized.header.merkle_parents,
-            "Merkle parents mismatch"
-        );
-        assert_eq!(
-            block.header.tx_root, deserialized.header.tx_root,
-            "TX root mismatch"
-        );
-        assert_eq!(
-            block.header.prev_hashes, deserialized.header.prev_hashes,
-            "Prev hashes mismatch"
-        );
-        assert_eq!(
-            block.signature, deserialized.signature,
-            "Signature mismatch"
-        );
-        assert_eq!(
-            block.transactions.len(),
-            deserialized.transactions.len(),
-            "Transaction count mismatch"
-        );
-        assert_eq!(
-            block.prev_hashes, deserialized.prev_hashes,
-            "Block prev_hashes mismatch"
-        );
-
-        // Verify hash consistency
-        assert_eq!(
-            block.hash(),
-            deserialized.hash(),
-            "Block hash mismatch after deserialization"
-        );
-
-        // Verify the deserialized block is still valid
-        assert!(deserialized.is_valid(), "Deserialized block is invalid");
-    }
-
-    /// Test round-trip serialization/deserialization for empty Block (JSON)
-    #[test]
-    fn test_empty_block_json_roundtrip() {
-        let creator = [20u8; 32];
-        let round = 1;
-        let block = Block::new(vec![], vec![], round, creator);
-
-        let json = serde_json::to_string(&block).expect("Failed to serialize empty block");
-        let deserialized: Block =
-            serde_json::from_str(&json).expect("Failed to deserialize empty block");
-
-        assert_eq!(block.header.id, deserialized.header.id);
-        assert_eq!(block.header.round, deserialized.header.round);
-        assert!(deserialized.transactions.is_empty());
-        assert!(deserialized.header.payload_ids.is_empty());
-        assert!(deserialized.is_valid());
-    }
-
-    /// Test round-trip serialization/deserialization for RoundWindow (JSON)
-    #[test]
-    fn test_round_window_json_roundtrip() {
-        let window = RoundWindow {
-            id: 100,
-            start_us: IppanTimeMicros(1000000),
-            end_us: IppanTimeMicros(2000000),
-        };
-
-        let json = serde_json::to_string(&window).expect("Failed to serialize RoundWindow");
-        let deserialized: RoundWindow =
-            serde_json::from_str(&json).expect("Failed to deserialize RoundWindow");
-
-        assert_eq!(window.id, deserialized.id, "Round ID mismatch");
-        assert_eq!(
-            window.start_us, deserialized.start_us,
-            "Start time mismatch"
-        );
-        assert_eq!(window.end_us, deserialized.end_us, "End time mismatch");
-        assert_eq!(window, deserialized, "RoundWindow equality check failed");
-    }
-
-    /// Test round-trip serialization/deserialization for RoundCertificate (JSON)
-    #[test]
-    fn test_round_certificate_json_roundtrip() {
-        let cert = RoundCertificate {
-            round: 50,
-            block_ids: vec![[1u8; 32], [2u8; 32], [3u8; 32]],
-            agg_sig: vec![0xAAu8, 0xBB, 0xCC, 0xDD],
-        };
-
-        let json =
-            serde_json::to_string(&cert).expect("Failed to serialize RoundCertificate");
-        let deserialized: RoundCertificate =
-            serde_json::from_str(&json).expect("Failed to deserialize RoundCertificate");
-
-        assert_eq!(cert.round, deserialized.round, "Round ID mismatch");
-        assert_eq!(
-            cert.block_ids, deserialized.block_ids,
-            "Block IDs mismatch"
-        );
-        assert_eq!(cert.agg_sig, deserialized.agg_sig, "Aggregate signature mismatch");
-        assert_eq!(
-            cert, deserialized,
-            "RoundCertificate equality check failed"
-        );
-    }
-
-    /// Test round-trip serialization/deserialization for RoundFinalizationRecord (JSON)
-    #[test]
-    fn test_round_finalization_record_json_roundtrip() {
-        let window = RoundWindow {
-            id: 75,
-            start_us: IppanTimeMicros(3000000),
-            end_us: IppanTimeMicros(4000000),
-        };
-
-        let cert = RoundCertificate {
-            round: 75,
-            block_ids: vec![[10u8; 32], [11u8; 32]],
-            agg_sig: vec![0x01u8, 0x02, 0x03],
-        };
-
+            block_ids: vec![[1u8; 32], [2u8; 32]],
+            agg_sig: vec![0xAA],
+        };
         let record = RoundFinalizationRecord {
-            round: 75,
+            round: 1,
             window,
-            ordered_tx_ids: vec![[20u8; 32], [21u8; 32], [22u8; 32]],
-            fork_drops: vec![[30u8; 32]],
-            state_root: [40u8; 32],
-            proof: cert,
-        };
-
-        let json = serde_json::to_string(&record)
-            .expect("Failed to serialize RoundFinalizationRecord");
-        let deserialized: RoundFinalizationRecord = serde_json::from_str(&json)
-            .expect("Failed to deserialize RoundFinalizationRecord");
-
-        assert_eq!(record.round, deserialized.round, "Round ID mismatch");
-        assert_eq!(record.window, deserialized.window, "Window mismatch");
-        assert_eq!(
-            record.ordered_tx_ids, deserialized.ordered_tx_ids,
-            "Ordered TX IDs mismatch"
-        );
-        assert_eq!(
-            record.fork_drops, deserialized.fork_drops,
-            "Fork drops mismatch"
-        );
-        assert_eq!(
-            record.state_root, deserialized.state_root,
-            "State root mismatch"
-        );
-        assert_eq!(record.proof, deserialized.proof, "Proof mismatch");
-        assert_eq!(
-            record, deserialized,
-            "RoundFinalizationRecord equality check failed"
-        );
-    }
-
-    /// Test that serialization is deterministic for the same Transaction
-    #[test]
-    fn test_transaction_serialization_determinism() {
-        let secret = SigningKey::from_bytes(&[25u8; 32]);
-        let from = secret.verifying_key().to_bytes();
-        let mut tx = Transaction::new(from, [26u8; 32], Amount::from_atomic(8888), 123);
-        tx.sign(&secret.to_bytes()).unwrap();
-
-        // Serialize multiple times
-        let json1 = serde_json::to_string(&tx).expect("Serialization 1 failed");
-        let json2 = serde_json::to_string(&tx).expect("Serialization 2 failed");
-        let json3 = serde_json::to_string(&tx).expect("Serialization 3 failed");
-
-        // All should be identical
-        assert_eq!(json1, json2, "Serialization is not deterministic");
-        assert_eq!(json2, json3, "Serialization is not deterministic");
-    }
-
-    /// Test that serialization is deterministic for the same Block
-    #[test]
-    fn test_block_serialization_determinism() {
-        let secret = SigningKey::from_bytes(&[27u8; 32]);
-        let mut tx = Transaction::new(
-            secret.verifying_key().to_bytes(),
-            [28u8; 32],
-            Amount::from_atomic(9999),
-            456,
-        );
-        tx.sign(&secret.to_bytes()).unwrap();
-
-        let block = Block::new(vec![[29u8; 32]], vec![tx], 88, [30u8; 32]);
-
-        // Serialize multiple times
-        let json1 = serde_json::to_string(&block).expect("Serialization 1 failed");
-        let json2 = serde_json::to_string(&block).expect("Serialization 2 failed");
-        let json3 = serde_json::to_string(&block).expect("Serialization 3 failed");
-
-        // All should be identical
-        assert_eq!(json1, json2, "Block serialization is not deterministic");
-        assert_eq!(json2, json3, "Block serialization is not deterministic");
-    }
-
-    /// Test that HashTimer serialization maintains temporal consistency
-    #[test]
-    fn test_hashtimer_serialization_consistency() {
-        // Create a transaction with a deterministic time
-        let secret = SigningKey::from_bytes(&[31u8; 32]);
-        let mut tx = Transaction::new(
-            secret.verifying_key().to_bytes(),
-            [32u8; 32],
-            Amount::from_atomic(7777),
-            789,
-        );
-        tx.sign(&secret.to_bytes()).unwrap();
-
-        // Serialize and deserialize
-        let json = serde_json::to_string(&tx).expect("Failed to serialize");
-        let deserialized: Transaction =
-            serde_json::from_str(&json).expect("Failed to deserialize");
-
-        // Verify HashTimer consistency
-        assert_eq!(
-            tx.hashtimer.timestamp_us, deserialized.hashtimer.timestamp_us,
-            "HashTimer timestamp mismatch"
-        );
-        assert_eq!(
-            tx.hashtimer.entropy, deserialized.hashtimer.entropy,
-            "HashTimer entropy mismatch"
-        );
-        assert_eq!(
-            tx.hashtimer.to_hex(),
-            deserialized.hashtimer.to_hex(),
-            "HashTimer hex representation mismatch"
-        );
-    }
-
-    /// Test serialization with all optional fields present
-    #[test]
-    fn test_block_with_all_optional_fields_json_roundtrip() {
-        let secret = SigningKey::from_bytes(&[33u8; 32]);
-        let mut tx = Transaction::new(
-            secret.verifying_key().to_bytes(),
-            [34u8; 32],
-            Amount::from_atomic(5555),
-            111,
-        );
-        tx.sign(&secret.to_bytes()).unwrap();
-
-        let mut block = Block::new(vec![[35u8; 32], [36u8; 32]], vec![tx], 99, [37u8; 32]);
-
-        // Set all optional fields
-        block.set_data_availability_roots(
-            Some("erasure_root_hex".to_string()),
-            Some("receipt_root_hex".to_string()),
-            Some("state_root_hex".to_string()),
-        );
-        block.push_validator_signature("sig1".to_string());
-        block.push_validator_signature("sig2".to_string());
-        block.header.vrf_proof = vec![0xAAu8, 0xBB, 0xCC];
-
-        let json =
-            serde_json::to_string(&block).expect("Failed to serialize block with optional fields");
-        let deserialized: Block = serde_json::from_str(&json)
-            .expect("Failed to deserialize block with optional fields");
-
-        assert_eq!(
-            block.header.erasure_root, deserialized.header.erasure_root,
-            "Erasure root mismatch"
-        );
-        assert_eq!(
-            block.header.receipt_root, deserialized.header.receipt_root,
-            "Receipt root mismatch"
-        );
-        assert_eq!(
-            block.header.state_root, deserialized.header.state_root,
-            "State root mismatch"
-        );
-        assert_eq!(
-            block.header.validator_sigs, deserialized.header.validator_sigs,
-            "Validator signatures mismatch"
-        );
-        assert_eq!(
-            block.header.vrf_proof, deserialized.header.vrf_proof,
-            "VRF proof mismatch"
-        );
-    }
-
-    /// Test edge case: Transaction with maximum nonce value
-    #[test]
-    fn test_transaction_max_nonce_json_roundtrip() {
-        let secret = SigningKey::from_bytes(&[38u8; 32]);
-        let from = secret.verifying_key().to_bytes();
-        let mut tx = Transaction::new(from, [39u8; 32], Amount::from_atomic(1234), u64::MAX);
-        tx.sign(&secret.to_bytes()).unwrap();
-
-        let json = serde_json::to_string(&tx).expect("Failed to serialize");
-        let deserialized: Transaction =
-            serde_json::from_str(&json).expect("Failed to deserialize");
-
-        assert_eq!(tx.nonce, deserialized.nonce);
-        assert_eq!(tx.nonce, u64::MAX);
-        assert!(deserialized.is_valid());
->>>>>>> 23bc58c8
+            ordered_tx_ids: vec![[3u8; 32]],
+            fork_drops: vec![],
+            state_root: [4u8; 32],
+            proof: cert.clone(),
+        };
+
+        let json = serde_json::to_string(&record).unwrap();
+        let decoded: RoundFinalizationRecord = serde_json::from_str(&json).unwrap();
+        assert_eq!(record, decoded);
     }
 }