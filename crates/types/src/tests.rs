--- conflicted
+++ resolved
@@ -129,11 +129,7 @@
 // ========================================================================
 
 #[cfg(test)]
-<<<<<<< HEAD
-mod serialization_tests_basic {
-=======
 mod serialization_roundtrip_tests {
->>>>>>> 002a5ccc
     use super::*;
     use ed25519_dalek::SigningKey;
 
