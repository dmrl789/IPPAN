//! Core types for IPPAN economics
//!
//! Provides deterministic definitions for validator roles, emissions,
//! round-based rewards, and supply tracking across the network.
//!
//! All values are integer-based (micro-IPN precision) for deterministic
//! reproducibility across validator nodes.

use rust_decimal::Decimal;
use serde::{Deserialize, Serialize};
use std::collections::HashMap;
use std::fmt;

/// Round index (HashTimer-based deterministic timestamp)
pub type RoundIndex = u64;

/// Reward amount in micro-IPN (1 IPN = 10^8 micro-IPN)
pub type RewardAmount = u64;

/// Micro-IPN type alias for consistency with other crates
pub type MicroIPN = u128;

/// Validator identifier
///
/// Can represent:
/// - Ed25519 public key (hex-encoded 64-character string)
/// - Human-readable handle (e.g. `@alice.ipn`)
/// - Registry alias (short internal identifier)
#[derive(Clone, Debug, PartialEq, Eq, Hash, Serialize, Deserialize)]
pub struct ValidatorId(pub String);

impl ValidatorId {
    /// Create a new `ValidatorId`
    pub fn new(id: impl Into<String>) -> Self {
        Self(id.into())
    }

    /// Returns the ID as a string slice
    pub fn as_str(&self) -> &str {
        &self.0
    }

    /// True if this is a human-readable handle (starts with '@')
    pub fn is_handle(&self) -> bool {
        self.0.starts_with('@')
    }

    /// True if this looks like a valid Ed25519 public key (hex-encoded)
    pub fn is_public_key(&self) -> bool {
        self.0.len() == 64 && self.0.chars().all(|c| c.is_ascii_hexdigit())
    }

    /// True if this is a registry alias (neither handle nor public key)
    pub fn is_alias(&self) -> bool {
        !self.is_handle() && !self.is_public_key()
    }
}

impl fmt::Display for ValidatorId {
    fn fmt(&self, f: &mut fmt::Formatter<'_>) -> fmt::Result {
<<<<<<< HEAD
        f.write_str(self.0.as_str())
    }
}

/// Validator rewards mapping (validator → micro-IPN)
=======
        f.write_str(self.as_str())
    }
}

/// Validator → reward mapping (in micro-IPN)
>>>>>>> eac3085c
pub type Payouts = HashMap<ValidatorId, u128>;

/// Emission parameters configurable via governance
#[derive(Debug, Clone, Serialize, Deserialize, PartialEq)]
pub struct EmissionParams {
    /// Initial reward per round (micro-IPN)
    pub initial_round_reward: RewardAmount,
    /// Halving interval in rounds (~2 years @ 10 rounds/sec)
    pub halving_interval: RoundIndex,
    /// Total supply cap (micro-IPN)
    pub total_supply_cap: RewardAmount,
    /// Fee cap as fraction of round reward (e.g., 0.1 = 10%)
    pub fee_cap_fraction: Decimal,
}

impl Default for EmissionParams {
    fn default() -> Self {
        Self {
            initial_round_reward: 10_000,         // 0.0001 IPN = 10 000 µIPN
            halving_interval: 630_000_000,        // ≈ 2 years @ 10 rounds/sec
            total_supply_cap: 2_100_000_000_000,  // 21 million IPN = 2.1×10¹² µIPN
            fee_cap_fraction: Decimal::new(1, 1), // 0.1 = 10%
        }
    }
}

/// Role of a validator during a round
#[derive(Clone, Copy, Debug, Default, PartialEq, Eq, Serialize, Deserialize)]
pub enum ValidatorRole {
    /// Proposer (selected to emit DAG event / block)
    Proposer,
    /// Verifier (confirms other blocks)
    #[default]
    Verifier,
    /// Passive observer (no block contribution)
    Observer,
}

impl ValidatorRole {
    /// Returns deterministic weight multiplier for reward allocation
    pub fn weight_multiplier(self) -> Decimal {
        match self {
            ValidatorRole::Proposer => Decimal::new(12, 1), // 1.2×
            ValidatorRole::Verifier => Decimal::new(10, 1), // 1.0×
            ValidatorRole::Observer => Decimal::ZERO,       // 0.0×
        }
    }
}

/// Validator participation metrics in a given round
#[derive(Debug, Clone, Serialize, Deserialize)]
pub struct ValidatorParticipation {
    pub validator_id: ValidatorId,
    pub role: ValidatorRole,
    pub blocks_contributed: u32,
    pub uptime_score: Decimal, // 0.0–1.0
}

/// Per-round reward distribution result
#[derive(Debug, Clone, Serialize, Deserialize)]
pub struct RoundRewardDistribution {
    pub round_index: RoundIndex,
    pub total_reward: RewardAmount,
    pub blocks_in_round: u32,
    pub validator_rewards: HashMap<ValidatorId, ValidatorReward>,
    pub fees_collected: RewardAmount,
    pub excess_burned: RewardAmount,
}

/// Detailed breakdown of a validator’s reward
#[derive(Debug, Clone, Serialize, Deserialize)]
pub struct ValidatorReward {
    pub round_emission: RewardAmount,
    pub transaction_fees: RewardAmount,
    pub ai_commissions: RewardAmount,
    pub network_dividend: RewardAmount,
    pub total_reward: RewardAmount,
    pub weight_factor: Decimal,
}

/// Total token supply tracking
#[derive(Debug, Clone, Serialize, Deserialize)]
pub struct SupplyInfo {
    pub total_supply: RewardAmount,
    pub supply_cap: RewardAmount,
    pub remaining_supply: RewardAmount,
    pub emission_percentage: Decimal,
    pub current_round: RoundIndex,
    pub next_halving_round: RoundIndex,
}

/// Breakdown of per-round reward composition
#[derive(Debug, Clone, Serialize, Deserialize)]
pub struct RewardComposition {
    pub round_emission: RewardAmount,   // 60 %
    pub transaction_fees: RewardAmount, // 25 %
    pub ai_commissions: RewardAmount,   // 10 %
    pub network_dividend: RewardAmount, // 5 %
}

impl RewardComposition {
    /// Deterministic 60 / 25 / 10 / 5 distribution
    pub fn new(total_reward: RewardAmount) -> Self {
        let round_emission = (total_reward * 60) / 100;
        let transaction_fees = (total_reward * 25) / 100;
        let ai_commissions = (total_reward * 10) / 100;
        let network_dividend = (total_reward * 5) / 100;
        Self {
            round_emission,
            transaction_fees,
            ai_commissions,
            network_dividend,
        }
    }

    /// Adjusts distribution using actual collected fees
    pub fn new_with_fees(round_reward: RewardAmount, actual_fees: RewardAmount) -> Self {
        let transaction_fees = actual_fees;
        let remaining = round_reward.saturating_sub(transaction_fees);
        let round_emission = (remaining * 60) / 100;
        let ai_commissions = (remaining * 10) / 100;
        let network_dividend = (remaining * 5) / 100;
        Self {
            round_emission,
            transaction_fees,
            ai_commissions,
            network_dividend,
        }
    }

    /// Compute total reward sum
    pub fn total(&self) -> RewardAmount {
        self.round_emission
            + self.transaction_fees
            + self.ai_commissions
            + self.network_dividend
    }
}

/// Emission curve analytics (for dashboards, charts, and simulations)
#[derive(Debug, Clone, Serialize, Deserialize)]
pub struct EmissionCurvePoint {
    pub round: RoundIndex,
    pub reward_per_round: RewardAmount,
    pub annual_issuance: RewardAmount,
    pub cumulative_supply: RewardAmount,
    pub halving_epoch: u32,
}<|MERGE_RESOLUTION|>--- conflicted
+++ resolved
@@ -24,7 +24,7 @@
 ///
 /// Can represent:
 /// - Ed25519 public key (hex-encoded 64-character string)
-/// - Human-readable handle (e.g. `@alice.ipn`)
+/// - Human-readable handle (e.g., `@alice.ipn`)
 /// - Registry alias (short internal identifier)
 #[derive(Clone, Debug, PartialEq, Eq, Hash, Serialize, Deserialize)]
 pub struct ValidatorId(pub String);
@@ -58,41 +58,39 @@
 
 impl fmt::Display for ValidatorId {
     fn fmt(&self, f: &mut fmt::Formatter<'_>) -> fmt::Result {
-<<<<<<< HEAD
-        f.write_str(self.0.as_str())
-    }
-}
-
-/// Validator rewards mapping (validator → micro-IPN)
-=======
         f.write_str(self.as_str())
     }
 }
 
 /// Validator → reward mapping (in micro-IPN)
->>>>>>> eac3085c
 pub type Payouts = HashMap<ValidatorId, u128>;
 
 /// Emission parameters configurable via governance
 #[derive(Debug, Clone, Serialize, Deserialize, PartialEq)]
 pub struct EmissionParams {
     /// Initial reward per round (micro-IPN)
-    pub initial_round_reward: RewardAmount,
+    pub initial_round_reward_micro: RewardAmount,
     /// Halving interval in rounds (~2 years @ 10 rounds/sec)
-    pub halving_interval: RoundIndex,
+    pub halving_interval_rounds: RoundIndex,
     /// Total supply cap (micro-IPN)
-    pub total_supply_cap: RewardAmount,
+    pub max_supply_micro: RewardAmount,
     /// Fee cap as fraction of round reward (e.g., 0.1 = 10%)
     pub fee_cap_fraction: Decimal,
+    /// Proposer reward weight (basis points)
+    pub proposer_weight_bps: u32,
+    /// Verifier reward weight (basis points)
+    pub verifier_weight_bps: u32,
 }
 
 impl Default for EmissionParams {
     fn default() -> Self {
         Self {
-            initial_round_reward: 10_000,         // 0.0001 IPN = 10 000 µIPN
-            halving_interval: 630_000_000,        // ≈ 2 years @ 10 rounds/sec
-            total_supply_cap: 2_100_000_000_000,  // 21 million IPN = 2.1×10¹² µIPN
-            fee_cap_fraction: Decimal::new(1, 1), // 0.1 = 10%
+            initial_round_reward_micro: 10_000,        // 0.0001 IPN per round
+            halving_interval_rounds: 630_000_000,      // ≈ 2 years @ 10 rps
+            max_supply_micro: 2_100_000_000_000,       // 21 M IPN
+            fee_cap_fraction: Decimal::new(1, 1),      // 0.1 = 10%
+            proposer_weight_bps: 2000,                 // 20 %
+            verifier_weight_bps: 8000,                 // 80 %
         }
     }
 }
@@ -172,7 +170,7 @@
 }
 
 impl RewardComposition {
-    /// Deterministic 60 / 25 / 10 / 5 distribution
+    /// Deterministic 60 / 25 / 10 / 5 split
     pub fn new(total_reward: RewardAmount) -> Self {
         let round_emission = (total_reward * 60) / 100;
         let transaction_fees = (total_reward * 25) / 100;
@@ -186,7 +184,7 @@
         }
     }
 
-    /// Adjusts distribution using actual collected fees
+    /// Adjust distribution using actual collected fees
     pub fn new_with_fees(round_reward: RewardAmount, actual_fees: RewardAmount) -> Self {
         let transaction_fees = actual_fees;
         let remaining = round_reward.saturating_sub(transaction_fees);
