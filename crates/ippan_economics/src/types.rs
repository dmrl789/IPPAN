--- conflicted
+++ resolved
@@ -17,14 +17,14 @@
 /// Reward amount in micro-IPN (1 IPN = 10^8 micro-IPN)
 pub type RewardAmount = u64;
 
-/// Micro-IPN type alias for consistency with types crate
+/// Micro-IPN type alias for consistency with other crates
 pub type MicroIPN = u128;
 
 /// Validator identifier
 ///
 /// Can represent:
 /// - Ed25519 public key (hex-encoded 64-character string)
-/// - Human-readable handle (e.g., `@alice.ipn`)
+/// - Human-readable handle (e.g. `@alice.ipn`)
 /// - Registry alias (short internal identifier)
 #[derive(Clone, Debug, PartialEq, Eq, Hash, Serialize, Deserialize)]
 pub struct ValidatorId(pub String);
@@ -35,7 +35,7 @@
         Self(id.into())
     }
 
-    /// Returns the ID as a `&str`
+    /// Returns the ID as a string slice
     pub fn as_str(&self) -> &str {
         &self.0
     }
@@ -50,21 +50,12 @@
         self.0.len() == 64 && self.0.chars().all(|c| c.is_ascii_hexdigit())
     }
 
-    /// True if this is a registry alias (neither handle nor pubkey)
+    /// True if this is a registry alias (neither handle nor public key)
     pub fn is_alias(&self) -> bool {
         !self.is_handle() && !self.is_public_key()
     }
 }
 
-<<<<<<< HEAD
-impl std::fmt::Display for ValidatorId {
-    fn fmt(&self, f: &mut std::fmt::Formatter<'_>) -> std::fmt::Result {
-        write!(f, "{}", self.0)
-    }
-}
-
-/// Validator rewards mapping (validator → micro-IPN)
-=======
 impl fmt::Display for ValidatorId {
     fn fmt(&self, f: &mut fmt::Formatter<'_>) -> fmt::Result {
         f.write_str(self.as_str())
@@ -72,7 +63,6 @@
 }
 
 /// Validator → reward mapping (in micro-IPN)
->>>>>>> 9ceaec7a
 pub type Payouts = HashMap<ValidatorId, u128>;
 
 /// Emission parameters configurable via governance
@@ -84,17 +74,17 @@
     pub halving_interval: RoundIndex,
     /// Total supply cap (micro-IPN)
     pub total_supply_cap: RewardAmount,
-    /// Fee cap as fraction of round reward (0.1 = 10%)
+    /// Fee cap as fraction of round reward (e.g., 0.1 = 10%)
     pub fee_cap_fraction: Decimal,
 }
 
 impl Default for EmissionParams {
     fn default() -> Self {
         Self {
-            initial_round_reward: 10_000,         // 0.0001 IPN = 10 000 micro-IPN
+            initial_round_reward: 10_000,         // 0.0001 IPN = 10 000 µIPN
             halving_interval: 630_000_000,        // ≈ 2 years @ 10 rounds/sec
-            total_supply_cap: 2_100_000_000_000,  // 21 million IPN = 2.1 × 10¹² µIPN
-            fee_cap_fraction: Decimal::new(1, 1), // 0.1 = 10 %
+            total_supply_cap: 2_100_000_000_000,  // 21 million IPN = 2.1×10¹² µIPN
+            fee_cap_fraction: Decimal::new(1, 1), // 0.1 = 10%
         }
     }
 }
@@ -104,15 +94,15 @@
 pub enum ValidatorRole {
     /// Proposer (selected to emit DAG event / block)
     Proposer,
-    /// Verifier (confirms others’ blocks)
+    /// Verifier (confirms other blocks)
     #[default]
     Verifier,
-    /// Passive observer
+    /// Passive observer (no block contribution)
     Observer,
 }
 
 impl ValidatorRole {
-    /// Returns the weight multiplier for reward allocation
+    /// Returns deterministic weight multiplier for reward allocation
     pub fn weight_multiplier(self) -> Decimal {
         match self {
             ValidatorRole::Proposer => Decimal::new(12, 1), // 1.2×
@@ -122,7 +112,7 @@
     }
 }
 
-/// Participation metrics for a validator in a given round
+/// Validator participation metrics in a given round
 #[derive(Debug, Clone, Serialize, Deserialize)]
 pub struct ValidatorParticipation {
     pub validator_id: ValidatorId,
@@ -188,7 +178,7 @@
         }
     }
 
-    /// Create distribution adjusted by actual collected fees
+    /// Adjusts distribution using actual collected fees
     pub fn new_with_fees(round_reward: RewardAmount, actual_fees: RewardAmount) -> Self {
         let transaction_fees = actual_fees;
         let remaining = round_reward.saturating_sub(transaction_fees);
@@ -203,7 +193,7 @@
         }
     }
 
-    /// Compute total reward
+    /// Compute total reward sum
     pub fn total(&self) -> RewardAmount {
         self.round_emission
             + self.transaction_fees
@@ -212,7 +202,7 @@
     }
 }
 
-/// Emission curve analytics (for dashboards and simulations)
+/// Emission curve analytics (for dashboards, charts, and simulations)
 #[derive(Debug, Clone, Serialize, Deserialize)]
 pub struct EmissionCurvePoint {
     pub round: RoundIndex,
