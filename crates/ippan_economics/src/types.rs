--- conflicted
+++ resolved
@@ -1,11 +1,17 @@
 //! Core types for IPPAN economics
+//!
+//! Provides deterministic definitions for validator roles, emissions,
+//! round-based rewards, and supply tracking across the network.
+//!
+//! All values are integer-based (micro-IPN precision) for deterministic
+//! reproducibility across validator nodes.
 
 use rust_decimal::Decimal;
 use serde::{Deserialize, Serialize};
 use std::collections::HashMap;
 use std::fmt;
 
-/// Round index (HashTimer-based)
+/// Round index (HashTimer-based deterministic timestamp)
 pub type RoundIndex = u64;
 
 /// Reward amount in micro-IPN (1 IPN = 10^8 micro-IPN)
@@ -13,35 +19,35 @@
 
 /// Validator identifier
 ///
-/// Can be one of:
+/// Can represent:
 /// - Ed25519 public key (hex-encoded 64-char string)
-/// - Human-readable handle (e.g., `@alice.ipn`)
-/// - Registry alias (custom short ID)
+/// - Human-readable handle (e.g. `@alice.ipn`)
+/// - Registry alias (short internal identifier)
 #[derive(Clone, Debug, PartialEq, Eq, Hash, Serialize, Deserialize)]
 pub struct ValidatorId(pub String);
 
 impl ValidatorId {
-    /// Create a new ValidatorId from string
+    /// Create a new `ValidatorId`
     pub fn new(id: impl Into<String>) -> Self {
         Self(id.into())
     }
 
-    /// Get the ID as &str
+    /// Returns the ID as a `&str`
     pub fn as_str(&self) -> &str {
         &self.0
     }
 
-    /// Check if this is a human-readable handle (starts with '@')
+    /// True if this is a human-readable handle (starts with '@')
     pub fn is_handle(&self) -> bool {
         self.0.starts_with('@')
     }
 
-    /// Check if this is a valid hex-encoded public key
+    /// True if this looks like a valid Ed25519 public key (hex-encoded)
     pub fn is_public_key(&self) -> bool {
         self.0.len() == 64 && self.0.chars().all(|c| c.is_ascii_hexdigit())
     }
 
-    /// Check if this is a registry alias (not handle or pubkey)
+    /// True if this is a registry alias (neither handle nor pubkey)
     pub fn is_alias(&self) -> bool {
         !self.is_handle() && !self.is_public_key()
     }
@@ -49,25 +55,21 @@
 
 impl fmt::Display for ValidatorId {
     fn fmt(&self, f: &mut fmt::Formatter<'_>) -> fmt::Result {
-<<<<<<< HEAD
-        write!(f, "{}", self.0)
-=======
         f.write_str(self.as_str())
->>>>>>> c55fd2ff
-    }
-}
-
-/// Validator rewards mapping (validator → micro-IPN)
+    }
+}
+
+/// Validator → reward (in micro-IPN)
 pub type Payouts = HashMap<ValidatorId, u128>;
 
 /// Emission parameters configurable via governance
 #[derive(Debug, Clone, Serialize, Deserialize, PartialEq)]
 pub struct EmissionParams {
-    /// Initial reward per round (in micro-IPN)
+    /// Initial reward per round (micro-IPN)
     pub initial_round_reward: RewardAmount,
-    /// Halving interval in rounds (≈2 years at 10 rounds/second)
+    /// Halving interval in rounds (~2 years @ 10 rounds/sec)
     pub halving_interval: RoundIndex,
-    /// Total supply cap (in micro-IPN)
+    /// Total supply cap (micro-IPN)
     pub total_supply_cap: RewardAmount,
     /// Fee cap as fraction of round reward (0.1 = 10%)
     pub fee_cap_fraction: Decimal,
@@ -76,38 +78,38 @@
 impl Default for EmissionParams {
     fn default() -> Self {
         Self {
-            initial_round_reward: 10_000, // 0.0001 IPN = 10,000 micro-IPN
-            halving_interval: 630_000_000, // ≈2 years at 10 rps
-            total_supply_cap: 2_100_000_000_000, // 21 M IPN = 2.1 T micro-IPN
+            initial_round_reward: 10_000,        // 0.0001 IPN = 10,000 micro-IPN
+            halving_interval: 630_000_000,       // ≈ 2 years at 10 rounds/sec
+            total_supply_cap: 2_100_000_000_000, // 21 million IPN = 2.1e12 micro-IPN
             fee_cap_fraction: Decimal::new(1, 1), // 0.1 = 10%
         }
     }
 }
 
-/// Participation role within a round
+/// Role of a validator during a round
 #[derive(Clone, Copy, Debug, Default, PartialEq, Eq, Serialize, Deserialize)]
 pub enum ValidatorRole {
-    /// Validator proposing a block or DAG event (1.2×)
+    /// Proposer (selected to emit DAG event / block)
     Proposer,
-    /// Validator verifying others’ blocks (1.0×)
+    /// Verifier (confirms others’ blocks)
     #[default]
     Verifier,
-    /// Observer (non-participating)
+    /// Passive observer
     Observer,
 }
 
 impl ValidatorRole {
-    /// Get weight multiplier for this role
+    /// Returns the weight multiplier for reward allocation
     pub fn weight_multiplier(self) -> Decimal {
         match self {
-            ValidatorRole::Proposer => Decimal::new(12, 1), // 1.2
-            ValidatorRole::Verifier => Decimal::new(10, 1), // 1.0
-            ValidatorRole::Observer => Decimal::ZERO,       // 0.0
-        }
-    }
-}
-
-/// Validator participation data for a round
+            ValidatorRole::Proposer => Decimal::new(12, 1), // 1.2×
+            ValidatorRole::Verifier => Decimal::new(10, 1), // 1.0×
+            ValidatorRole::Observer => Decimal::ZERO,       // 0.0×
+        }
+    }
+}
+
+/// Participation metrics for a validator in a given round
 #[derive(Debug, Clone, Serialize, Deserialize)]
 pub struct ValidatorParticipation {
     pub validator_id: ValidatorId,
@@ -116,7 +118,7 @@
     pub uptime_score: Decimal, // 0.0–1.0
 }
 
-/// Round reward distribution result
+/// Per-round reward distribution result
 #[derive(Debug, Clone, Serialize, Deserialize)]
 pub struct RoundRewardDistribution {
     pub round_index: RoundIndex,
@@ -127,7 +129,7 @@
     pub excess_burned: RewardAmount,
 }
 
-/// Individual validator reward breakdown
+/// Detailed breakdown of a validator's reward
 #[derive(Debug, Clone, Serialize, Deserialize)]
 pub struct ValidatorReward {
     pub round_emission: RewardAmount,
@@ -138,7 +140,7 @@
     pub weight_factor: Decimal,
 }
 
-/// Supply tracking information
+/// Total token supply tracking
 #[derive(Debug, Clone, Serialize, Deserialize)]
 pub struct SupplyInfo {
     pub total_supply: RewardAmount,
@@ -149,7 +151,7 @@
     pub next_halving_round: RoundIndex,
 }
 
-/// Reward composition percentages
+/// Breakdown of per-round reward composition
 #[derive(Debug, Clone, Serialize, Deserialize)]
 pub struct RewardComposition {
     pub round_emission: RewardAmount,   // 60%
@@ -159,7 +161,7 @@
 }
 
 impl RewardComposition {
-    /// Create new reward composition (using fixed 60/25/10/5 distribution)
+    /// Deterministic 60/25/10/5 distribution
     pub fn new(total_reward: RewardAmount) -> Self {
         let round_emission = (total_reward * 60) / 100;
         let transaction_fees = (total_reward * 25) / 100;
@@ -173,13 +175,13 @@
         }
     }
 
-    /// Create composition using actual collected fees (dynamic adjustment)
+    /// Create distribution adjusted by actual collected fees
     pub fn new_with_fees(round_reward: RewardAmount, actual_fees: RewardAmount) -> Self {
         let transaction_fees = actual_fees;
-        let remaining_reward = round_reward.saturating_sub(transaction_fees);
-        let round_emission = (remaining_reward * 60) / 100;
-        let ai_commissions = (remaining_reward * 10) / 100;
-        let network_dividend = (remaining_reward * 5) / 100;
+        let remaining = round_reward.saturating_sub(transaction_fees);
+        let round_emission = (remaining * 60) / 100;
+        let ai_commissions = (remaining * 10) / 100;
+        let network_dividend = (remaining * 5) / 100;
         Self {
             round_emission,
             transaction_fees,
@@ -188,7 +190,7 @@
         }
     }
 
-    /// Compute total reward
+    /// Compute the total reward
     pub fn total(&self) -> RewardAmount {
         self.round_emission
             + self.transaction_fees
@@ -197,7 +199,7 @@
     }
 }
 
-/// Emission curve data point for analytics
+/// Emission curve analytics (for dashboards)
 #[derive(Debug, Clone, Serialize, Deserialize)]
 pub struct EmissionCurvePoint {
     pub round: RoundIndex,
