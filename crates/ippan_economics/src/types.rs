--- conflicted
+++ resolved
@@ -8,7 +8,6 @@
 
 use rust_decimal::Decimal;
 use serde::{Deserialize, Serialize};
-use std::fmt;
 use std::collections::HashMap;
 use std::fmt;
 
@@ -21,8 +20,8 @@
 /// Validator identifier
 ///
 /// Can represent:
-/// - Ed25519 public key (hex-encoded 64-char string)
-/// - Human-readable handle (e.g. `@alice.ipn`)
+/// - Ed25519 public key (hex-encoded 64-character string)
+/// - Human-readable handle (e.g., `@alice.ipn`)
 /// - Registry alias (short internal identifier)
 #[derive(Clone, Debug, PartialEq, Eq, Hash, Serialize, Deserialize)]
 pub struct ValidatorId(pub String);
@@ -56,19 +55,11 @@
 
 impl fmt::Display for ValidatorId {
     fn fmt(&self, f: &mut fmt::Formatter<'_>) -> fmt::Result {
-<<<<<<< HEAD
-        f.write_str(&self.0)
-    }
-}
-
-/// Validator rewards mapping (validator → micro-IPN)
-=======
         f.write_str(self.as_str())
     }
 }
 
 /// Validator → reward (in micro-IPN)
->>>>>>> f7401fe2
 pub type Payouts = HashMap<ValidatorId, u128>;
 
 /// Emission parameters configurable via governance
@@ -199,7 +190,7 @@
         }
     }
 
-    /// Compute the total reward
+    /// Compute total reward
     pub fn total(&self) -> RewardAmount {
         self.round_emission
             + self.transaction_fees
@@ -208,7 +199,7 @@
     }
 }
 
-/// Emission curve analytics (for dashboards)
+/// Emission curve analytics (for dashboards and simulations)
 #[derive(Debug, Clone, Serialize, Deserialize)]
 pub struct EmissionCurvePoint {
     pub round: RoundIndex,
