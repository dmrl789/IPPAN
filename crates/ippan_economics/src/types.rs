//! Core types for IPPAN economics

use rust_decimal::Decimal;
use serde::{Deserialize, Serialize};
use std::collections::HashMap;

/// Round index (HashTimer-based)
pub type RoundIndex = u64;

/// Reward amount in micro-IPN (1 IPN = 10^8 micro-IPN)
pub type RewardAmount = u64;

<<<<<<< HEAD
/// Validator address
pub type ValidatorId = String;

/// Payouts for a round (validator -> micro-IPN)
pub type Payouts = HashMap<ValidatorId, u128>;

/// Emission parameters that can be configured via governance
#[derive(Debug, Clone, Serialize, Deserialize, PartialEq)]
pub struct EmissionParams {
    /// Initial reward per round (in micro-IPN)
    pub initial_round_reward: RewardAmount,
    /// Halving interval in rounds (≈2 years at 10 rounds/second)
    pub halving_interval: RoundIndex,
    /// Total supply cap (in micro-IPN)
    pub total_supply_cap: RewardAmount,
    /// Fee cap as fraction of round reward (0.1 = 10%)
    pub fee_cap_fraction: Decimal,
}

impl Default for EmissionParams {
    fn default() -> Self {
        Self {
            initial_round_reward: 10_000, // 0.0001 IPN = 10,000 micro-IPN
            halving_interval: 630_000_000, // ≈2 years at 10 rounds/second
            total_supply_cap: 2_100_000_000_000, // 21M IPN = 2.1T micro-IPN
            fee_cap_fraction: Decimal::new(1, 1), // 0.1 = 10%
        }
    }
}

/// Validator role and participation weight
#[derive(Debug, Clone, Copy, Serialize, Deserialize, PartialEq)]
pub enum ValidatorRole {
    /// Block proposer (1.2x weight)
=======
/// Validator identifier
/// 
/// Can be either:
/// - Ed25519 public key (32 bytes, hex-encoded)
/// - Human-readable handle (e.g., @user.ipn) - resolved via L2 handle registry
/// - Registry alias (custom identifier)
#[derive(Clone, Debug, PartialEq, Eq, Hash, Serialize, Deserialize)]
pub struct ValidatorId(pub String);

impl ValidatorId {
    /// Create a new ValidatorId from string
    pub fn new(id: impl Into<String>) -> Self {
        Self(id.into())
    }
    
    /// Get the ID as string
    pub fn as_str(&self) -> &str {
        &self.0
    }
    
    /// Check if this is a human-readable handle (starts with @)
    pub fn is_handle(&self) -> bool {
        self.0.starts_with('@')
    }
    
    /// Check if this is a public key (64 hex characters)
    pub fn is_public_key(&self) -> bool {
        self.0.len() == 64 && self.0.chars().all(|c| c.is_ascii_hexdigit())
    }
    
    /// Check if this is a registry alias (not a handle or public key)
    pub fn is_alias(&self) -> bool {
        !self.is_handle() && !self.is_public_key()
    }
}

/// Participation role within a round
#[derive(Clone, Copy, Debug, Default, PartialEq, Eq, Serialize, Deserialize)]
pub enum Role {
    /// Default role — validator verifying others’ work
    #[default]
    Verifier,
    /// Validator proposing a block or DAG event
>>>>>>> f302866a
    Proposer,
    /// Block verifier (1.0x weight)
    Verifier,
    /// Observer (0x weight)
    Observer,
}

impl ValidatorRole {
    /// Get the weight multiplier for this role
    pub fn weight_multiplier(self) -> Decimal {
        match self {
            ValidatorRole::Proposer => Decimal::new(12, 1), // 1.2
            ValidatorRole::Verifier => Decimal::new(10, 1),  // 1.0
            ValidatorRole::Observer => Decimal::ZERO,        // 0.0
        }
    }
}

/// Validator participation in a round
#[derive(Debug, Clone, Serialize, Deserialize)]
pub struct ValidatorParticipation {
    /// Validator ID
    pub validator_id: ValidatorId,
    /// Role in this round
    pub role: ValidatorRole,
    /// Number of micro-blocks contributed
    pub blocks_contributed: u32,
    /// Uptime score (0.0 to 1.0)
    pub uptime_score: Decimal,
}

/// Round reward distribution result
#[derive(Debug, Clone, Serialize, Deserialize)]
pub struct RoundRewardDistribution {
    /// Round index
    pub round_index: RoundIndex,
    /// Total reward pool for this round
    pub total_reward: RewardAmount,
    /// Number of micro-blocks in this round
    pub blocks_in_round: u32,
    /// Individual validator rewards
    pub validator_rewards: HashMap<ValidatorId, ValidatorReward>,
    /// Fees collected in this round
    pub fees_collected: RewardAmount,
    /// Excess burned (if any)
    pub excess_burned: RewardAmount,
}

/// Individual validator reward
#[derive(Debug, Clone, Serialize, Deserialize)]
pub struct ValidatorReward {
    /// Base round emission share
    pub round_emission: RewardAmount,
    /// Transaction fees share
    pub transaction_fees: RewardAmount,
    /// AI service commissions share
    pub ai_commissions: RewardAmount,
    /// Network reward dividend share
    pub network_dividend: RewardAmount,
    /// Total reward for this validator
    pub total_reward: RewardAmount,
    /// Weight factor applied
    pub weight_factor: Decimal,
}

/// Supply tracking information
#[derive(Debug, Clone, Serialize, Deserialize)]
pub struct SupplyInfo {
    /// Current total supply (in micro-IPN)
    pub total_supply: RewardAmount,
    /// Supply cap (in micro-IPN)
    pub supply_cap: RewardAmount,
    /// Remaining supply to be emitted
    pub remaining_supply: RewardAmount,
    /// Percentage of total supply emitted
    pub emission_percentage: Decimal,
    /// Current round index
    pub current_round: RoundIndex,
    /// Next halving round
    pub next_halving_round: RoundIndex,
}

/// Reward composition breakdown
#[derive(Debug, Clone, Serialize, Deserialize)]
pub struct RewardComposition {
    /// Round emission (60%)
    pub round_emission: RewardAmount,
    /// Transaction fees (25%)
    pub transaction_fees: RewardAmount,
    /// AI service commissions (10%)
    pub ai_commissions: RewardAmount,
    /// Network reward dividend (5%)
    pub network_dividend: RewardAmount,
}

impl RewardComposition {
    /// Create a new reward composition with the specified total
    pub fn new(total_reward: RewardAmount) -> Self {
        let round_emission = (total_reward * 60) / 100;
        let transaction_fees = (total_reward * 25) / 100;
        let ai_commissions = (total_reward * 10) / 100;
        let network_dividend = (total_reward * 5) / 100;

        Self {
            round_emission,
            transaction_fees,
            ai_commissions,
            network_dividend,
        }
    }

    /// Create a new reward composition using actual collected fees
    pub fn new_with_fees(round_reward: RewardAmount, actual_fees: RewardAmount) -> Self {
        // Use actual collected fees instead of minting from emission
        let transaction_fees = actual_fees;
        
        // Calculate remaining reward after using actual fees
        let remaining_reward = round_reward.saturating_sub(transaction_fees);
        
        // Distribute remaining reward among other components
        let round_emission = (remaining_reward * 60) / 100;
        let ai_commissions = (remaining_reward * 10) / 100;
        let network_dividend = (remaining_reward * 5) / 100;

        Self {
            round_emission,
            transaction_fees,
            ai_commissions,
            network_dividend,
        }
    }

    /// Get the total reward
    pub fn total(&self) -> RewardAmount {
        self.round_emission + self.transaction_fees + self.ai_commissions + self.network_dividend
    }
}

/// Emission curve data point
#[derive(Debug, Clone, Serialize, Deserialize)]
pub struct EmissionCurvePoint {
    /// Round index
    pub round: RoundIndex,
    /// Reward per round (in micro-IPN)
    pub reward_per_round: RewardAmount,
    /// Annual issuance (in micro-IPN)
    pub annual_issuance: RewardAmount,
    /// Cumulative supply (in micro-IPN)
    pub cumulative_supply: RewardAmount,
    /// Halving epoch (0, 1, 2, ...)
    pub halving_epoch: u32,
}<|MERGE_RESOLUTION|>--- conflicted
+++ resolved
@@ -10,11 +10,43 @@
 /// Reward amount in micro-IPN (1 IPN = 10^8 micro-IPN)
 pub type RewardAmount = u64;
 
-<<<<<<< HEAD
-/// Validator address
-pub type ValidatorId = String;
+/// Validator identifier
+///
+/// Can be one of:
+/// - Ed25519 public key (hex-encoded 64-char string)
+/// - Human-readable handle (e.g., `@alice.ipn`)
+/// - Registry alias (custom short ID)
+#[derive(Clone, Debug, PartialEq, Eq, Hash, Serialize, Deserialize)]
+pub struct ValidatorId(pub String);
 
-/// Payouts for a round (validator -> micro-IPN)
+impl ValidatorId {
+    /// Create a new ValidatorId from string
+    pub fn new(id: impl Into<String>) -> Self {
+        Self(id.into())
+    }
+
+    /// Get the ID as &str
+    pub fn as_str(&self) -> &str {
+        &self.0
+    }
+
+    /// Check if this is a human-readable handle (starts with '@')
+    pub fn is_handle(&self) -> bool {
+        self.0.starts_with('@')
+    }
+
+    /// Check if this is a valid hex-encoded public key
+    pub fn is_public_key(&self) -> bool {
+        self.0.len() == 64 && self.0.chars().all(|c| c.is_ascii_hexdigit())
+    }
+
+    /// Check if this is a registry alias (not handle or pubkey)
+    pub fn is_alias(&self) -> bool {
+        !self.is_handle() && !self.is_public_key()
+    }
+}
+
+/// Validator rewards mapping (validator → micro-IPN)
 pub type Payouts = HashMap<ValidatorId, u128>;
 
 /// Emission parameters that can be configured via governance
@@ -34,165 +66,94 @@
     fn default() -> Self {
         Self {
             initial_round_reward: 10_000, // 0.0001 IPN = 10,000 micro-IPN
-            halving_interval: 630_000_000, // ≈2 years at 10 rounds/second
-            total_supply_cap: 2_100_000_000_000, // 21M IPN = 2.1T micro-IPN
+            halving_interval: 630_000_000, // ≈2 years at 10 rps
+            total_supply_cap: 2_100_000_000_000, // 21 M IPN = 2.1 T micro-IPN
             fee_cap_fraction: Decimal::new(1, 1), // 0.1 = 10%
         }
     }
 }
 
-/// Validator role and participation weight
-#[derive(Debug, Clone, Copy, Serialize, Deserialize, PartialEq)]
-pub enum ValidatorRole {
-    /// Block proposer (1.2x weight)
-=======
-/// Validator identifier
-/// 
-/// Can be either:
-/// - Ed25519 public key (32 bytes, hex-encoded)
-/// - Human-readable handle (e.g., @user.ipn) - resolved via L2 handle registry
-/// - Registry alias (custom identifier)
-#[derive(Clone, Debug, PartialEq, Eq, Hash, Serialize, Deserialize)]
-pub struct ValidatorId(pub String);
-
-impl ValidatorId {
-    /// Create a new ValidatorId from string
-    pub fn new(id: impl Into<String>) -> Self {
-        Self(id.into())
-    }
-    
-    /// Get the ID as string
-    pub fn as_str(&self) -> &str {
-        &self.0
-    }
-    
-    /// Check if this is a human-readable handle (starts with @)
-    pub fn is_handle(&self) -> bool {
-        self.0.starts_with('@')
-    }
-    
-    /// Check if this is a public key (64 hex characters)
-    pub fn is_public_key(&self) -> bool {
-        self.0.len() == 64 && self.0.chars().all(|c| c.is_ascii_hexdigit())
-    }
-    
-    /// Check if this is a registry alias (not a handle or public key)
-    pub fn is_alias(&self) -> bool {
-        !self.is_handle() && !self.is_public_key()
-    }
-}
-
 /// Participation role within a round
 #[derive(Clone, Copy, Debug, Default, PartialEq, Eq, Serialize, Deserialize)]
-pub enum Role {
-    /// Default role — validator verifying others’ work
+pub enum ValidatorRole {
+    /// Validator proposing a block or DAG event (1.2×)
+    Proposer,
+    /// Validator verifying others’ blocks (1.0×)
     #[default]
     Verifier,
-    /// Validator proposing a block or DAG event
->>>>>>> f302866a
-    Proposer,
-    /// Block verifier (1.0x weight)
-    Verifier,
-    /// Observer (0x weight)
+    /// Observer (non-participating)
     Observer,
 }
 
 impl ValidatorRole {
-    /// Get the weight multiplier for this role
+    /// Get weight multiplier for this role
     pub fn weight_multiplier(self) -> Decimal {
         match self {
             ValidatorRole::Proposer => Decimal::new(12, 1), // 1.2
-            ValidatorRole::Verifier => Decimal::new(10, 1),  // 1.0
-            ValidatorRole::Observer => Decimal::ZERO,        // 0.0
+            ValidatorRole::Verifier => Decimal::new(10, 1), // 1.0
+            ValidatorRole::Observer => Decimal::ZERO,       // 0.0
         }
     }
 }
 
-/// Validator participation in a round
+/// Validator participation data for a round
 #[derive(Debug, Clone, Serialize, Deserialize)]
 pub struct ValidatorParticipation {
-    /// Validator ID
     pub validator_id: ValidatorId,
-    /// Role in this round
     pub role: ValidatorRole,
-    /// Number of micro-blocks contributed
     pub blocks_contributed: u32,
-    /// Uptime score (0.0 to 1.0)
-    pub uptime_score: Decimal,
+    pub uptime_score: Decimal, // 0.0–1.0
 }
 
 /// Round reward distribution result
 #[derive(Debug, Clone, Serialize, Deserialize)]
 pub struct RoundRewardDistribution {
-    /// Round index
     pub round_index: RoundIndex,
-    /// Total reward pool for this round
     pub total_reward: RewardAmount,
-    /// Number of micro-blocks in this round
     pub blocks_in_round: u32,
-    /// Individual validator rewards
     pub validator_rewards: HashMap<ValidatorId, ValidatorReward>,
-    /// Fees collected in this round
     pub fees_collected: RewardAmount,
-    /// Excess burned (if any)
     pub excess_burned: RewardAmount,
 }
 
-/// Individual validator reward
+/// Individual validator reward breakdown
 #[derive(Debug, Clone, Serialize, Deserialize)]
 pub struct ValidatorReward {
-    /// Base round emission share
     pub round_emission: RewardAmount,
-    /// Transaction fees share
     pub transaction_fees: RewardAmount,
-    /// AI service commissions share
     pub ai_commissions: RewardAmount,
-    /// Network reward dividend share
     pub network_dividend: RewardAmount,
-    /// Total reward for this validator
     pub total_reward: RewardAmount,
-    /// Weight factor applied
     pub weight_factor: Decimal,
 }
 
 /// Supply tracking information
 #[derive(Debug, Clone, Serialize, Deserialize)]
 pub struct SupplyInfo {
-    /// Current total supply (in micro-IPN)
     pub total_supply: RewardAmount,
-    /// Supply cap (in micro-IPN)
     pub supply_cap: RewardAmount,
-    /// Remaining supply to be emitted
     pub remaining_supply: RewardAmount,
-    /// Percentage of total supply emitted
     pub emission_percentage: Decimal,
-    /// Current round index
     pub current_round: RoundIndex,
-    /// Next halving round
     pub next_halving_round: RoundIndex,
 }
 
-/// Reward composition breakdown
+/// Reward composition percentages
 #[derive(Debug, Clone, Serialize, Deserialize)]
 pub struct RewardComposition {
-    /// Round emission (60%)
-    pub round_emission: RewardAmount,
-    /// Transaction fees (25%)
-    pub transaction_fees: RewardAmount,
-    /// AI service commissions (10%)
-    pub ai_commissions: RewardAmount,
-    /// Network reward dividend (5%)
-    pub network_dividend: RewardAmount,
+    pub round_emission: RewardAmount,   // 60%
+    pub transaction_fees: RewardAmount, // 25%
+    pub ai_commissions: RewardAmount,   // 10%
+    pub network_dividend: RewardAmount, // 5%
 }
 
 impl RewardComposition {
-    /// Create a new reward composition with the specified total
+    /// Create new reward composition (using fixed 60/25/10/5 distribution)
     pub fn new(total_reward: RewardAmount) -> Self {
         let round_emission = (total_reward * 60) / 100;
         let transaction_fees = (total_reward * 25) / 100;
         let ai_commissions = (total_reward * 10) / 100;
         let network_dividend = (total_reward * 5) / 100;
-
         Self {
             round_emission,
             transaction_fees,
@@ -201,19 +162,13 @@
         }
     }
 
-    /// Create a new reward composition using actual collected fees
+    /// Create composition using actual collected fees (dynamic adjustment)
     pub fn new_with_fees(round_reward: RewardAmount, actual_fees: RewardAmount) -> Self {
-        // Use actual collected fees instead of minting from emission
         let transaction_fees = actual_fees;
-        
-        // Calculate remaining reward after using actual fees
         let remaining_reward = round_reward.saturating_sub(transaction_fees);
-        
-        // Distribute remaining reward among other components
         let round_emission = (remaining_reward * 60) / 100;
         let ai_commissions = (remaining_reward * 10) / 100;
         let network_dividend = (remaining_reward * 5) / 100;
-
         Self {
             round_emission,
             transaction_fees,
@@ -222,23 +177,21 @@
         }
     }
 
-    /// Get the total reward
+    /// Compute total reward
     pub fn total(&self) -> RewardAmount {
-        self.round_emission + self.transaction_fees + self.ai_commissions + self.network_dividend
+        self.round_emission
+            + self.transaction_fees
+            + self.ai_commissions
+            + self.network_dividend
     }
 }
 
-/// Emission curve data point
+/// Emission curve data point for analytics
 #[derive(Debug, Clone, Serialize, Deserialize)]
 pub struct EmissionCurvePoint {
-    /// Round index
     pub round: RoundIndex,
-    /// Reward per round (in micro-IPN)
     pub reward_per_round: RewardAmount,
-    /// Annual issuance (in micro-IPN)
     pub annual_issuance: RewardAmount,
-    /// Cumulative supply (in micro-IPN)
     pub cumulative_supply: RewardAmount,
-    /// Halving epoch (0, 1, 2, ...)
     pub halving_epoch: u32,
 }