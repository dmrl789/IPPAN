//! # IPPAN Economics - DAG-Fair Emission Framework
//!
//! This crate implements the deterministic round-based token economics for IPPAN,
//! providing fair emission distribution across the BlockDAG structure.
//!
//! ## Core Concepts
//!
//! - **Round-based emission**: Rewards are computed per round, not per block
//! - **DAG-Fair distribution**: Proportional rewards based on validator participation
//! - **Deterministic halving**: Bitcoin-style halving schedule with round precision
//! - **Supply integrity**: Hard-capped 21M IPN with automatic burn of excess
//!
//! ## Key Components
//!
//! - [`EmissionEngine`]: Core emission calculation and distribution logic
//! - [`RoundRewards`]: Per-round reward computation and validator distribution
//! - [`SupplyTracker`]: Total supply monitoring and integrity verification
//! - [`GovernanceParams`]: On-chain configurable emission parameters

pub mod distribution;
pub mod emission;
pub mod errors;
pub mod supply;
pub mod types;
<<<<<<< HEAD
pub mod errors;
pub mod params;
=======
>>>>>>> eac3085c

pub use distribution::RoundRewards;
pub use emission::EmissionEngine;
pub use errors::*;
pub use supply::SupplyTracker;
pub use types::*;
<<<<<<< HEAD
pub use errors::*;
pub use params::EconomicsParams;
=======
>>>>>>> eac3085c

/// Re-export commonly used types for convenience
pub mod prelude {
    pub use crate::{
        DistributionError, EmissionEngine, EmissionError, EmissionParams, RewardAmount, RoundIndex,
        RoundRewards, SupplyTracker, ValidatorReward,
    };
}<|MERGE_RESOLUTION|>--- conflicted
+++ resolved
@@ -1,43 +1,35 @@
 //! # IPPAN Economics - DAG-Fair Emission Framework
 //!
-//! This crate implements the deterministic round-based token economics for IPPAN,
+//! This crate implements the deterministic, round-based token economics for IPPAN,
 //! providing fair emission distribution across the BlockDAG structure.
 //!
 //! ## Core Concepts
 //!
-//! - **Round-based emission**: Rewards are computed per round, not per block
-//! - **DAG-Fair distribution**: Proportional rewards based on validator participation
-//! - **Deterministic halving**: Bitcoin-style halving schedule with round precision
-//! - **Supply integrity**: Hard-capped 21M IPN with automatic burn of excess
+//! - **Round-based emission**: Rewards are computed per round, not per block.
+//! - **DAG-Fair distribution**: Proportional rewards based on validator participation.
+//! - **Deterministic halving**: Bitcoin-style halving schedule with round precision.
+//! - **Supply integrity**: Hard-capped 21M IPN with automatic burn of excess.
 //!
 //! ## Key Components
 //!
 //! - [`EmissionEngine`]: Core emission calculation and distribution logic
 //! - [`RoundRewards`]: Per-round reward computation and validator distribution
 //! - [`SupplyTracker`]: Total supply monitoring and integrity verification
-//! - [`GovernanceParams`]: On-chain configurable emission parameters
+//! - [`GovernanceParameters`]: On-chain configurable emission parameters
 
 pub mod distribution;
 pub mod emission;
 pub mod errors;
 pub mod supply;
 pub mod types;
-<<<<<<< HEAD
-pub mod errors;
 pub mod params;
-=======
->>>>>>> eac3085c
 
 pub use distribution::RoundRewards;
 pub use emission::EmissionEngine;
 pub use errors::*;
 pub use supply::SupplyTracker;
 pub use types::*;
-<<<<<<< HEAD
-pub use errors::*;
 pub use params::EconomicsParams;
-=======
->>>>>>> eac3085c
 
 /// Re-export commonly used types for convenience
 pub mod prelude {
