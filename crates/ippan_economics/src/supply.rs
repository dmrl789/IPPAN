--- conflicted
+++ resolved
@@ -1,15 +1,15 @@
 //! Supply tracking and integrity verification
+//!
+//! Tracks deterministic token supply over time and ensures that emissions,
+//! burns, and caps remain within protocol-defined limits. Used by the DAG-Fair
+//! emission engine to enforce the 21 million IPN lifetime ceiling.
 
 use crate::errors::*;
 use crate::types::*;
 use rust_decimal::Decimal;
 use serde::{Deserialize, Serialize};
 use std::collections::HashMap;
-<<<<<<< HEAD
-use tracing::{debug, info, warn};
-=======
 use tracing::{debug, error, info, warn};
->>>>>>> 9ceaec7a
 
 /// Supply tracking and verification system
 #[derive(Debug, Clone, Serialize, Deserialize)]
@@ -42,11 +42,7 @@
     }
 
     /// Record emission for a round
-    pub fn record_emission(
-        &mut self,
-        round: RoundIndex,
-        amount: RewardAmount,
-    ) -> Result<(), SupplyError> {
+    pub fn record_emission(&mut self, round: RoundIndex, amount: RewardAmount) -> Result<(), SupplyError> {
         if round <= self.current_round {
             return Err(SupplyError::InvalidSupplyData(format!(
                 "Cannot record emission for past round: {} <= {}",
@@ -54,46 +50,33 @@
             )));
         }
 
-        // Check if this would exceed the supply cap
+        // Cap enforcement
         if self.total_supply.saturating_add(amount) > self.supply_cap {
             warn!(
-                "Emission would exceed supply cap: current={}, emission={}, cap={}",
+                "Emission would exceed cap: current={}, emission={}, cap={}",
                 self.total_supply, amount, self.supply_cap
             );
 
-            // Cap the emission to the remaining supply
             let capped_amount = self.supply_cap.saturating_sub(self.total_supply);
             self.total_supply = self.supply_cap;
             self.emission_history.insert(round, capped_amount);
 
-            info!(
-                "Capped emission for round {} to {} micro-IPN",
-                round, capped_amount
-            );
+            info!("Capped emission for round {} to {}", round, capped_amount);
         } else {
-            self.total_supply =
-                self.total_supply
-                    .checked_add(amount)
-                    .ok_or(SupplyError::SupplyCapViolation(
-                        "Supply addition overflow".to_string(),
-                    ))?;
+            self.total_supply = self
+                .total_supply
+                .checked_add(amount)
+                .ok_or(SupplyError::SupplyCapViolation("Overflow adding supply".into()))?;
             self.emission_history.insert(round, amount);
         }
 
         self.current_round = round;
-        debug!(
-            "Recorded emission for round {}: {} micro-IPN",
-            round, amount
-        );
+        debug!("Recorded emission for round {}: {}", round, amount);
         Ok(())
     }
 
     /// Record burn for a round (excess fees, rounding errors, etc.)
-    pub fn record_burn(
-        &mut self,
-        round: RoundIndex,
-        amount: RewardAmount,
-    ) -> Result<(), SupplyError> {
+    pub fn record_burn(&mut self, round: RoundIndex, amount: RewardAmount) -> Result<(), SupplyError> {
         if amount > self.total_supply {
             return Err(SupplyError::InvalidSupplyData(format!(
                 "Cannot burn more than total supply: {} > {}",
@@ -101,124 +84,97 @@
             )));
         }
 
-        self.total_supply =
-            self.total_supply
-                .checked_sub(amount)
-                .ok_or(SupplyError::SupplyCapViolation(
-                    "Supply subtraction underflow".to_string(),
-                ))?;
+        self.total_supply = self
+            .total_supply
+            .checked_sub(amount)
+            .ok_or(SupplyError::SupplyCapViolation("Underflow subtracting supply".into()))?;
 
         self.burn_history.insert(round, amount);
-
-        debug!("Recorded burn for round {}: {} micro-IPN", round, amount);
+        debug!("Recorded burn for round {}: {}", round, amount);
         Ok(())
     }
 
-    /// Verify supply integrity against emission schedule
-    pub fn verify_supply_integrity(
-        &self,
-        expected_supply: RewardAmount,
-        tolerance: RewardAmount,
-    ) -> Result<(), SupplyError> {
-        let difference = if self.total_supply > expected_supply {
+    /// Verify supply integrity against expected schedule
+    pub fn verify_supply_integrity(&self, expected_supply: RewardAmount, tolerance: RewardAmount) -> Result<(), SupplyError> {
+        let diff = if self.total_supply > expected_supply {
             self.total_supply - expected_supply
         } else {
             expected_supply - self.total_supply
         };
 
-        if difference > tolerance {
+        if diff > tolerance {
             error!(
                 "Supply verification failed: expected {}, actual {}, diff {}",
-                expected_supply, self.total_supply, difference
+                expected_supply, self.total_supply, diff
             );
             return Err(SupplyError::VerificationFailed(format!(
-                "Supply verification failed: expected {}, actual {}",
+                "Supply mismatch: expected {}, actual {}",
                 expected_supply, self.total_supply
             )));
         }
 
         info!(
-            "Supply integrity verified: actual={}, expected={}, difference={}",
-            self.total_supply, expected_supply, difference
+            "Supply integrity verified: actual={}, expected={}, diff={}",
+            self.total_supply, expected_supply, diff
         );
         Ok(())
     }
 
-    /// Get current supply information
+    /// Return current supply snapshot
     pub fn get_supply_info(&self) -> SupplyInfo {
-        let remaining_supply = self.supply_cap.saturating_sub(self.total_supply);
-        let emission_percentage = if self.supply_cap > 0 {
+        let remaining = self.supply_cap.saturating_sub(self.total_supply);
+        let percent = if self.supply_cap > 0 {
             Decimal::from(self.total_supply) / Decimal::from(self.supply_cap) * Decimal::from(100)
         } else {
             Decimal::ZERO
         };
 
-        // Calculate next halving round (simplified - assumes 630M round halving interval)
         let halving_interval = 630_000_000;
         let next_halving_round = ((self.current_round / halving_interval) + 1) * halving_interval;
 
         SupplyInfo {
             total_supply: self.total_supply,
             supply_cap: self.supply_cap,
-            remaining_supply,
-            emission_percentage,
+            remaining_supply: remaining,
+            emission_percentage: percent,
             current_round: self.current_round,
             next_halving_round,
         }
     }
 
-    /// Get emission history for a range of rounds
-    pub fn get_emission_history(
-        &self,
-        start_round: RoundIndex,
-        end_round: RoundIndex,
-    ) -> HashMap<RoundIndex, RewardAmount> {
+    /// Emission history within range
+    pub fn get_emission_history(&self, start: RoundIndex, end: RoundIndex) -> HashMap<RoundIndex, RewardAmount> {
         self.emission_history
             .iter()
-            .filter(|(round, _)| **round >= start_round && **round <= end_round)
-            .map(|(round, amount)| (*round, *amount))
+            .filter(|(r, _)| **r >= start && **r <= end)
+            .map(|(r, a)| (*r, *a))
             .collect()
     }
 
-    /// Get burn history for a range of rounds
-    pub fn get_burn_history(
-        &self,
-        start_round: RoundIndex,
-        end_round: RoundIndex,
-    ) -> HashMap<RoundIndex, RewardAmount> {
+    /// Burn history within range
+    pub fn get_burn_history(&self, start: RoundIndex, end: RoundIndex) -> HashMap<RoundIndex, RewardAmount> {
         self.burn_history
             .iter()
-            .filter(|(round, _)| **round >= start_round && **round <= end_round)
-            .map(|(round, amount)| (*round, *amount))
+            .filter(|(r, _)| **r >= start && **r <= end)
+            .map(|(r, a)| (*r, *a))
             .collect()
     }
 
-    /// Calculate total emissions in a range
-    pub fn calculate_total_emissions(
-        &self,
-        start_round: RoundIndex,
-        end_round: RoundIndex,
-    ) -> RewardAmount {
-        self.get_emission_history(start_round, end_round)
-            .values()
-            .sum()
-    }
-
-    /// Calculate total burns in a range
-    pub fn calculate_total_burns(
-        &self,
-        start_round: RoundIndex,
-        end_round: RoundIndex,
-    ) -> RewardAmount {
-        self.get_burn_history(start_round, end_round).values().sum()
-    }
-
-    /// Perform comprehensive supply audit
+    /// Total emissions in range
+    pub fn calculate_total_emissions(&self, start: RoundIndex, end: RoundIndex) -> RewardAmount {
+        self.get_emission_history(start, end).values().sum()
+    }
+
+    /// Total burns in range
+    pub fn calculate_total_burns(&self, start: RoundIndex, end: RoundIndex) -> RewardAmount {
+        self.get_burn_history(start, end).values().sum()
+    }
+
+    /// Perform comprehensive audit of supply
     pub fn audit_supply(&self) -> SupplyAuditResult {
         let mut issues = Vec::new();
         let mut warnings = Vec::new();
 
-        // Check if supply exceeds cap
         if self.total_supply > self.supply_cap {
             issues.push(format!(
                 "Supply exceeds cap: {} > {}",
@@ -226,15 +182,11 @@
             ));
         }
 
-        // Check for negative supply (should never happen)
         if self.total_supply == 0 && self.current_round > 0 {
-            warnings.push("Zero supply with non-zero rounds".to_string());
-        }
-
-        // Check for missing emission history
-        let expected_rounds = self
-            .current_round
-            .saturating_sub(self.last_verification_round);
+            warnings.push("Zero supply with non-zero rounds".into());
+        }
+
+        let expected_rounds = self.current_round.saturating_sub(self.last_verification_round);
         if expected_rounds > 0 && self.emission_history.len() < expected_rounds as usize {
             warnings.push(format!(
                 "Missing emission history: expected {} rounds, found {}",
@@ -243,15 +195,14 @@
             ));
         }
 
-        // Calculate net supply change
         let total_emissions: RewardAmount = self.emission_history.values().sum();
         let total_burns: RewardAmount = self.burn_history.values().sum();
-        let calculated_supply = total_emissions.saturating_sub(total_burns);
-
-        if calculated_supply != self.total_supply {
+        let computed = total_emissions.saturating_sub(total_burns);
+
+        if computed != self.total_supply {
             issues.push(format!(
-                "Supply mismatch: recorded={}, calculated={}",
-                self.total_supply, calculated_supply
+                "Supply mismatch: recorded={}, computed={}",
+                self.total_supply, computed
             ));
         }
 
@@ -265,22 +216,18 @@
         }
     }
 
-    /// Update the last verification round
     pub fn update_verification_round(&mut self, round: RoundIndex) {
         self.last_verification_round = round;
     }
 
-    /// Get current total supply
     pub fn total_supply(&self) -> RewardAmount {
         self.total_supply
     }
 
-    /// Get supply cap
     pub fn supply_cap(&self) -> RewardAmount {
         self.supply_cap
     }
 
-    /// Get current round
     pub fn current_round(&self) -> RoundIndex {
         self.current_round
     }
@@ -289,23 +236,17 @@
 /// Result of a supply audit
 #[derive(Debug, Clone, Serialize, Deserialize)]
 pub struct SupplyAuditResult {
-    /// Whether the supply is healthy (no critical issues)
     pub is_healthy: bool,
-    /// Critical issues that need immediate attention
     pub issues: Vec<String>,
-    /// Warnings that should be investigated
     pub warnings: Vec<String>,
-    /// Total emissions recorded
     pub total_emissions: RewardAmount,
-    /// Total burns recorded
     pub total_burns: RewardAmount,
-    /// Net supply (emissions - burns)
     pub net_supply: RewardAmount,
 }
 
 impl Default for SupplyTracker {
     fn default() -> Self {
-        Self::new(2_100_000_000_000) // 21M IPN in micro-IPN
+        Self::new(2_100_000_000_000) // 21 M IPN in micro-IPN
     }
 }
 
@@ -328,22 +269,16 @@
     }
 
     #[test]
-    fn test_supply_cap_enforcement() {
+    fn test_cap_enforcement() {
         let mut tracker = SupplyTracker::new(100_000);
-
-        // Try to emit more than the cap
         tracker.record_emission(1, 150_000).unwrap();
-        assert_eq!(tracker.total_supply(), 100_000); // Should be capped
+        assert_eq!(tracker.total_supply(), 100_000);
     }
 
     #[test]
-    fn test_supply_verification() {
+    fn test_verification_tolerance() {
         let tracker = SupplyTracker::new(1_000_000);
-
-        // Should pass with tolerance
-        tracker.verify_supply_integrity(0, 1000).unwrap();
-
-        // Should fail without tolerance
+        tracker.verify_supply_integrity(0, 1_000).unwrap();
         assert!(tracker.verify_supply_integrity(100_000, 0).is_err());
     }
 }