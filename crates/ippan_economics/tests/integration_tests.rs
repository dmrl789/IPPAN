--- conflicted
+++ resolved
@@ -1,16 +1,15 @@
 //! Integration tests for IPPAN DAG-Fair Emission Framework
+//!
+//! These tests validate the full deterministic emission lifecycle, halving
+//! logic, validator fairness, and supply tracking used across the economics
+//! module of IPPAN.
 
 use ippan_economics::prelude::*;
-<<<<<<< HEAD
-use ippan_economics::{ValidatorParticipation, ValidatorRole, ValidatorId};
-=======
 use ippan_economics::{ValidatorId, ValidatorParticipation, ValidatorRole};
->>>>>>> 9ceaec7a
 use rust_decimal::Decimal;
 
 #[test]
 fn test_complete_emission_cycle() {
-    // Test a complete emission cycle from genesis to halving
     let emission_engine = EmissionEngine::new();
     let mut supply_tracker = SupplyTracker::new(emission_engine.params().total_supply_cap);
 
@@ -30,7 +29,7 @@
 #[test]
 fn test_halving_schedule() {
     let mut params = EmissionParams::default();
-    params.halving_interval = 10; // Small interval for testing
+    params.halving_interval = 10; // small interval for test
     let emission_engine = EmissionEngine::with_params(params);
 
     let before_halving = emission_engine.calculate_round_reward(10).unwrap();
@@ -52,19 +51,19 @@
             validator_id: ValidatorId::new("high_participant"),
             role: ValidatorRole::Proposer,
             blocks_contributed: 20,
-            uptime_score: Decimal::new(100, 2), // 1.0
+            uptime_score: Decimal::new(100, 2),
         },
         ValidatorParticipation {
             validator_id: ValidatorId::new("medium_participant"),
             role: ValidatorRole::Verifier,
             blocks_contributed: 10,
-            uptime_score: Decimal::new(90, 2), // 0.9
+            uptime_score: Decimal::new(90, 2),
         },
         ValidatorParticipation {
             validator_id: ValidatorId::new("low_participant"),
             role: ValidatorRole::Verifier,
             blocks_contributed: 5,
-            uptime_score: Decimal::new(80, 2), // 0.8
+            uptime_score: Decimal::new(80, 2),
         },
         ValidatorParticipation {
             validator_id: ValidatorId::new("observer"),
@@ -73,35 +72,19 @@
             uptime_score: Decimal::new(100, 2),
         },
     ];
-<<<<<<< HEAD
-    
-    let distribution = round_rewards.distribute_round_rewards(
-        1,
-        10_000,
-        participations,
-        1_000,
-    ).unwrap();
-    
-    // High participant should get most rewards
-=======
 
     let distribution = round_rewards
         .distribute_round_rewards(1, 10_000, participations, 1_000)
         .unwrap();
 
->>>>>>> 9ceaec7a
-    let high_reward = distribution.validator_rewards.get(&ValidatorId::new("high_participant")).unwrap();
-    let medium_reward = distribution.validator_rewards.get(&ValidatorId::new("medium_participant")).unwrap();
-    let low_reward = distribution.validator_rewards.get(&ValidatorId::new("low_participant")).unwrap();
-    let observer_reward = distribution.validator_rewards.get(&ValidatorId::new("observer")).unwrap();
-<<<<<<< HEAD
-    
-=======
+    let high = distribution.validator_rewards.get(&ValidatorId::new("high_participant")).unwrap();
+    let medium = distribution.validator_rewards.get(&ValidatorId::new("medium_participant")).unwrap();
+    let low = distribution.validator_rewards.get(&ValidatorId::new("low_participant")).unwrap();
+    let observer = distribution.validator_rewards.get(&ValidatorId::new("observer")).unwrap();
 
->>>>>>> 9ceaec7a
-    assert!(high_reward.total_reward > medium_reward.total_reward);
-    assert!(medium_reward.total_reward > low_reward.total_reward);
-    assert_eq!(observer_reward.total_reward, 0);
+    assert!(high.total_reward > medium.total_reward);
+    assert!(medium.total_reward > low.total_reward);
+    assert_eq!(observer.total_reward, 0);
 }
 
 #[test]
@@ -110,9 +93,9 @@
 
     supply_tracker.record_emission(1, 150_000).unwrap();
 
-    let supply_info = supply_tracker.get_supply_info();
-    assert_eq!(supply_info.total_supply, 100_000);
-    assert_eq!(supply_info.remaining_supply, 0);
+    let info = supply_tracker.get_supply_info();
+    assert_eq!(info.total_supply, 100_000);
+    assert_eq!(info.remaining_supply, 0);
 }
 
 #[test]
@@ -121,12 +104,11 @@
     params.fee_cap_fraction = Decimal::new(1, 1); // 10%
 
     let round_rewards = RoundRewards::new(params);
+    let capped_high = round_rewards.apply_fee_cap(5_000, 10_000);
+    assert_eq!(capped_high, 1_000);
 
-    let capped_fees = round_rewards.apply_fee_cap(5_000, 10_000);
-    assert_eq!(capped_fees, 1_000);
-
-    let capped_fees_low = round_rewards.apply_fee_cap(500, 10_000);
-    assert_eq!(capped_fees_low, 500);
+    let capped_low = round_rewards.apply_fee_cap(500, 10_000);
+    assert_eq!(capped_low, 500);
 }
 
 #[test]
@@ -151,11 +133,11 @@
     supply_tracker.record_emission(2, 50_000).unwrap();
     supply_tracker.record_burn(2, 10_000).unwrap();
 
-    let audit_result = supply_tracker.audit_supply();
-    assert!(audit_result.is_healthy);
-    assert_eq!(audit_result.total_emissions, 150_000);
-    assert_eq!(audit_result.total_burns, 10_000);
-    assert_eq!(audit_result.net_supply, 140_000);
+    let audit = supply_tracker.audit_supply();
+    assert!(audit.is_healthy);
+    assert_eq!(audit.total_emissions, 150_000);
+    assert_eq!(audit.total_burns, 10_000);
+    assert_eq!(audit.net_supply, 140_000);
 }
 
 #[test]
@@ -176,8 +158,8 @@
     let result = emission_engine.calculate_round_reward(large_round);
 
     match result {
-        Ok(_) => {}, // Reward can be 0 or positive due to halving
-        Err(EmissionError::CalculationOverflow(_)) => {}, // Expected for very large rounds
+        Ok(_) => {}
+        Err(EmissionError::CalculationOverflow(_)) => {}
         Err(e) => panic!("Unexpected error: {:?}", e),
     }
 }
@@ -187,47 +169,29 @@
     let params = EmissionParams::default();
     let round_rewards = RoundRewards::new(params);
 
-    let participations = vec![
-        ValidatorParticipation {
-            validator_id: ValidatorId::new("validator1"),
-            role: ValidatorRole::Proposer,
-            blocks_contributed: 10,
-            uptime_score: Decimal::ONE,
-        },
-    ];
-<<<<<<< HEAD
-    
-    let distribution = round_rewards.distribute_round_rewards(
-        1,
-        10_000,
-        participations,
-        1_000,
-    ).unwrap();
-    
-    let validator_reward = distribution.validator_rewards.get(&ValidatorId::new("validator1")).unwrap();
-    
-    // Check that all components are present
-=======
+    let participations = vec![ValidatorParticipation {
+        validator_id: ValidatorId::new("validator1"),
+        role: ValidatorRole::Proposer,
+        blocks_contributed: 10,
+        uptime_score: Decimal::ONE,
+    }];
 
     let distribution = round_rewards
         .distribute_round_rewards(1, 10_000, participations, 1_000)
         .unwrap();
 
-    let validator_reward = distribution
-        .validator_rewards
-        .get(&ValidatorId::new("validator1"))
-        .unwrap();
+    let reward = distribution.validator_rewards.get(&ValidatorId::new("validator1")).unwrap();
 
->>>>>>> 9ceaec7a
-    assert!(validator_reward.round_emission > 0);
-    assert!(validator_reward.transaction_fees > 0);
-    assert!(validator_reward.ai_commissions > 0);
-    assert!(validator_reward.network_dividend > 0);
+    // Check that all components are present
+    assert!(reward.round_emission > 0);
+    assert!(reward.transaction_fees > 0);
+    assert!(reward.ai_commissions > 0);
+    assert!(reward.network_dividend > 0);
 
-    let calculated_total = validator_reward.round_emission
-        + validator_reward.transaction_fees
-        + validator_reward.ai_commissions
-        + validator_reward.network_dividend;
+    let total = reward.round_emission
+        + reward.transaction_fees
+        + reward.ai_commissions
+        + reward.network_dividend;
 
-    assert_eq!(validator_reward.total_reward, calculated_total);
+    assert_eq!(reward.total_reward, total);
 }