//! Validator ID resolver implementation

use crate::errors::*;
<<<<<<< HEAD
use ippan_economics::ValidatorId;
use ippan_l2_handle_registry::{L2HandleRegistry, Handle, PublicKey as L2PublicKey};
=======
use crate::types::*;
use ippan_economics::ValidatorId;
>>>>>>> 5ed9a981
use ippan_l1_handle_anchors::L1HandleAnchorStorage;
use ippan_l2_handle_registry::{Handle, L2HandleRegistry, PublicKey as L2PublicKey};
use std::sync::Arc;
use tokio::time::Duration;

/// Validator ID resolver
///
/// Resolves ValidatorId to public keys using multiple resolution methods:
/// 1. Direct public key (no resolution needed)
/// 2. L2 handle registry lookup
/// 3. L1 ownership anchor lookup
/// 4. Registry alias lookup
#[derive(Debug)]
pub struct ValidatorResolver {
    l2_registry: Arc<L2HandleRegistry>,
    l1_anchors: Arc<L1HandleAnchorStorage>,
    cache: Arc<parking_lot::RwLock<std::collections::HashMap<ValidatorId, ResolvedValidator>>>,
    cache_ttl: Duration,
}

impl ValidatorResolver {
    /// Create a new validator resolver
    pub fn new(l2_registry: Arc<L2HandleRegistry>, l1_anchors: Arc<L1HandleAnchorStorage>) -> Self {
        Self {
            l2_registry,
            l1_anchors,
            cache: Arc::new(parking_lot::RwLock::new(std::collections::HashMap::new())),
            cache_ttl: Duration::from_secs(300),
        }
    }

    /// Resolve a ValidatorId to a ResolvedValidator
    pub async fn resolve(&self, id: &ValidatorId) -> Result<ResolvedValidator> {
        if let Some(cached) = self.get_from_cache(id) {
            if self.is_cache_valid(&cached) {
                return Ok(cached);
            }
        }

        let resolved = match self.resolve_method(id) {
            ResolutionMethod::Direct => self.resolve_direct(id).await?,
            ResolutionMethod::L2HandleRegistry => self.resolve_via_l2_handle(id).await?,
            ResolutionMethod::L1OwnershipAnchor => self.resolve_via_l1_anchor(id).await?,
            ResolutionMethod::RegistryAlias => self.resolve_via_alias(id).await?,
        };

        self.store_in_cache(id, &resolved);
        Ok(resolved)
    }

    /// Resolve multiple ValidatorIds in parallel
    pub async fn resolve_batch(
        &self,
        ids: &[ValidatorId],
    ) -> std::collections::HashMap<ValidatorId, Result<ResolvedValidator>> {
        let mut results = std::collections::HashMap::new();
        let mut futures = Vec::new();

        for id in ids {
            let resolver = self.clone();
            let id_clone = id.clone();
            let future = async move {
                let id_result = id_clone.clone();
                let result = resolver.resolve(&id_clone).await;
                (id_result, result)
            };
            futures.push(future);
        }

        let batch_results = futures::future::join_all(futures).await;
        for (id, result) in batch_results {
            results.insert(id, result);
        }

        results
    }

    /// Determine resolution method for a ValidatorId
    fn resolve_method(&self, id: &ValidatorId) -> ResolutionMethod {
        if id.is_public_key() {
            ResolutionMethod::Direct
        } else if id.is_handle() {
            ResolutionMethod::L2HandleRegistry
        } else {
            ResolutionMethod::RegistryAlias
        }
    }

    /// Direct resolution (public key)
    async fn resolve_direct(&self, id: &ValidatorId) -> Result<ResolvedValidator> {
        let public_key = self.parse_public_key(id.as_str())?;
        Ok(ResolvedValidator::new(id.clone(), public_key, ResolutionMethod::Direct))
    }

    /// Resolve via L2 handle registry (async-safe)
    async fn resolve_via_l2_handle(&self, id: &ValidatorId) -> Result<ResolvedValidator> {
        let handle = Handle::new(id.as_str());
        let registry = self.l2_registry.clone();
        let handle_clone = handle.clone();

        let l2_public_key = tokio::task::spawn_blocking(move || registry.resolve(&handle_clone))
            .await
            .map_err(|_| ValidatorResolutionError::ResolutionTimeout)??;

        let public_key = *l2_public_key.as_bytes();
        let metadata = self.get_handle_metadata(&handle).await.ok();

        Ok(ResolvedValidator::with_metadata(
            id.clone(),
            public_key,
            ResolutionMethod::L2HandleRegistry,
            metadata.unwrap_or_else(|| ValidatorMetadata {
                handle: Some(id.as_str().to_string()),
                created_at: None,
                updated_at: None,
                status: None,
                custom: std::collections::HashMap::new(),
            }),
        ))
    }

    /// Resolve via L1 ownership anchor
    async fn resolve_via_l1_anchor(&self, id: &ValidatorId) -> Result<ResolvedValidator> {
        let anchor = self.l1_anchors.get_anchor_by_handle(id.as_str())?;
        Ok(ResolvedValidator::new(
            id.clone(),
            anchor.owner,
            ResolutionMethod::L1OwnershipAnchor,
        ))
    }

    /// Registry alias placeholder
    async fn resolve_via_alias(&self, id: &ValidatorId) -> Result<ResolvedValidator> {
        Err(ValidatorResolutionError::InvalidFormat {
            id: id.as_str().to_string(),
        })
    }

    /// Retrieve handle metadata
    async fn get_handle_metadata(&self, handle: &Handle) -> Result<ValidatorMetadata> {
        let registry = self.l2_registry.clone();
        let handle_clone = handle.clone();

        let metadata = tokio::task::spawn_blocking(move || registry.get_metadata(&handle_clone))
            .await
            .map_err(|_| ValidatorResolutionError::ResolutionTimeout)??;

        Ok(ValidatorMetadata {
            handle: Some(handle.as_str().to_string()),
            created_at: Some(metadata.created_at),
            updated_at: Some(metadata.updated_at),
            status: Some(format!("{:?}", metadata.status)),
            custom: metadata.metadata,
        })
    }

    /// Parse public key from hex string
    fn parse_public_key(&self, hex_str: &str) -> Result<[u8; 32]> {
        if hex_str.len() != 64 {
            return Err(ValidatorResolutionError::InvalidPublicKey);
        }
        let mut key = [0u8; 32];
        hex::decode_to_slice(hex_str, &mut key)
            .map_err(|_| ValidatorResolutionError::InvalidPublicKey)?;
        Ok(key)
    }

    /// Cache helpers
    fn get_from_cache(&self, id: &ValidatorId) -> Option<ResolvedValidator> {
        self.cache.read().get(id).cloned()
    }

    fn store_in_cache(&self, id: &ValidatorId, resolved: &ResolvedValidator) {
        self.cache.write().insert(id.clone(), resolved.clone());
    }

    fn is_cache_valid(&self, _resolved: &ResolvedValidator) -> bool {
        true // TTL logic can be added later
    }

    pub fn clear_cache(&self) {
        self.cache.write().clear();
    }
}

impl Clone for ValidatorResolver {
    fn clone(&self) -> Self {
        Self {
            l2_registry: self.l2_registry.clone(),
            l1_anchors: self.l1_anchors.clone(),
            cache: self.cache.clone(),
            cache_ttl: self.cache_ttl,
        }
    }
}

#[cfg(test)]
mod tests {
    use super::*;
    use ippan_l2_handle_registry::HandleRegistration;
    use std::collections::HashMap;

    #[tokio::test]
    async fn test_direct_resolution() {
        let l2_registry = Arc::new(L2HandleRegistry::new());
        let l1_anchors = Arc::new(L1HandleAnchorStorage::new());
        let resolver = ValidatorResolver::new(l2_registry, l1_anchors);

        let id = ValidatorId::new(
            "0123456789abcdef0123456789abcdef0123456789abcdef0123456789abcdef",
        );
        let resolved = resolver.resolve(&id).await.unwrap();

        assert_eq!(resolved.resolution_method, ResolutionMethod::Direct);
        assert_eq!(resolved.public_key_bytes()[0], 0x01);
    }

    #[tokio::test]
    async fn test_handle_resolution() {
        let l2_registry = Arc::new(L2HandleRegistry::new());
        let l1_anchors = Arc::new(L1HandleAnchorStorage::new());
        let resolver = ValidatorResolver::new(l2_registry.clone(), l1_anchors);

        let handle = "@test.ipn";
        let owner = [1u8; 32];
        let registration = HandleRegistration {
            handle: Handle::new(handle),
            owner: L2PublicKey::new(owner),
            signature: vec![1, 2, 3],
            metadata: HashMap::new(),
            expires_at: None,
        };
        l2_registry.register(registration).unwrap();

        let id = ValidatorId::new(handle);
        let resolved = resolver.resolve(&id).await.unwrap();

        assert_eq!(resolved.resolution_method, ResolutionMethod::L2HandleRegistry);
        assert_eq!(resolved.public_key_bytes(), &owner);
    }
}<|MERGE_RESOLUTION|>--- conflicted
+++ resolved
@@ -1,13 +1,15 @@
 //! Validator ID resolver implementation
+//!
+//! Resolves human-readable handles or public keys to deterministic validator identities.
+//!
+//! Sources used in resolution:
+//! 1. Direct Ed25519 public key (no lookup needed)
+//! 2. L2 Handle Registry (@handle.ipn)
+//! 3. L1 Ownership Anchor (chain-anchored ownership records)
+//! 4. Registry alias (reserved internal identifiers)
 
 use crate::errors::*;
-<<<<<<< HEAD
 use ippan_economics::ValidatorId;
-use ippan_l2_handle_registry::{L2HandleRegistry, Handle, PublicKey as L2PublicKey};
-=======
-use crate::types::*;
-use ippan_economics::ValidatorId;
->>>>>>> 5ed9a981
 use ippan_l1_handle_anchors::L1HandleAnchorStorage;
 use ippan_l2_handle_registry::{Handle, L2HandleRegistry, PublicKey as L2PublicKey};
 use std::sync::Arc;
@@ -15,11 +17,8 @@
 
 /// Validator ID resolver
 ///
-/// Resolves ValidatorId to public keys using multiple resolution methods:
-/// 1. Direct public key (no resolution needed)
-/// 2. L2 handle registry lookup
-/// 3. L1 ownership anchor lookup
-/// 4. Registry alias lookup
+/// Provides unified resolution of validator identities across
+/// L1 and L2 namespaces. Used by consensus and governance modules.
 #[derive(Debug)]
 pub struct ValidatorResolver {
     l2_registry: Arc<L2HandleRegistry>,
@@ -39,7 +38,7 @@
         }
     }
 
-    /// Resolve a ValidatorId to a ResolvedValidator
+    /// Resolve a single `ValidatorId` into a public key and metadata
     pub async fn resolve(&self, id: &ValidatorId) -> Result<ResolvedValidator> {
         if let Some(cached) = self.get_from_cache(id) {
             if self.is_cache_valid(&cached) {
@@ -69,12 +68,11 @@
         for id in ids {
             let resolver = self.clone();
             let id_clone = id.clone();
-            let future = async move {
-                let id_result = id_clone.clone();
+            let fut = async move {
                 let result = resolver.resolve(&id_clone).await;
-                (id_result, result)
+                (id_clone, result)
             };
-            futures.push(future);
+            futures.push(fut);
         }
 
         let batch_results = futures::future::join_all(futures).await;
@@ -85,7 +83,7 @@
         results
     }
 
-    /// Determine resolution method for a ValidatorId
+    /// Determine resolution method for a given ID
     fn resolve_method(&self, id: &ValidatorId) -> ResolutionMethod {
         if id.is_public_key() {
             ResolutionMethod::Direct
@@ -96,13 +94,13 @@
         }
     }
 
-    /// Direct resolution (public key)
+    /// Direct resolution for Ed25519 public keys
     async fn resolve_direct(&self, id: &ValidatorId) -> Result<ResolvedValidator> {
         let public_key = self.parse_public_key(id.as_str())?;
         Ok(ResolvedValidator::new(id.clone(), public_key, ResolutionMethod::Direct))
     }
 
-    /// Resolve via L2 handle registry (async-safe)
+    /// Resolve handle via L2 Handle Registry
     async fn resolve_via_l2_handle(&self, id: &ValidatorId) -> Result<ResolvedValidator> {
         let handle = Handle::new(id.as_str());
         let registry = self.l2_registry.clone();
@@ -129,7 +127,7 @@
         ))
     }
 
-    /// Resolve via L1 ownership anchor
+    /// Resolve validator ownership via L1 anchors
     async fn resolve_via_l1_anchor(&self, id: &ValidatorId) -> Result<ResolvedValidator> {
         let anchor = self.l1_anchors.get_anchor_by_handle(id.as_str())?;
         Ok(ResolvedValidator::new(
@@ -139,14 +137,14 @@
         ))
     }
 
-    /// Registry alias placeholder
+    /// Registry alias fallback (reserved internal identifiers)
     async fn resolve_via_alias(&self, id: &ValidatorId) -> Result<ResolvedValidator> {
         Err(ValidatorResolutionError::InvalidFormat {
             id: id.as_str().to_string(),
         })
     }
 
-    /// Retrieve handle metadata
+    /// Retrieve handle metadata from the L2 registry
     async fn get_handle_metadata(&self, handle: &Handle) -> Result<ValidatorMetadata> {
         let registry = self.l2_registry.clone();
         let handle_clone = handle.clone();
@@ -175,7 +173,10 @@
         Ok(key)
     }
 
-    /// Cache helpers
+    // -------------------------------------------------------------------------
+    // Cache Management
+    // -------------------------------------------------------------------------
+
     fn get_from_cache(&self, id: &ValidatorId) -> Option<ResolvedValidator> {
         self.cache.read().get(id).cloned()
     }
@@ -185,7 +186,7 @@
     }
 
     fn is_cache_valid(&self, _resolved: &ResolvedValidator) -> bool {
-        true // TTL logic can be added later
+        true // Placeholder; extend with TTL validation later
     }
 
     pub fn clear_cache(&self) {
