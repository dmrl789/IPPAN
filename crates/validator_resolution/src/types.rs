//! Types for validator resolution

use ippan_economics::ValidatorId;
use serde::{Deserialize, Serialize};
<<<<<<< HEAD
use ippan_economics::ValidatorId;
=======
>>>>>>> 5ed9a981

/// Resolved validator information
#[derive(Debug, Clone, PartialEq, Eq, Serialize, Deserialize)]
pub struct ResolvedValidator {
    /// The original ValidatorId
    pub id: ValidatorId,
    /// Resolved public key
    pub public_key: [u8; 32],
    /// Resolution method used
    pub resolution_method: ResolutionMethod,
    /// Additional metadata
    pub metadata: Option<ValidatorMetadata>,
}

/// Resolution method used
#[derive(Debug, Clone, PartialEq, Eq, Serialize, Deserialize)]
pub enum ResolutionMethod {
    /// Direct public key (no resolution needed)
    Direct,
    /// Resolved via L2 handle registry
    L2HandleRegistry,
    /// Resolved via L1 ownership anchor
    L1OwnershipAnchor,
    /// Resolved via registry alias
    RegistryAlias,
}

/// Validator metadata
#[derive(Debug, Clone, PartialEq, Eq, Serialize, Deserialize)]
pub struct ValidatorMetadata {
    /// Handle if resolved from handle
    pub handle: Option<String>,
    /// Creation timestamp
    pub created_at: Option<u64>,
    /// Last updated timestamp
    pub updated_at: Option<u64>,
    /// Status
    pub status: Option<String>,
    /// Additional custom metadata
    pub custom: std::collections::HashMap<String, String>,
}

impl ResolvedValidator {
    /// Create a new resolved validator
    pub fn new(id: ValidatorId, public_key: [u8; 32], resolution_method: ResolutionMethod) -> Self {
        Self {
            id,
            public_key,
            resolution_method,
            metadata: None,
        }
    }

    /// Create with metadata
    pub fn with_metadata(
        id: ValidatorId,
        public_key: [u8; 32],
        resolution_method: ResolutionMethod,
        metadata: ValidatorMetadata,
    ) -> Self {
        Self {
            id,
            public_key,
            resolution_method,
            metadata: Some(metadata),
        }
    }

    /// Get the public key as bytes
    pub fn public_key_bytes(&self) -> &[u8; 32] {
        &self.public_key
    }

    /// Check if this was resolved from a handle
    pub fn is_handle_resolved(&self) -> bool {
        matches!(self.resolution_method, ResolutionMethod::L2HandleRegistry)
    }
}<|MERGE_RESOLUTION|>--- conflicted
+++ resolved
@@ -1,11 +1,10 @@
 //! Types for validator resolution
+//!
+//! Defines canonical types used for validator identity resolution across
+//! L1 anchors, L2 handle registry, and direct Ed25519 identifiers.
 
 use ippan_economics::ValidatorId;
 use serde::{Deserialize, Serialize};
-<<<<<<< HEAD
-use ippan_economics::ValidatorId;
-=======
->>>>>>> 5ed9a981
 
 /// Resolved validator information
 #[derive(Debug, Clone, PartialEq, Eq, Serialize, Deserialize)]
@@ -20,7 +19,7 @@
     pub metadata: Option<ValidatorMetadata>,
 }
 
-/// Resolution method used
+/// Resolution method used for validator identification
 #[derive(Debug, Clone, PartialEq, Eq, Serialize, Deserialize)]
 pub enum ResolutionMethod {
     /// Direct public key (no resolution needed)
@@ -33,18 +32,18 @@
     RegistryAlias,
 }
 
-/// Validator metadata
+/// Extended metadata about a validator (from registry or anchor)
 #[derive(Debug, Clone, PartialEq, Eq, Serialize, Deserialize)]
 pub struct ValidatorMetadata {
-    /// Handle if resolved from handle
+    /// Handle if resolved from handle (e.g., "@alice.ipn")
     pub handle: Option<String>,
-    /// Creation timestamp
+    /// Creation timestamp (HashTimer or UNIX micros)
     pub created_at: Option<u64>,
     /// Last updated timestamp
     pub updated_at: Option<u64>,
-    /// Status
+    /// Status (e.g., "active", "revoked", "expired")
     pub status: Option<String>,
-    /// Additional custom metadata
+    /// Arbitrary custom metadata (JSON key–value map)
     pub custom: std::collections::HashMap<String, String>,
 }
 
@@ -59,7 +58,7 @@
         }
     }
 
-    /// Create with metadata
+    /// Create a resolved validator with metadata
     pub fn with_metadata(
         id: ValidatorId,
         public_key: [u8; 32],
@@ -74,13 +73,13 @@
         }
     }
 
-    /// Get the public key as bytes
+    /// Get the public key as raw bytes
     pub fn public_key_bytes(&self) -> &[u8; 32] {
         &self.public_key
     }
 
-    /// Check if this was resolved from a handle
+    /// Check if this was resolved from a human-readable handle
     pub fn is_handle_resolved(&self) -> bool {
         matches!(self.resolution_method, ResolutionMethod::L2HandleRegistry)
     }
-}+}
