//! Types for validator resolution
//!
//! Defines canonical types used for validator identity resolution across
//! L1 anchors, L2 handle registry, and direct Ed25519 identifiers.

use ippan_economics::ValidatorId;
use serde::{Deserialize, Serialize};
<<<<<<< HEAD
use ippan_economics::ValidatorId;
=======
>>>>>>> 9ceaec7a

/// Resolved validator information
#[derive(Debug, Clone, PartialEq, Eq, Serialize, Deserialize)]
pub struct ResolvedValidator {
    /// The original ValidatorId
    pub id: ValidatorId,
    /// Resolved public key
    pub public_key: [u8; 32],
    /// Resolution method used
    pub resolution_method: ResolutionMethod,
    /// Additional metadata
    pub metadata: Option<ValidatorMetadata>,
}

/// Resolution method used for validator identification
#[derive(Debug, Clone, PartialEq, Eq, Serialize, Deserialize)]
pub enum ResolutionMethod {
    /// Direct public key (no resolution needed)
    Direct,
    /// Resolved via L2 handle registry
    L2HandleRegistry,
    /// Resolved via L1 ownership anchor
    L1OwnershipAnchor,
    /// Resolved via registry alias
    RegistryAlias,
}

/// Extended metadata about a validator (from registry or anchor)
#[derive(Debug, Clone, PartialEq, Eq, Serialize, Deserialize)]
pub struct ValidatorMetadata {
    /// Handle if resolved from handle (e.g., "@alice.ipn")
    pub handle: Option<String>,
    /// Creation timestamp (HashTimer or UNIX micros)
    pub created_at: Option<u64>,
    /// Last updated timestamp
    pub updated_at: Option<u64>,
    /// Status (e.g., "active", "revoked", "expired")
    pub status: Option<String>,
    /// Arbitrary custom metadata (JSON key–value map)
    pub custom: std::collections::HashMap<String, String>,
}

impl ResolvedValidator {
    /// Create a new resolved validator
    pub fn new(id: ValidatorId, public_key: [u8; 32], resolution_method: ResolutionMethod) -> Self {
        Self {
            id,
            public_key,
            resolution_method,
            metadata: None,
        }
    }

    /// Create a resolved validator with metadata
    pub fn with_metadata(
        id: ValidatorId,
        public_key: [u8; 32],
        resolution_method: ResolutionMethod,
        metadata: ValidatorMetadata,
    ) -> Self {
        Self {
            id,
            public_key,
            resolution_method,
            metadata: Some(metadata),
        }
    }

    /// Get the public key as raw bytes
    pub fn public_key_bytes(&self) -> &[u8; 32] {
        &self.public_key
    }

    /// Check if this was resolved from a human-readable handle
    pub fn is_handle_resolved(&self) -> bool {
        matches!(self.resolution_method, ResolutionMethod::L2HandleRegistry)
    }
}
<|MERGE_RESOLUTION|>--- conflicted
+++ resolved
@@ -5,10 +5,6 @@
 
 use ippan_economics::ValidatorId;
 use serde::{Deserialize, Serialize};
-<<<<<<< HEAD
-use ippan_economics::ValidatorId;
-=======
->>>>>>> 9ceaec7a
 
 /// Resolved validator information
 #[derive(Debug, Clone, PartialEq, Eq, Serialize, Deserialize)]
@@ -86,4 +82,4 @@
     pub fn is_handle_resolved(&self) -> bool {
         matches!(self.resolution_method, ResolutionMethod::L2HandleRegistry)
     }
-}
+}