[package]
name = "ippan-validator-resolution"
version = "0.1.0"
edition = "2021"
description = "Validator ID resolution service with L2 handle registry integration"

[dependencies]
serde = { version = "1.0", features = ["derive"] }
tokio = { version = "1.0", features = ["full"] }
anyhow = "1.0"
thiserror = "1.0"
parking_lot = "0.12"

# IPPAN crates
ippan-types = { path = "../types" }
<<<<<<< HEAD
=======
# Fix incorrect crate name to match workspace member `ippan-economics`
>>>>>>> eca431ae
ippan-economics = { path = "../ippan_economics" }
ippan-l2-handle-registry = { path = "../l2_handle_registry" }
ippan-l1-handle-anchors = { path = "../l1_handle_anchors" }

[dev-dependencies]
tokio-test = "0.4"<|MERGE_RESOLUTION|>--- conflicted
+++ resolved
@@ -13,10 +13,6 @@
 
 # IPPAN crates
 ippan-types = { path = "../types" }
-<<<<<<< HEAD
-=======
-# Fix incorrect crate name to match workspace member `ippan-economics`
->>>>>>> eca431ae
 ippan-economics = { path = "../ippan_economics" }
 ippan-l2-handle-registry = { path = "../l2_handle_registry" }
 ippan-l1-handle-anchors = { path = "../l1_handle_anchors" }
