pub mod connection;
pub mod discovery;
pub mod metrics;
pub mod parallel_gossip;
pub mod peers;
<<<<<<< HEAD
pub mod deduplication;
pub mod reputation;
pub mod metrics;
pub mod health;
=======
pub mod protocol;
>>>>>>> ac8dd728

pub use connection::{ConnectionConfig, ConnectionManager, ConnectionState};
pub use discovery::{DiscoveryConfig, DiscoveryService, PeerDiscovery};
pub use metrics::{MetricsCollector, NetworkMetrics};
pub use parallel_gossip::{GossipMessage, ParallelGossip};
pub use peers::{Peer, PeerDirectory};
<<<<<<< HEAD
pub use deduplication::MessageDeduplicator;
pub use reputation::{ReputationManager, ReputationScore, PeerReputationStats};
pub use metrics::{NetworkMetrics, NetworkMetricsSnapshot};
pub use health::{HealthMonitor, PeerHealth, HealthCheckConfig, PeerHealthStats};
=======
pub use protocol::{MessageHandler, NetworkProtocol, ProtocolError};
>>>>>>> ac8dd728
<|MERGE_RESOLUTION|>--- conflicted
+++ resolved
@@ -1,27 +1,46 @@
+//! IPPAN Network Core
+//!
+//! Provides deterministic networking primitives for node discovery,
+//! peer management, gossip propagation, and reputation tracking.
+//!
+//! ## Modules
+//! - `connection`: Async peer connection management
+//! - `discovery`: Peer discovery and DHT integration
+//! - `parallel_gossip`: Deterministic gossip with deduplication
+//! - `peers`: Peer directory and state registry
+//! - `deduplication`: Prevents duplicate message processing
+//! - `reputation`: Tracks validator and peer reputation
+//! - `protocol`: Defines wire protocol, message formats, and handlers
+//! - `metrics`: Aggregates real-time network statistics
+//! - `health`: Monitors peer and network health
+
 pub mod connection;
 pub mod discovery;
 pub mod metrics;
 pub mod parallel_gossip;
 pub mod peers;
-<<<<<<< HEAD
 pub mod deduplication;
 pub mod reputation;
-pub mod metrics;
 pub mod health;
-=======
 pub mod protocol;
->>>>>>> ac8dd728
 
+// ------------------------------------------------------------
+// Re-exports for workspace-wide use
+// ------------------------------------------------------------
+
+// Connection & discovery
 pub use connection::{ConnectionConfig, ConnectionManager, ConnectionState};
 pub use discovery::{DiscoveryConfig, DiscoveryService, PeerDiscovery};
-pub use metrics::{MetricsCollector, NetworkMetrics};
+
+// Gossip & messaging
 pub use parallel_gossip::{GossipMessage, ParallelGossip};
+pub use deduplication::MessageDeduplicator;
+pub use protocol::{MessageHandler, NetworkProtocol, ProtocolError};
+
+// Peer management & reputation
 pub use peers::{Peer, PeerDirectory};
-<<<<<<< HEAD
-pub use deduplication::MessageDeduplicator;
 pub use reputation::{ReputationManager, ReputationScore, PeerReputationStats};
-pub use metrics::{NetworkMetrics, NetworkMetricsSnapshot};
-pub use health::{HealthMonitor, PeerHealth, HealthCheckConfig, PeerHealthStats};
-=======
-pub use protocol::{MessageHandler, NetworkProtocol, ProtocolError};
->>>>>>> ac8dd728
+
+// Metrics & health
+pub use metrics::{MetricsCollector, NetworkMetrics, NetworkMetricsSnapshot};
+pub use health::{HealthMonitor, PeerHealth, HealthCheckConfig, PeerHealthStats};