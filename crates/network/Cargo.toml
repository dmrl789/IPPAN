[package]
name = "ippan-network"
version.workspace = true
edition.workspace = true
license.workspace = true
authors.workspace = true

[dependencies]
ippan-types = { path = "../types" }
tokio = { workspace = true }
serde = { workspace = true }
serde_json = { workspace = true }
futures = { workspace = true }
tracing = { workspace = true }
<<<<<<< HEAD
parking_lot = { workspace = true }
thiserror = { workspace = true }
anyhow = { workspace = true }

# Production networking dependencies
blake3 = { workspace = true }
sha2 = { workspace = true }

[dev-dependencies]
rand = { version = "0.8", features = ["std", "std_rng"] }
=======
anyhow = { workspace = true }
parking_lot = { workspace = true }
bincode = "1.3"
chrono = "0.4"
async-trait = { workspace = true }
>>>>>>> ac8dd728
<|MERGE_RESOLUTION|>--- conflicted
+++ resolved
@@ -4,29 +4,31 @@
 edition.workspace = true
 license.workspace = true
 authors.workspace = true
+description = "IPPAN networking layer: deterministic peer discovery, DHT messaging, and round synchronization"
 
 [dependencies]
+# Core crates
 ippan-types = { path = "../types" }
-tokio = { workspace = true }
+anyhow = { workspace = true }
 serde = { workspace = true }
 serde_json = { workspace = true }
+tokio = { workspace = true }
 futures = { workspace = true }
 tracing = { workspace = true }
-<<<<<<< HEAD
 parking_lot = { workspace = true }
 thiserror = { workspace = true }
-anyhow = { workspace = true }
 
-# Production networking dependencies
+# Cryptographic and hashing
 blake3 = { workspace = true }
 sha2 = { workspace = true }
 
+# Async / traits / serialization
+async-trait = { workspace = true }
+bincode = "1.3"
+
+# Time utilities
+chrono = "0.4"
+
 [dev-dependencies]
 rand = { version = "0.8", features = ["std", "std_rng"] }
-=======
-anyhow = { workspace = true }
-parking_lot = { workspace = true }
-bincode = "1.3"
-chrono = "0.4"
-async-trait = { workspace = true }
->>>>>>> ac8dd728
+tokio-test = "0.4"