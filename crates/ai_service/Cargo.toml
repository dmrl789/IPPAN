[package]
name = "ippan-ai-service"
version.workspace = true
edition.workspace = true
license.workspace = true
authors.workspace = true
description = "High-level AI service layer with LLM integration for IPPAN blockchain"

[lib]
path = "src/lib.rs"

[features]
default = ["llm", "analytics", "smart_contracts"]
# LLM integration features
llm = ["reqwest"]
# Analytics and insights
analytics = ["chrono", "statistical"]
# Smart contract AI features
smart_contracts = ["wasmtime", "wasmtime-wasi", "ippan-consensus"]
# Advanced AI models
advanced_models = ["candle-core", "candle-nn"]

[dependencies]
ippan-ai-core = { path = "../ai_core" }
ippan-ai-registry = { path = "../ai_registry" }
<<<<<<< HEAD
ippan-consensus = { path = "../consensus" }
# Note: governance dependency removed to avoid circular dependencies
# ippan-governance = { path = "../governance" }
=======
ippan-consensus = { path = "../consensus", optional = true }
ippan-governance = { path = "../governance" }
>>>>>>> bc1de8b2
ippan-types = { path = "../types" }
ippan-crypto = { path = "../crypto" }

# Async runtime
tokio = { workspace = true }
futures = { workspace = true }
async-trait = { workspace = true }

# Serialization
serde = { workspace = true }
serde_json = { workspace = true }

<<<<<<< HEAD
# HTTP client for LLM APIs (using rustls to avoid OpenSSL)
reqwest = { version = "0.11", features = ["json", "rustls-tls"], default-features = false, optional = true }
=======
# HTTP client for LLM APIs (use rustls to avoid system OpenSSL)
reqwest = { version = "0.11", default-features = false, features = ["json", "rustls-tls"], optional = true }
>>>>>>> bc1de8b2

# Time handling (optional, behind analytics feature)
chrono = { version = "0.4", features = ["serde"], optional = true }

# Statistical analysis
statistical = { version = "0.1", optional = true }

# WebAssembly runtime for smart contracts
wasmtime = { version = "15.0", optional = true }
wasmtime-wasi = { version = "15.0", optional = true }

# Advanced ML models
candle-core = { version = "0.3", optional = true }
candle-nn = { version = "0.3", optional = true }

# Error handling
anyhow = { workspace = true }
thiserror = { workspace = true }

# Logging
tracing = { workspace = true }

# Utilities
uuid = { version = "1.0", features = ["v4", "serde"] }
base64 = { workspace = true }
hex = { workspace = true }
blake3 = { workspace = true }

[dev-dependencies]
tokio = { workspace = true }
tempfile = "3.0"<|MERGE_RESOLUTION|>--- conflicted
+++ resolved
@@ -23,14 +23,9 @@
 [dependencies]
 ippan-ai-core = { path = "../ai_core" }
 ippan-ai-registry = { path = "../ai_registry" }
-<<<<<<< HEAD
-ippan-consensus = { path = "../consensus" }
+ippan-consensus = { path = "../consensus", optional = true }
 # Note: governance dependency removed to avoid circular dependencies
 # ippan-governance = { path = "../governance" }
-=======
-ippan-consensus = { path = "../consensus", optional = true }
-ippan-governance = { path = "../governance" }
->>>>>>> bc1de8b2
 ippan-types = { path = "../types" }
 ippan-crypto = { path = "../crypto" }
 
@@ -43,13 +38,8 @@
 serde = { workspace = true }
 serde_json = { workspace = true }
 
-<<<<<<< HEAD
-# HTTP client for LLM APIs (using rustls to avoid OpenSSL)
-reqwest = { version = "0.11", features = ["json", "rustls-tls"], default-features = false, optional = true }
-=======
-# HTTP client for LLM APIs (use rustls to avoid system OpenSSL)
+# HTTP client for LLM APIs (using rustls to avoid system OpenSSL)
 reqwest = { version = "0.11", default-features = false, features = ["json", "rustls-tls"], optional = true }
->>>>>>> bc1de8b2
 
 # Time handling (optional, behind analytics feature)
 chrono = { version = "0.4", features = ["serde"], optional = true }
