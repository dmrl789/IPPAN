--- conflicted
+++ resolved
@@ -11,12 +11,16 @@
 
 [features]
 default = ["llm", "analytics", "smart_contracts"]
+
 # LLM integration features
 llm = ["reqwest"]
+
 # Analytics and insights
 analytics = ["chrono", "statistical"]
+
 # Smart contract AI features
 smart_contracts = ["wasmtime", "wasmtime-wasi", "ippan-consensus"]
+
 # Advanced AI models
 advanced_models = ["candle-core", "candle-nn"]
 
@@ -37,11 +41,7 @@
 serde = { workspace = true }
 serde_json = { workspace = true }
 
-<<<<<<< HEAD
-# HTTP client for LLM APIs (avoid OpenSSL by using rustls)
-=======
 # HTTP client for LLM APIs (use rustls to avoid system OpenSSL)
->>>>>>> 997d11b3
 reqwest = { version = "0.11", default-features = false, features = ["json", "rustls-tls"], optional = true }
 
 # Time handling (optional, behind analytics feature)
