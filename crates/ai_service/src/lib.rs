--- conflicted
+++ resolved
@@ -16,22 +16,16 @@
 #[cfg(feature = "analytics")]
 pub mod optimization;
 pub mod service;
-<<<<<<< HEAD
 pub mod smart_contracts;
 pub mod types;
-=======
 pub mod health;
 pub mod metrics;
 pub mod config;
->>>>>>> f0290e0a
 
 pub use errors::AIServiceError;
+
+#[cfg(feature = "analytics")]
 pub use monitoring::{
-<<<<<<< HEAD
-    AlertHandler, AlertSeverity, AlertType, ConsoleAlertHandler, FileAlertHandler,
-    MonitoringConfig, ServiceAlert, ServiceHealthReport, ServiceMetrics, ServiceMetricsSnapshot,
-    ServiceMonitor, ServiceStatus,
-=======
     ServiceMonitor,
     MonitoringService,
     ServiceStatus,
@@ -46,8 +40,8 @@
     ConsoleAlertHandler,
     FileAlertHandler,
     MonitoringStatistics,
->>>>>>> f0290e0a
 };
+
 pub use service::AIService;
 pub use types::*;
 
@@ -59,9 +53,5 @@
 /// Re-export registry functionality
 pub use ippan_ai_registry::{validate_proposal, AiModelProposal, ModelRegistryEntry, ModelStatus};
 
-/// Re-export governance functionality
-// Note: Removed to avoid circular dependencies
-// pub use ippan_governance::*;
-
 /// AI Service version
 pub const VERSION: &str = env!("CARGO_PKG_VERSION");