--- conflicted
+++ resolved
@@ -53,11 +53,7 @@
 };
 
 /// Re-export registry functionality
-<<<<<<< HEAD
-pub use ippan_ai_registry::{AiModelProposal, ProposalStatus, ModelRegistry};
-=======
 pub use ippan_ai_registry::AiModelProposal;
->>>>>>> cd6415e3
 
 /// AI Service version
 pub const VERSION: &str = env!("CARGO_PKG_VERSION");