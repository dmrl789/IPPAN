//! Production monitoring and observability for AI Service

use crate::errors::AIServiceError;
use crate::types::*;
use serde::{Deserialize, Serialize};
use std::collections::HashMap;
use std::sync::atomic::{AtomicU64, AtomicUsize, Ordering};
use std::sync::Arc;
use std::time::{Duration, Instant, SystemTime, UNIX_EPOCH};
use tracing::{info, warn, error, debug, instrument};

/// Service health status
#[derive(Debug, Clone, PartialEq, Eq, Serialize, Deserialize)]
pub enum ServiceStatus {
    /// Service is healthy
    Healthy,
    /// Service is degraded
    Degraded,
    /// Service is unhealthy
    Unhealthy,
    /// Service is starting
    Starting,
    /// Service is stopping
    Stopping,
}

/// Service metrics
#[derive(Debug, Clone, Default)]
pub struct ServiceMetrics {
    /// Total requests processed
    pub total_requests: AtomicU64,
    /// Successful requests
    pub successful_requests: AtomicU64,
    /// Failed requests
    pub failed_requests: AtomicU64,
    /// Active connections
    pub active_connections: AtomicUsize,
    /// Average response time (microseconds)
    pub avg_response_time_us: AtomicU64,
    /// Peak memory usage (bytes)
    pub peak_memory_usage: AtomicU64,
    /// Current memory usage (bytes)
    pub current_memory_usage: AtomicU64,
    /// Cache hit rate (0-100)
    pub cache_hit_rate: AtomicU64,
    /// Error rate (0-100)
    pub error_rate: AtomicU64,
}

/// Service monitoring configuration
#[derive(Debug, Clone, Serialize, Deserialize)]
pub struct MonitoringConfig {
    /// Enable monitoring
    pub enabled: bool,
    /// Metrics collection interval
    pub metrics_interval: Duration,
    /// Health check interval
    pub health_check_interval: Duration,
    /// Memory threshold (bytes)
    pub memory_threshold: u64,
    /// CPU threshold (percentage)
    pub cpu_threshold: f64,
    /// Error rate threshold (percentage)
    pub error_rate_threshold: f64,
    /// Response time threshold (microseconds)
    pub response_time_threshold: u64,
    /// Enable alerting
    pub enable_alerting: bool,
    /// Alert cooldown period
    pub alert_cooldown: Duration,
    /// Enable metrics export
    pub enable_metrics_export: bool,
    /// Metrics export endpoint
    pub metrics_endpoint: Option<String>,
}

impl Default for MonitoringConfig {
    fn default() -> Self {
        Self {
            enabled: true,
            metrics_interval: Duration::from_secs(60),
            health_check_interval: Duration::from_secs(30),
            memory_threshold: 1_000_000_000, // 1GB
            cpu_threshold: 80.0,
            error_rate_threshold: 5.0, // 5%
            response_time_threshold: 5_000_000, // 5 seconds
            enable_alerting: true,
            alert_cooldown: Duration::from_secs(300), // 5 minutes
            enable_metrics_export: false,
            metrics_endpoint: None,
        }
    }
}

/// Service monitor
pub struct ServiceMonitor {
    /// Service metrics
    metrics: Arc<ServiceMetrics>,
    /// Monitoring configuration
    config: MonitoringConfig,
    /// Service start time
    start_time: Instant,
    /// Last health check time
    last_health_check: Instant,
    /// Last alert time
    last_alert_time: Instant,
    /// Service status
    status: ServiceStatus,
    /// Alert handlers
    alert_handlers: Vec<Box<dyn AlertHandler + Send + Sync>>,
}

<<<<<<< HEAD
/// Alert handler trait
pub trait AlertHandler {
    /// Handle an alert
    fn handle_alert(&self, alert: &ServiceAlert) -> Result<(), AIServiceError>;
    /// Get handler name
    fn name(&self) -> &str;
}
=======
        let recent_values = &values[values.len().saturating_sub(self.window_size)..];
        let mean = recent_values.iter().sum::<f64>() / recent_values.len() as f64;
        let variance = recent_values.iter()
            .map(|&x| (x - mean).powi(2))
            .sum::<f64>() / recent_values.len() as f64;
        let std_dev = variance.sqrt();

        let threshold = self.threshold_multiplier * std_dev;
        let mut anomalies = Vec::new();

        for (_i, &value) in recent_values.iter().enumerate() {
            if (value - mean).abs() > threshold {
                anomalies.push(Anomaly {
                    metric: metric_name.to_string(),
                    value,
                    expected_range: (mean - threshold, mean + threshold),
                    severity: self.calculate_anomaly_severity(value, mean, std_dev),
                    timestamp: Utc::now(),
                });
            }
        }
>>>>>>> 7983d8d9

/// Service alert
#[derive(Debug, Clone, Serialize, Deserialize)]
pub struct ServiceAlert {
    /// Alert ID
    pub id: String,
    /// Alert type
    pub alert_type: AlertType,
    /// Alert severity
    pub severity: AlertSeverity,
    /// Alert message
    pub message: String,
    /// Alert timestamp
    pub timestamp: u64,
    /// Alert metadata
    pub metadata: HashMap<String, String>,
}

/// Alert type
#[derive(Debug, Clone, PartialEq, Eq, Serialize, Deserialize)]
pub enum AlertType {
    /// High memory usage
    HighMemoryUsage,
    /// High CPU usage
    HighCpuUsage,
    /// High error rate
    HighErrorRate,
    /// Slow response time
    SlowResponseTime,
    /// Service unavailable
    ServiceUnavailable,
    /// Health check failed
    HealthCheckFailed,
    /// Custom alert
    Custom(String),
}

/// Alert severity
#[derive(Debug, Clone, PartialEq, Eq, Serialize, Deserialize)]
pub enum AlertSeverity {
    /// Low severity
    Low,
    /// Medium severity
    Medium,
    /// High severity
    High,
    /// Critical severity
    Critical,
}

impl ServiceMonitor {
    /// Create a new service monitor
    pub fn new(config: MonitoringConfig) -> Self {
        Self {
            metrics: Arc::new(ServiceMetrics::default()),
            config,
            start_time: Instant::now(),
            last_health_check: Instant::now(),
            last_alert_time: Instant::now(),
            status: ServiceStatus::Starting,
            alert_handlers: Vec::new(),
        }
    }

    /// Register an alert handler
    pub fn register_alert_handler(&mut self, handler: Box<dyn AlertHandler + Send + Sync>) {
        self.alert_handlers.push(handler);
    }

    /// Record a request
    #[instrument(skip(self))]
    pub fn record_request(&self, success: bool, response_time_us: u64) {
        self.metrics.total_requests.fetch_add(1, Ordering::Relaxed);
        
        if success {
            self.metrics.successful_requests.fetch_add(1, Ordering::Relaxed);
        } else {
            self.metrics.failed_requests.fetch_add(1, Ordering::Relaxed);
        }

        // Update average response time
        let total = self.metrics.total_requests.load(Ordering::Relaxed);
        let current_avg = self.metrics.avg_response_time_us.load(Ordering::Relaxed);
        let new_avg = ((current_avg * (total - 1)) + response_time_us) / total;
        self.metrics.avg_response_time_us.store(new_avg, Ordering::Relaxed);

        // Update error rate
        let failed = self.metrics.failed_requests.load(Ordering::Relaxed);
        let error_rate = (failed * 100) / total;
        self.metrics.error_rate.store(error_rate, Ordering::Relaxed);

        debug!(
            "Recorded request: success={}, response_time_us={}, error_rate={}%",
            success, response_time_us, error_rate
        );
    }

    /// Record memory usage
    pub fn record_memory_usage(&self, memory_usage: u64) {
        self.metrics.current_memory_usage.store(memory_usage, Ordering::Relaxed);
        
        let current_peak = self.metrics.peak_memory_usage.load(Ordering::Relaxed);
        if memory_usage > current_peak {
            self.metrics.peak_memory_usage.store(memory_usage, Ordering::Relaxed);
        }
    }

    /// Record cache hit
    pub fn record_cache_hit(&self) {
        // Simplified cache hit rate calculation
        let total = self.metrics.total_requests.load(Ordering::Relaxed);
        let hits = self.metrics.cache_hit_rate.load(Ordering::Relaxed);
        let new_hits = hits + 1;
        let hit_rate = (new_hits * 100) / total;
        self.metrics.cache_hit_rate.store(hit_rate, Ordering::Relaxed);
    }

    /// Check service health
    #[instrument(skip(self))]
    pub async fn check_health(&mut self) -> ServiceStatus {
        let now = Instant::now();
        self.last_health_check = now;

        let mut status = ServiceStatus::Healthy;
        let mut alerts = Vec::new();

        // Check memory usage
        let memory_usage = self.metrics.current_memory_usage.load(Ordering::Relaxed);
        if memory_usage > self.config.memory_threshold {
            status = ServiceStatus::Unhealthy;
            alerts.push(ServiceAlert {
                id: format!("memory_{}", now.elapsed().as_secs()),
                alert_type: AlertType::HighMemoryUsage,
                severity: AlertSeverity::High,
                message: format!("Memory usage {} exceeds threshold {}", memory_usage, self.config.memory_threshold),
                timestamp: SystemTime::now().duration_since(UNIX_EPOCH).unwrap().as_secs(),
                metadata: {
                    let mut meta = HashMap::new();
                    meta.insert("memory_usage".to_string(), memory_usage.to_string());
                    meta.insert("threshold".to_string(), self.config.memory_threshold.to_string());
                    meta
                },
            });
        }

        // Check error rate
        let error_rate = self.metrics.error_rate.load(Ordering::Relaxed);
        if error_rate as f64 > self.config.error_rate_threshold {
            status = ServiceStatus::Degraded;
            alerts.push(ServiceAlert {
                id: format!("error_rate_{}", now.elapsed().as_secs()),
                alert_type: AlertType::HighErrorRate,
                severity: AlertSeverity::Medium,
                message: format!("Error rate {}% exceeds threshold {}%", error_rate, self.config.error_rate_threshold),
                timestamp: SystemTime::now().duration_since(UNIX_EPOCH).unwrap().as_secs(),
                metadata: {
                    let mut meta = HashMap::new();
                    meta.insert("error_rate".to_string(), error_rate.to_string());
                    meta.insert("threshold".to_string(), self.config.error_rate_threshold.to_string());
                    meta
                },
            });
        }

        // Check response time
        let avg_response_time = self.metrics.avg_response_time_us.load(Ordering::Relaxed);
        if avg_response_time > self.config.response_time_threshold {
            status = ServiceStatus::Degraded;
            alerts.push(ServiceAlert {
                id: format!("response_time_{}", now.elapsed().as_secs()),
                alert_type: AlertType::SlowResponseTime,
                severity: AlertSeverity::Medium,
                message: format!("Average response time {}μs exceeds threshold {}μs", avg_response_time, self.config.response_time_threshold),
                timestamp: SystemTime::now().duration_since(UNIX_EPOCH).unwrap().as_secs(),
                metadata: {
                    let mut meta = HashMap::new();
                    meta.insert("response_time".to_string(), avg_response_time.to_string());
                    meta.insert("threshold".to_string(), self.config.response_time_threshold.to_string());
                    meta
                },
            });
        }

        // Update status
        self.status = status.clone();

        // Handle alerts
        if self.config.enable_alerting && now.duration_since(self.last_alert_time) > self.config.alert_cooldown {
            for alert in alerts {
                self.handle_alert(alert).await;
            }
            self.last_alert_time = now;
        }

        debug!("Health check completed: status={:?}", status);
        status
    }

    /// Handle an alert
    async fn handle_alert(&self, alert: ServiceAlert) {
        for handler in &self.alert_handlers {
            if let Err(e) = handler.handle_alert(&alert) {
                error!("Alert handler {} failed: {}", handler.name(), e);
            }
        }
    }

    /// Get service status
    pub fn get_status(&self) -> ServiceStatus {
        self.status.clone()
    }

    /// Get service metrics
    pub fn get_metrics(&self) -> ServiceMetricsSnapshot {
        ServiceMetricsSnapshot {
            total_requests: self.metrics.total_requests.load(Ordering::Relaxed),
            successful_requests: self.metrics.successful_requests.load(Ordering::Relaxed),
            failed_requests: self.metrics.failed_requests.load(Ordering::Relaxed),
            active_connections: self.metrics.active_connections.load(Ordering::Relaxed),
            avg_response_time_us: self.metrics.avg_response_time_us.load(Ordering::Relaxed),
            peak_memory_usage: self.metrics.peak_memory_usage.load(Ordering::Relaxed),
            current_memory_usage: self.metrics.current_memory_usage.load(Ordering::Relaxed),
            cache_hit_rate: self.metrics.cache_hit_rate.load(Ordering::Relaxed),
            error_rate: self.metrics.error_rate.load(Ordering::Relaxed),
            uptime_seconds: self.start_time.elapsed().as_secs(),
        }
    }

    /// Get service health report
    pub async fn get_health_report(&mut self) -> ServiceHealthReport {
        let status = self.check_health().await;
        let metrics = self.get_metrics();

        ServiceHealthReport {
            status,
            metrics,
            timestamp: SystemTime::now().duration_since(UNIX_EPOCH).unwrap().as_secs(),
            version: env!("CARGO_PKG_VERSION").to_string(),
        }
    }

    /// Start monitoring
    pub async fn start_monitoring(&mut self) -> Result<(), AIServiceError> {
        if !self.config.enabled {
            return Ok(());
        }

        info!("Starting service monitoring");
        
        // Start background monitoring task
        let metrics = self.metrics.clone();
        let config = self.config.clone();
        let mut monitor = self.clone();

        tokio::spawn(async move {
            let mut interval = tokio::time::interval(config.metrics_interval);
            loop {
                interval.tick().await;
                
                // Collect metrics
                let memory_usage = get_memory_usage().unwrap_or(0);
                monitor.record_memory_usage(memory_usage);
                
                // Check health
                monitor.check_health().await;
                
                // Export metrics if enabled
                if config.enable_metrics_export {
                    if let Some(endpoint) = &config.metrics_endpoint {
                        if let Err(e) = export_metrics(&metrics, endpoint).await {
                            error!("Failed to export metrics: {}", e);
                        }
                    }
                }
            }
        });

        Ok(())
    }

    /// Stop monitoring
    pub fn stop_monitoring(&mut self) {
        info!("Stopping service monitoring");
        self.status = ServiceStatus::Stopping;
    }
}

/// Service metrics snapshot
#[derive(Debug, Clone, Serialize, Deserialize)]
pub struct ServiceMetricsSnapshot {
    /// Total requests processed
    pub total_requests: u64,
    /// Successful requests
    pub successful_requests: u64,
    /// Failed requests
    pub failed_requests: u64,
    /// Active connections
    pub active_connections: usize,
    /// Average response time (microseconds)
    pub avg_response_time_us: u64,
    /// Peak memory usage (bytes)
    pub peak_memory_usage: u64,
    /// Current memory usage (bytes)
    pub current_memory_usage: u64,
    /// Cache hit rate (0-100)
    pub cache_hit_rate: u64,
    /// Error rate (0-100)
    pub error_rate: u64,
    /// Service uptime (seconds)
    pub uptime_seconds: u64,
}

/// Service health report
#[derive(Debug, Clone, Serialize, Deserialize)]
pub struct ServiceHealthReport {
    /// Service status
    pub status: ServiceStatus,
    /// Service metrics
    pub metrics: ServiceMetricsSnapshot,
    /// Report timestamp
    pub timestamp: u64,
    /// Service version
    pub version: String,
}

/// Get current memory usage
fn get_memory_usage() -> Result<u64, AIServiceError> {
    // Simplified implementation - in production, use proper memory monitoring
    Ok(100_000_000) // 100MB placeholder
}

/// Export metrics to external endpoint
async fn export_metrics(metrics: &ServiceMetrics, endpoint: &str) -> Result<(), AIServiceError> {
    // Simplified implementation - in production, use proper metrics export
    debug!("Exporting metrics to: {}", endpoint);
    Ok(())
}

impl Clone for ServiceMonitor {
    fn clone(&self) -> Self {
        Self {
            metrics: self.metrics.clone(),
            config: self.config.clone(),
            start_time: self.start_time,
            last_health_check: self.last_health_check,
            last_alert_time: self.last_alert_time,
            status: self.status.clone(),
            alert_handlers: Vec::new(), // Don't clone handlers
        }
    }
}

/// Console alert handler
pub struct ConsoleAlertHandler;

impl AlertHandler for ConsoleAlertHandler {
    fn handle_alert(&self, alert: &ServiceAlert) -> Result<(), AIServiceError> {
        match alert.severity {
            AlertSeverity::Critical => error!("CRITICAL ALERT: {}", alert.message),
            AlertSeverity::High => error!("HIGH ALERT: {}", alert.message),
            AlertSeverity::Medium => warn!("MEDIUM ALERT: {}", alert.message),
            AlertSeverity::Low => info!("LOW ALERT: {}", alert.message),
        }
        Ok(())
    }

    fn name(&self) -> &str {
        "console"
    }
}

/// File alert handler
pub struct FileAlertHandler {
    file_path: String,
}

impl FileAlertHandler {
    pub fn new(file_path: String) -> Self {
        Self { file_path }
    }
}

impl AlertHandler for FileAlertHandler {
    fn handle_alert(&self, alert: &ServiceAlert) -> Result<(), AIServiceError> {
        let log_entry = format!(
            "[{}] {} - {}: {}\n",
            alert.timestamp,
            alert.severity,
            alert.alert_type,
            alert.message
        );

        std::fs::OpenOptions::new()
            .create(true)
            .append(true)
            .open(&self.file_path)
            .map_err(|e| AIServiceError::Io(format!("Failed to open alert log file: {}", e)))?
            .write_all(log_entry.as_bytes())
            .map_err(|e| AIServiceError::Io(format!("Failed to write alert log: {}", e)))?;

        Ok(())
    }

    fn name(&self) -> &str {
        "file"
    }
}

#[cfg(test)]
mod tests {
    use super::*;
    use std::time::Duration;

    #[tokio::test]
    async fn test_service_monitor_creation() {
        let config = MonitoringConfig::default();
        let monitor = ServiceMonitor::new(config);
        assert_eq!(monitor.get_status(), ServiceStatus::Starting);
    }

    #[tokio::test]
    async fn test_request_recording() {
        let config = MonitoringConfig::default();
        let monitor = ServiceMonitor::new(config);
        
        monitor.record_request(true, 1000);
        monitor.record_request(false, 2000);
        
        let metrics = monitor.get_metrics();
        assert_eq!(metrics.total_requests, 2);
        assert_eq!(metrics.successful_requests, 1);
        assert_eq!(metrics.failed_requests, 1);
    }

    #[tokio::test]
    async fn test_health_check() {
        let config = MonitoringConfig {
            memory_threshold: 50_000_000, // 50MB
            error_rate_threshold: 10.0,
            response_time_threshold: 1000,
            ..Default::default()
        };
        let mut monitor = ServiceMonitor::new(config);
        
        // Record high memory usage
        monitor.record_memory_usage(100_000_000); // 100MB
        
        let status = monitor.check_health().await;
        assert_eq!(status, ServiceStatus::Unhealthy);
    }

    #[tokio::test]
    async fn test_alert_handlers() {
        let config = MonitoringConfig::default();
        let mut monitor = ServiceMonitor::new(config);
        
        // Register console alert handler
        monitor.register_alert_handler(Box::new(ConsoleAlertHandler));
        
        // Record high error rate
        for _ in 0..10 {
            monitor.record_request(false, 1000);
        }
        
        let status = monitor.check_health().await;
        assert_eq!(status, ServiceStatus::Degraded);
    }

    #[tokio::test]
    async fn test_health_report() {
        let config = MonitoringConfig::default();
        let mut monitor = ServiceMonitor::new(config);
        
        monitor.record_request(true, 1000);
        let report = monitor.get_health_report().await;
        
        assert!(report.uptime_seconds >= 0);
        assert!(!report.version.is_empty());
    }
}<|MERGE_RESOLUTION|>--- conflicted
+++ resolved
@@ -4,6 +4,7 @@
 use crate::types::*;
 use serde::{Deserialize, Serialize};
 use std::collections::HashMap;
+use std::io::Write;
 use std::sync::atomic::{AtomicU64, AtomicUsize, Ordering};
 use std::sync::Arc;
 use std::time::{Duration, Instant, SystemTime, UNIX_EPOCH};
@@ -12,65 +13,40 @@
 /// Service health status
 #[derive(Debug, Clone, PartialEq, Eq, Serialize, Deserialize)]
 pub enum ServiceStatus {
-    /// Service is healthy
     Healthy,
-    /// Service is degraded
     Degraded,
-    /// Service is unhealthy
     Unhealthy,
-    /// Service is starting
     Starting,
-    /// Service is stopping
     Stopping,
 }
 
 /// Service metrics
 #[derive(Debug, Clone, Default)]
 pub struct ServiceMetrics {
-    /// Total requests processed
     pub total_requests: AtomicU64,
-    /// Successful requests
     pub successful_requests: AtomicU64,
-    /// Failed requests
     pub failed_requests: AtomicU64,
-    /// Active connections
     pub active_connections: AtomicUsize,
-    /// Average response time (microseconds)
     pub avg_response_time_us: AtomicU64,
-    /// Peak memory usage (bytes)
     pub peak_memory_usage: AtomicU64,
-    /// Current memory usage (bytes)
     pub current_memory_usage: AtomicU64,
-    /// Cache hit rate (0-100)
     pub cache_hit_rate: AtomicU64,
-    /// Error rate (0-100)
     pub error_rate: AtomicU64,
 }
 
-/// Service monitoring configuration
+/// Monitoring configuration
 #[derive(Debug, Clone, Serialize, Deserialize)]
 pub struct MonitoringConfig {
-    /// Enable monitoring
     pub enabled: bool,
-    /// Metrics collection interval
     pub metrics_interval: Duration,
-    /// Health check interval
     pub health_check_interval: Duration,
-    /// Memory threshold (bytes)
     pub memory_threshold: u64,
-    /// CPU threshold (percentage)
     pub cpu_threshold: f64,
-    /// Error rate threshold (percentage)
     pub error_rate_threshold: f64,
-    /// Response time threshold (microseconds)
     pub response_time_threshold: u64,
-    /// Enable alerting
     pub enable_alerting: bool,
-    /// Alert cooldown period
     pub alert_cooldown: Duration,
-    /// Enable metrics export
     pub enable_metrics_export: bool,
-    /// Metrics export endpoint
     pub metrics_endpoint: Option<String>,
 }
 
@@ -82,117 +58,64 @@
             health_check_interval: Duration::from_secs(30),
             memory_threshold: 1_000_000_000, // 1GB
             cpu_threshold: 80.0,
-            error_rate_threshold: 5.0, // 5%
-            response_time_threshold: 5_000_000, // 5 seconds
+            error_rate_threshold: 5.0,
+            response_time_threshold: 5_000_000, // 5s
             enable_alerting: true,
-            alert_cooldown: Duration::from_secs(300), // 5 minutes
+            alert_cooldown: Duration::from_secs(300),
             enable_metrics_export: false,
             metrics_endpoint: None,
         }
     }
 }
 
-/// Service monitor
-pub struct ServiceMonitor {
-    /// Service metrics
-    metrics: Arc<ServiceMetrics>,
-    /// Monitoring configuration
-    config: MonitoringConfig,
-    /// Service start time
-    start_time: Instant,
-    /// Last health check time
-    last_health_check: Instant,
-    /// Last alert time
-    last_alert_time: Instant,
-    /// Service status
-    status: ServiceStatus,
-    /// Alert handlers
-    alert_handlers: Vec<Box<dyn AlertHandler + Send + Sync>>,
-}
-
-<<<<<<< HEAD
 /// Alert handler trait
 pub trait AlertHandler {
-    /// Handle an alert
     fn handle_alert(&self, alert: &ServiceAlert) -> Result<(), AIServiceError>;
-    /// Get handler name
     fn name(&self) -> &str;
 }
-=======
-        let recent_values = &values[values.len().saturating_sub(self.window_size)..];
-        let mean = recent_values.iter().sum::<f64>() / recent_values.len() as f64;
-        let variance = recent_values.iter()
-            .map(|&x| (x - mean).powi(2))
-            .sum::<f64>() / recent_values.len() as f64;
-        let std_dev = variance.sqrt();
-
-        let threshold = self.threshold_multiplier * std_dev;
-        let mut anomalies = Vec::new();
-
-        for (_i, &value) in recent_values.iter().enumerate() {
-            if (value - mean).abs() > threshold {
-                anomalies.push(Anomaly {
-                    metric: metric_name.to_string(),
-                    value,
-                    expected_range: (mean - threshold, mean + threshold),
-                    severity: self.calculate_anomaly_severity(value, mean, std_dev),
-                    timestamp: Utc::now(),
-                });
-            }
-        }
->>>>>>> 7983d8d9
 
 /// Service alert
 #[derive(Debug, Clone, Serialize, Deserialize)]
 pub struct ServiceAlert {
-    /// Alert ID
     pub id: String,
-    /// Alert type
     pub alert_type: AlertType,
-    /// Alert severity
     pub severity: AlertSeverity,
-    /// Alert message
     pub message: String,
-    /// Alert timestamp
     pub timestamp: u64,
-    /// Alert metadata
     pub metadata: HashMap<String, String>,
 }
 
-/// Alert type
 #[derive(Debug, Clone, PartialEq, Eq, Serialize, Deserialize)]
 pub enum AlertType {
-    /// High memory usage
     HighMemoryUsage,
-    /// High CPU usage
     HighCpuUsage,
-    /// High error rate
     HighErrorRate,
-    /// Slow response time
     SlowResponseTime,
-    /// Service unavailable
     ServiceUnavailable,
-    /// Health check failed
     HealthCheckFailed,
-    /// Custom alert
     Custom(String),
 }
 
-/// Alert severity
 #[derive(Debug, Clone, PartialEq, Eq, Serialize, Deserialize)]
 pub enum AlertSeverity {
-    /// Low severity
     Low,
-    /// Medium severity
     Medium,
-    /// High severity
     High,
-    /// Critical severity
     Critical,
 }
 
+/// Core monitoring engine
+pub struct ServiceMonitor {
+    metrics: Arc<ServiceMetrics>,
+    config: MonitoringConfig,
+    start_time: Instant,
+    last_health_check: Instant,
+    last_alert_time: Instant,
+    status: ServiceStatus,
+    alert_handlers: Vec<Box<dyn AlertHandler + Send + Sync>>,
+}
+
 impl ServiceMonitor {
-    /// Create a new service monitor
     pub fn new(config: MonitoringConfig) -> Self {
         Self {
             metrics: Arc::new(ServiceMetrics::default()),
@@ -205,29 +128,25 @@
         }
     }
 
-    /// Register an alert handler
     pub fn register_alert_handler(&mut self, handler: Box<dyn AlertHandler + Send + Sync>) {
         self.alert_handlers.push(handler);
     }
 
-    /// Record a request
     #[instrument(skip(self))]
     pub fn record_request(&self, success: bool, response_time_us: u64) {
         self.metrics.total_requests.fetch_add(1, Ordering::Relaxed);
-        
+
         if success {
             self.metrics.successful_requests.fetch_add(1, Ordering::Relaxed);
         } else {
             self.metrics.failed_requests.fetch_add(1, Ordering::Relaxed);
         }
 
-        // Update average response time
         let total = self.metrics.total_requests.load(Ordering::Relaxed);
         let current_avg = self.metrics.avg_response_time_us.load(Ordering::Relaxed);
         let new_avg = ((current_avg * (total - 1)) + response_time_us) / total;
         self.metrics.avg_response_time_us.store(new_avg, Ordering::Relaxed);
 
-        // Update error rate
         let failed = self.metrics.failed_requests.load(Ordering::Relaxed);
         let error_rate = (failed * 100) / total;
         self.metrics.error_rate.store(error_rate, Ordering::Relaxed);
@@ -238,27 +157,23 @@
         );
     }
 
-    /// Record memory usage
     pub fn record_memory_usage(&self, memory_usage: u64) {
         self.metrics.current_memory_usage.store(memory_usage, Ordering::Relaxed);
-        
         let current_peak = self.metrics.peak_memory_usage.load(Ordering::Relaxed);
         if memory_usage > current_peak {
             self.metrics.peak_memory_usage.store(memory_usage, Ordering::Relaxed);
         }
     }
 
-    /// Record cache hit
     pub fn record_cache_hit(&self) {
-        // Simplified cache hit rate calculation
         let total = self.metrics.total_requests.load(Ordering::Relaxed);
         let hits = self.metrics.cache_hit_rate.load(Ordering::Relaxed);
-        let new_hits = hits + 1;
-        let hit_rate = (new_hits * 100) / total;
-        self.metrics.cache_hit_rate.store(hit_rate, Ordering::Relaxed);
-    }
-
-    /// Check service health
+        if total > 0 {
+            let hit_rate = ((hits + 1) * 100) / total;
+            self.metrics.cache_hit_rate.store(hit_rate, Ordering::Relaxed);
+        }
+    }
+
     #[instrument(skip(self))]
     pub async fn check_health(&mut self) -> ServiceStatus {
         let now = Instant::now();
@@ -267,67 +182,51 @@
         let mut status = ServiceStatus::Healthy;
         let mut alerts = Vec::new();
 
-        // Check memory usage
-        let memory_usage = self.metrics.current_memory_usage.load(Ordering::Relaxed);
-        if memory_usage > self.config.memory_threshold {
+        // Memory
+        let mem = self.metrics.current_memory_usage.load(Ordering::Relaxed);
+        if mem > self.config.memory_threshold {
             status = ServiceStatus::Unhealthy;
             alerts.push(ServiceAlert {
-                id: format!("memory_{}", now.elapsed().as_secs()),
+                id: format!("mem_{}", now.elapsed().as_secs()),
                 alert_type: AlertType::HighMemoryUsage,
                 severity: AlertSeverity::High,
-                message: format!("Memory usage {} exceeds threshold {}", memory_usage, self.config.memory_threshold),
+                message: format!("Memory {} > {}", mem, self.config.memory_threshold),
                 timestamp: SystemTime::now().duration_since(UNIX_EPOCH).unwrap().as_secs(),
-                metadata: {
-                    let mut meta = HashMap::new();
-                    meta.insert("memory_usage".to_string(), memory_usage.to_string());
-                    meta.insert("threshold".to_string(), self.config.memory_threshold.to_string());
-                    meta
-                },
+                metadata: [("memory_usage".into(), mem.to_string())].into(),
             });
         }
 
-        // Check error rate
+        // Error rate
         let error_rate = self.metrics.error_rate.load(Ordering::Relaxed);
         if error_rate as f64 > self.config.error_rate_threshold {
             status = ServiceStatus::Degraded;
             alerts.push(ServiceAlert {
-                id: format!("error_rate_{}", now.elapsed().as_secs()),
+                id: format!("err_{}", now.elapsed().as_secs()),
                 alert_type: AlertType::HighErrorRate,
                 severity: AlertSeverity::Medium,
-                message: format!("Error rate {}% exceeds threshold {}%", error_rate, self.config.error_rate_threshold),
+                message: format!("Error rate {}% > {}%", error_rate, self.config.error_rate_threshold),
                 timestamp: SystemTime::now().duration_since(UNIX_EPOCH).unwrap().as_secs(),
-                metadata: {
-                    let mut meta = HashMap::new();
-                    meta.insert("error_rate".to_string(), error_rate.to_string());
-                    meta.insert("threshold".to_string(), self.config.error_rate_threshold.to_string());
-                    meta
-                },
+                metadata: [("error_rate".into(), error_rate.to_string())].into(),
             });
         }
 
-        // Check response time
-        let avg_response_time = self.metrics.avg_response_time_us.load(Ordering::Relaxed);
-        if avg_response_time > self.config.response_time_threshold {
+        // Response time
+        let rt = self.metrics.avg_response_time_us.load(Ordering::Relaxed);
+        if rt > self.config.response_time_threshold {
             status = ServiceStatus::Degraded;
             alerts.push(ServiceAlert {
-                id: format!("response_time_{}", now.elapsed().as_secs()),
+                id: format!("rt_{}", now.elapsed().as_secs()),
                 alert_type: AlertType::SlowResponseTime,
                 severity: AlertSeverity::Medium,
-                message: format!("Average response time {}μs exceeds threshold {}μs", avg_response_time, self.config.response_time_threshold),
+                message: format!("Response time {}μs > {}μs", rt, self.config.response_time_threshold),
                 timestamp: SystemTime::now().duration_since(UNIX_EPOCH).unwrap().as_secs(),
-                metadata: {
-                    let mut meta = HashMap::new();
-                    meta.insert("response_time".to_string(), avg_response_time.to_string());
-                    meta.insert("threshold".to_string(), self.config.response_time_threshold.to_string());
-                    meta
-                },
+                metadata: [("response_time".into(), rt.to_string())].into(),
             });
         }
 
-        // Update status
         self.status = status.clone();
 
-        // Handle alerts
+        // Alert dispatch
         if self.config.enable_alerting && now.duration_since(self.last_alert_time) > self.config.alert_cooldown {
             for alert in alerts {
                 self.handle_alert(alert).await;
@@ -335,11 +234,9 @@
             self.last_alert_time = now;
         }
 
-        debug!("Health check completed: status={:?}", status);
         status
     }
 
-    /// Handle an alert
     async fn handle_alert(&self, alert: ServiceAlert) {
         for handler in &self.alert_handlers {
             if let Err(e) = handler.handle_alert(&alert) {
@@ -348,12 +245,10 @@
         }
     }
 
-    /// Get service status
     pub fn get_status(&self) -> ServiceStatus {
         self.status.clone()
     }
 
-    /// Get service metrics
     pub fn get_metrics(&self) -> ServiceMetricsSnapshot {
         ServiceMetricsSnapshot {
             total_requests: self.metrics.total_requests.load(Ordering::Relaxed),
@@ -369,11 +264,9 @@
         }
     }
 
-    /// Get service health report
     pub async fn get_health_report(&mut self) -> ServiceHealthReport {
         let status = self.check_health().await;
         let metrics = self.get_metrics();
-
         ServiceHealthReport {
             status,
             metrics,
@@ -382,15 +275,12 @@
         }
     }
 
-    /// Start monitoring
     pub async fn start_monitoring(&mut self) -> Result<(), AIServiceError> {
         if !self.config.enabled {
             return Ok(());
         }
 
         info!("Starting service monitoring");
-        
-        // Start background monitoring task
         let metrics = self.metrics.clone();
         let config = self.config.clone();
         let mut monitor = self.clone();
@@ -399,19 +289,14 @@
             let mut interval = tokio::time::interval(config.metrics_interval);
             loop {
                 interval.tick().await;
-                
-                // Collect metrics
-                let memory_usage = get_memory_usage().unwrap_or(0);
-                monitor.record_memory_usage(memory_usage);
-                
-                // Check health
+                let mem = get_memory_usage().unwrap_or(0);
+                monitor.record_memory_usage(mem);
                 monitor.check_health().await;
-                
-                // Export metrics if enabled
+
                 if config.enable_metrics_export {
                     if let Some(endpoint) = &config.metrics_endpoint {
                         if let Err(e) = export_metrics(&metrics, endpoint).await {
-                            error!("Failed to export metrics: {}", e);
+                            error!("Metrics export failed: {}", e);
                         }
                     }
                 }
@@ -421,61 +306,40 @@
         Ok(())
     }
 
-    /// Stop monitoring
     pub fn stop_monitoring(&mut self) {
         info!("Stopping service monitoring");
         self.status = ServiceStatus::Stopping;
     }
 }
 
-/// Service metrics snapshot
 #[derive(Debug, Clone, Serialize, Deserialize)]
 pub struct ServiceMetricsSnapshot {
-    /// Total requests processed
     pub total_requests: u64,
-    /// Successful requests
     pub successful_requests: u64,
-    /// Failed requests
     pub failed_requests: u64,
-    /// Active connections
     pub active_connections: usize,
-    /// Average response time (microseconds)
     pub avg_response_time_us: u64,
-    /// Peak memory usage (bytes)
     pub peak_memory_usage: u64,
-    /// Current memory usage (bytes)
     pub current_memory_usage: u64,
-    /// Cache hit rate (0-100)
     pub cache_hit_rate: u64,
-    /// Error rate (0-100)
     pub error_rate: u64,
-    /// Service uptime (seconds)
     pub uptime_seconds: u64,
 }
 
-/// Service health report
 #[derive(Debug, Clone, Serialize, Deserialize)]
 pub struct ServiceHealthReport {
-    /// Service status
     pub status: ServiceStatus,
-    /// Service metrics
     pub metrics: ServiceMetricsSnapshot,
-    /// Report timestamp
     pub timestamp: u64,
-    /// Service version
     pub version: String,
 }
 
-/// Get current memory usage
 fn get_memory_usage() -> Result<u64, AIServiceError> {
-    // Simplified implementation - in production, use proper memory monitoring
-    Ok(100_000_000) // 100MB placeholder
-}
-
-/// Export metrics to external endpoint
+    Ok(100_000_000) // placeholder 100MB
+}
+
 async fn export_metrics(metrics: &ServiceMetrics, endpoint: &str) -> Result<(), AIServiceError> {
-    // Simplified implementation - in production, use proper metrics export
-    debug!("Exporting metrics to: {}", endpoint);
+    debug!("Exporting metrics to {}", endpoint);
     Ok(())
 }
 
@@ -488,12 +352,11 @@
             last_health_check: self.last_health_check,
             last_alert_time: self.last_alert_time,
             status: self.status.clone(),
-            alert_handlers: Vec::new(), // Don't clone handlers
-        }
-    }
-}
-
-/// Console alert handler
+            alert_handlers: Vec::new(),
+        }
+    }
+}
+
 pub struct ConsoleAlertHandler;
 
 impl AlertHandler for ConsoleAlertHandler {
@@ -506,13 +369,11 @@
         }
         Ok(())
     }
-
     fn name(&self) -> &str {
         "console"
     }
 }
 
-/// File alert handler
 pub struct FileAlertHandler {
     file_path: String,
 }
@@ -525,99 +386,21 @@
 
 impl AlertHandler for FileAlertHandler {
     fn handle_alert(&self, alert: &ServiceAlert) -> Result<(), AIServiceError> {
-        let log_entry = format!(
-            "[{}] {} - {}: {}\n",
-            alert.timestamp,
-            alert.severity,
-            alert.alert_type,
-            alert.message
+        let entry = format!(
+            "[{}] {:?} {:?}: {}\n",
+            alert.timestamp, alert.severity, alert.alert_type, alert.message
         );
 
         std::fs::OpenOptions::new()
             .create(true)
             .append(true)
             .open(&self.file_path)
-            .map_err(|e| AIServiceError::Io(format!("Failed to open alert log file: {}", e)))?
-            .write_all(log_entry.as_bytes())
-            .map_err(|e| AIServiceError::Io(format!("Failed to write alert log: {}", e)))?;
-
+            .map_err(|e| AIServiceError::Io(format!("Failed to open alert file: {}", e)))?
+            .write_all(entry.as_bytes())
+            .map_err(|e| AIServiceError::Io(format!("Failed to write alert: {}", e)))?;
         Ok(())
     }
-
     fn name(&self) -> &str {
         "file"
     }
-}
-
-#[cfg(test)]
-mod tests {
-    use super::*;
-    use std::time::Duration;
-
-    #[tokio::test]
-    async fn test_service_monitor_creation() {
-        let config = MonitoringConfig::default();
-        let monitor = ServiceMonitor::new(config);
-        assert_eq!(monitor.get_status(), ServiceStatus::Starting);
-    }
-
-    #[tokio::test]
-    async fn test_request_recording() {
-        let config = MonitoringConfig::default();
-        let monitor = ServiceMonitor::new(config);
-        
-        monitor.record_request(true, 1000);
-        monitor.record_request(false, 2000);
-        
-        let metrics = monitor.get_metrics();
-        assert_eq!(metrics.total_requests, 2);
-        assert_eq!(metrics.successful_requests, 1);
-        assert_eq!(metrics.failed_requests, 1);
-    }
-
-    #[tokio::test]
-    async fn test_health_check() {
-        let config = MonitoringConfig {
-            memory_threshold: 50_000_000, // 50MB
-            error_rate_threshold: 10.0,
-            response_time_threshold: 1000,
-            ..Default::default()
-        };
-        let mut monitor = ServiceMonitor::new(config);
-        
-        // Record high memory usage
-        monitor.record_memory_usage(100_000_000); // 100MB
-        
-        let status = monitor.check_health().await;
-        assert_eq!(status, ServiceStatus::Unhealthy);
-    }
-
-    #[tokio::test]
-    async fn test_alert_handlers() {
-        let config = MonitoringConfig::default();
-        let mut monitor = ServiceMonitor::new(config);
-        
-        // Register console alert handler
-        monitor.register_alert_handler(Box::new(ConsoleAlertHandler));
-        
-        // Record high error rate
-        for _ in 0..10 {
-            monitor.record_request(false, 1000);
-        }
-        
-        let status = monitor.check_health().await;
-        assert_eq!(status, ServiceStatus::Degraded);
-    }
-
-    #[tokio::test]
-    async fn test_health_report() {
-        let config = MonitoringConfig::default();
-        let mut monitor = ServiceMonitor::new(config);
-        
-        monitor.record_request(true, 1000);
-        let report = monitor.get_health_report().await;
-        
-        assert!(report.uptime_seconds >= 0);
-        assert!(!report.version.is_empty());
-    }
 }