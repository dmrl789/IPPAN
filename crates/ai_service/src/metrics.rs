//! Production-ready metrics collection and reporting

use crate::AIServiceError;
use serde::{Deserialize, Serialize};
use std::collections::HashMap;
use std::sync::atomic::{AtomicU64, AtomicUsize, Ordering};
use std::sync::Arc;
use std::time::{Duration, SystemTime, UNIX_EPOCH};

/// Metrics collector for production monitoring
#[derive(Debug, Clone)]
pub struct MetricsCollector {
    // Request metrics
    pub total_requests: Arc<AtomicU64>,
    pub successful_requests: Arc<AtomicU64>,
    pub failed_requests: Arc<AtomicU64>,
    pub request_duration_ms: Arc<AtomicU64>,
    
    // Service-specific metrics
    pub llm_requests: Arc<AtomicU64>,
    pub analytics_requests: Arc<AtomicU64>,
    pub smart_contract_requests: Arc<AtomicU64>,
    pub optimization_requests: Arc<AtomicU64>,
    
    // System metrics
    pub memory_usage_bytes: Arc<AtomicU64>,
    pub cpu_usage_percent: Arc<AtomicU64>,
    pub active_connections: Arc<AtomicUsize>,
    
    // Error metrics
    pub error_count: Arc<AtomicU64>,
    pub error_rate: Arc<AtomicU64>,
    
    // Start time for uptime calculation
    start_time: SystemTime,
}

impl MetricsCollector {
    /// Create a new metrics collector
    pub fn new() -> Self {
        Self {
            total_requests: Arc::new(AtomicU64::new(0)),
            successful_requests: Arc::new(AtomicU64::new(0)),
            failed_requests: Arc::new(AtomicU64::new(0)),
            request_duration_ms: Arc::new(AtomicU64::new(0)),
            llm_requests: Arc::new(AtomicU64::new(0)),
            analytics_requests: Arc::new(AtomicU64::new(0)),
            smart_contract_requests: Arc::new(AtomicU64::new(0)),
            optimization_requests: Arc::new(AtomicU64::new(0)),
            memory_usage_bytes: Arc::new(AtomicU64::new(0)),
            cpu_usage_percent: Arc::new(AtomicU64::new(0)),
            active_connections: Arc::new(AtomicUsize::new(0)),
            error_count: Arc::new(AtomicU64::new(0)),
            error_rate: Arc::new(AtomicU64::new(0)),
            start_time: SystemTime::now(),
        }
    }

    /// Record a request
    pub fn record_request(&self, success: bool, duration_ms: u64) {
        self.total_requests.fetch_add(1, Ordering::Relaxed);
        if success {
            self.successful_requests.fetch_add(1, Ordering::Relaxed);
        } else {
            self.failed_requests.fetch_add(1, Ordering::Relaxed);
        }
        self.request_duration_ms.fetch_add(duration_ms, Ordering::Relaxed);
    }

    /// Record a service-specific request
    pub fn record_service_request(&self, service: &str) {
        match service {
<<<<<<< HEAD
            "llm" => {
                self.llm_requests.fetch_add(1, Ordering::Relaxed);
            }
            "analytics" => {
                self.analytics_requests.fetch_add(1, Ordering::Relaxed);
            }
            "smart_contracts" => {
                self.smart_contract_requests.fetch_add(1, Ordering::Relaxed);
            }
            "optimization" => {
                self.optimization_requests.fetch_add(1, Ordering::Relaxed);
            }
=======
            "llm" => { self.llm_requests.fetch_add(1, Ordering::Relaxed); },
            "analytics" => { self.analytics_requests.fetch_add(1, Ordering::Relaxed); },
            "smart_contracts" => { self.smart_contract_requests.fetch_add(1, Ordering::Relaxed); },
            "optimization" => { self.optimization_requests.fetch_add(1, Ordering::Relaxed); },
>>>>>>> cd6415e3
            _ => {}
        }
    }

    /// Record an error
    pub fn record_error(&self) {
        self.error_count.fetch_add(1, Ordering::Relaxed);
        self.update_error_rate();
    }

    /// Update system metrics
    pub fn update_system_metrics(&self, memory_bytes: u64, cpu_percent: u64) {
        self.memory_usage_bytes.store(memory_bytes, Ordering::Relaxed);
        self.cpu_usage_percent.store(cpu_percent, Ordering::Relaxed);
    }

    /// Update active connections
    pub fn update_active_connections(&self, count: usize) {
        self.active_connections.store(count, Ordering::Relaxed);
    }

    /// Get current metrics snapshot
    pub fn get_snapshot(&self) -> MetricsSnapshot {
        let total_requests = self.total_requests.load(Ordering::Relaxed);
        let successful_requests = self.successful_requests.load(Ordering::Relaxed);
        let failed_requests = self.failed_requests.load(Ordering::Relaxed);
        let request_duration_ms = self.request_duration_ms.load(Ordering::Relaxed);
        
        let success_rate = if total_requests > 0 {
            successful_requests as f64 / total_requests as f64
        } else {
            0.0
        };

        let avg_duration_ms = if total_requests > 0 {
            request_duration_ms as f64 / total_requests as f64
        } else {
            0.0
        };

        let uptime = self.start_time.elapsed().unwrap_or_default();

        MetricsSnapshot {
            timestamp: SystemTime::now()
                .duration_since(UNIX_EPOCH)
                .unwrap_or_default()
                .as_secs(),
            uptime_seconds: uptime.as_secs(),
            total_requests,
            successful_requests,
            failed_requests,
            success_rate,
            avg_duration_ms,
            llm_requests: self.llm_requests.load(Ordering::Relaxed),
            analytics_requests: self.analytics_requests.load(Ordering::Relaxed),
            smart_contract_requests: self.smart_contract_requests.load(Ordering::Relaxed),
            optimization_requests: self.optimization_requests.load(Ordering::Relaxed),
            memory_usage_bytes: self.memory_usage_bytes.load(Ordering::Relaxed),
            cpu_usage_percent: self.cpu_usage_percent.load(Ordering::Relaxed),
            active_connections: self.active_connections.load(Ordering::Relaxed),
            error_count: self.error_count.load(Ordering::Relaxed),
            error_rate: self.error_rate.load(Ordering::Relaxed) as f64 / 100.0,
        }
    }

    /// Update error rate
    fn update_error_rate(&self) {
        let total_requests = self.total_requests.load(Ordering::Relaxed);
        let error_count = self.error_count.load(Ordering::Relaxed);
        
        if total_requests > 0 {
            let rate = (error_count as f64 / total_requests as f64 * 100.0) as u64;
            self.error_rate.store(rate, Ordering::Relaxed);
        }
    }
}

/// Metrics snapshot for reporting
#[derive(Debug, Clone, Serialize, Deserialize)]
pub struct MetricsSnapshot {
    pub timestamp: u64,
    pub uptime_seconds: u64,
    pub total_requests: u64,
    pub successful_requests: u64,
    pub failed_requests: u64,
    pub success_rate: f64,
    pub avg_duration_ms: f64,
    pub llm_requests: u64,
    pub analytics_requests: u64,
    pub smart_contract_requests: u64,
    pub optimization_requests: u64,
    pub memory_usage_bytes: u64,
    pub cpu_usage_percent: u64,
    pub active_connections: usize,
    pub error_count: u64,
    pub error_rate: f64,
}

/// Metrics exporter for external monitoring systems
pub trait MetricsExporter {
    /// Export metrics to external system
    fn export_metrics(&self, snapshot: &MetricsSnapshot) -> Result<(), AIServiceError>;
}

/// Prometheus metrics exporter
pub struct PrometheusExporter {
    endpoint: String,
}

impl PrometheusExporter {
    pub fn new(endpoint: String) -> Self {
        Self { endpoint }
    }
}

impl MetricsExporter for PrometheusExporter {
    fn export_metrics(&self, snapshot: &MetricsSnapshot) -> Result<(), AIServiceError> {
        // In a real implementation, this would format metrics in Prometheus format
        // and send them to the specified endpoint
        tracing::info!("Exporting metrics to Prometheus: {:?}", snapshot);
        Ok(())
    }
}

/// JSON metrics exporter
pub struct JsonExporter {
    endpoint: String,
}

impl JsonExporter {
    pub fn new(endpoint: String) -> Self {
        Self { endpoint }
    }
}

impl MetricsExporter for JsonExporter {
    fn export_metrics(&self, snapshot: &MetricsSnapshot) -> Result<(), AIServiceError> {
        // In a real implementation, this would serialize metrics to JSON
        // and send them to the specified endpoint
        let json = serde_json::to_string(snapshot)?;
        tracing::info!("Exporting metrics to JSON endpoint: {}", json);
        Ok(())
    }
}<|MERGE_RESOLUTION|>--- conflicted
+++ resolved
@@ -70,25 +70,10 @@
     /// Record a service-specific request
     pub fn record_service_request(&self, service: &str) {
         match service {
-<<<<<<< HEAD
-            "llm" => {
-                self.llm_requests.fetch_add(1, Ordering::Relaxed);
-            }
-            "analytics" => {
-                self.analytics_requests.fetch_add(1, Ordering::Relaxed);
-            }
-            "smart_contracts" => {
-                self.smart_contract_requests.fetch_add(1, Ordering::Relaxed);
-            }
-            "optimization" => {
-                self.optimization_requests.fetch_add(1, Ordering::Relaxed);
-            }
-=======
             "llm" => { self.llm_requests.fetch_add(1, Ordering::Relaxed); },
             "analytics" => { self.analytics_requests.fetch_add(1, Ordering::Relaxed); },
             "smart_contracts" => { self.smart_contract_requests.fetch_add(1, Ordering::Relaxed); },
             "optimization" => { self.optimization_requests.fetch_add(1, Ordering::Relaxed); },
->>>>>>> cd6415e3
             _ => {}
         }
     }
