--- conflicted
+++ resolved
@@ -3,7 +3,7 @@
 version = "0.1.0"
 edition = "2021"
 authors = ["IPPAN Team"]
-description = "Cryptographic primitives for IPPAN blockchain"
+description = "Cryptographic primitives for the IPPAN blockchain"
 license = "MIT"
 repository = "https://github.com/ippan/ippan"
 keywords = ["blockchain", "cryptography", "rust"]
@@ -20,18 +20,13 @@
 serde = { version = "1.0", features = ["derive"] }
 ed25519-dalek = "2.0"
 rand = "0.8"
+rand_core = "0.6"
 sha2 = "0.10"
 sha3 = "0.10"
 blake3 = "1.5"
 blake2 = "0.10"
 hex = "0.4"
 base64 = "0.21"
-thiserror = "1.0"
-<<<<<<< HEAD
-ippan-types = { path = "../types" }
-=======
->>>>>>> 8eed2f52
 
 [dev-dependencies]
-criterion = "0.5"
-rand_core = "0.6"+criterion = "0.5"