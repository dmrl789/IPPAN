[package]
name = "ippan-crypto"
version = "0.1.0"
edition = "2021"
authors = ["IPPAN Team"]
description = "Cryptographic primitives for the IPPAN blockchain"
license = "MIT"
repository = "https://github.com/ippan/ippan"
keywords = ["blockchain", "cryptography", "rust"]
categories = ["cryptography", "algorithms"]

[features]
default = []
stark-verification = []  # Enable full STARK proof verification (requires winterfell in production)

[dependencies]
ippan-types = { path = "../types" }
anyhow = "1.0"
thiserror = "1.0"
serde = { version = "1.0", features = ["derive"] }
ed25519-dalek = "2.0"
rand = "0.8"
rand_core = "0.6"
sha2 = "0.10"
sha3 = "0.10"
blake3 = "1.5"
blake2 = "0.10"
hex = "0.4"
base64 = "0.21"
<<<<<<< HEAD
ippan-types = { path = "../types" }
=======
thiserror = { workspace = true }
ippan-types = { path = "../types" }
winterfell = { workspace = true }
>>>>>>> 461a35d5

[dev-dependencies]
criterion = "0.5"<|MERGE_RESOLUTION|>--- conflicted
+++ resolved
@@ -14,10 +14,12 @@
 stark-verification = []  # Enable full STARK proof verification (requires winterfell in production)
 
 [dependencies]
-ippan-types = { path = "../types" }
+# Core dependencies
 anyhow = "1.0"
-thiserror = "1.0"
+thiserror = { workspace = true }
 serde = { version = "1.0", features = ["derive"] }
+
+# Hashing and cryptography
 ed25519-dalek = "2.0"
 rand = "0.8"
 rand_core = "0.6"
@@ -27,13 +29,12 @@
 blake2 = "0.10"
 hex = "0.4"
 base64 = "0.21"
-<<<<<<< HEAD
+
+# Local workspace crates
 ippan-types = { path = "../types" }
-=======
-thiserror = { workspace = true }
-ippan-types = { path = "../types" }
-winterfell = { workspace = true }
->>>>>>> 461a35d5
+
+# Optional: STARK proof verification (Winterfell)
+winterfell = { workspace = true, optional = true }
 
 [dev-dependencies]
 criterion = "0.5"