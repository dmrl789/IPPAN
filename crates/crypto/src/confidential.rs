use std::collections::BTreeMap;

use base64::{engine::general_purpose, Engine as _};
use blake3::Hasher;
use hex::ToHex;
use ippan_types::{
    block::Block,
    transaction::{ConfidentialProof, ConfidentialProofType, Transaction, TransactionVisibility},
};
use thiserror::Error;

<<<<<<< HEAD
=======
// TODO: Re-enable when zk_stark module is implemented
// use crate::zk_stark::{verify_fibonacci_proof, StarkProof, StarkProofError};

>>>>>>> 2c11c431
/// Errors that can occur while validating confidential transactions.
#[derive(Debug, Error)]
pub enum ConfidentialTransactionError {
    /// Confidential transaction is missing the encrypted payload envelope.
    #[error("confidential transaction is missing its encryption envelope")]
    MissingEnvelope,
    /// Confidential transaction is missing a zero-knowledge proof.
    #[error("confidential transaction is missing a zero-knowledge proof")]
    MissingProof,
    /// The supplied proof blob was not valid base64.
    #[error("invalid proof encoding: {0}")]
    InvalidProofEncoding(String),
    /// Required public input field is absent.
    #[error("missing public input: {0}")]
    MissingPublicInput(&'static str),
    /// A public input value could not be parsed as a number.
    #[error("invalid numeric value for {name}: {source}")]
    InvalidNumericValue {
        /// Field name being parsed.
        name: &'static str,
        /// Underlying parsing error.
        source: std::num::ParseIntError,
    },
    /// The transaction identifier declared in the proof does not match the transaction payload.
    #[error("transaction identifier does not match confidential proof inputs")]
    TransactionIdMismatch,
    /// The sender commitment derived from the transaction does not match the proof inputs.
    #[error("sender commitment mismatch")]
    SenderCommitmentMismatch,
    /// The receiver commitment derived from the transaction does not match the proof inputs.
    #[error("receiver commitment mismatch")]
    ReceiverCommitmentMismatch,
    /// Sequence length in the proof is unsupported.
    #[error("invalid fibonacci sequence length")]
    InvalidSequenceLength,
<<<<<<< HEAD
    /// Proof verification is not yet implemented
    #[error("proof verification not implemented: {0}")]
    ProofVerificationNotImplemented(String),
=======
    /// Underlying STARK verification failure (placeholder).
    #[error("STARK proof verification not yet implemented")]
    StarkNotImplemented,
>>>>>>> 2c11c431
}

/// Validate all confidential transactions in a block.
pub fn validate_block(block: &Block) -> Result<(), ConfidentialTransactionError> {
    for tx in &block.transactions {
        validate_transaction(tx)?;
    }
    Ok(())
}

/// Validate the zero-knowledge proof for a transaction if one is present.
pub fn validate_transaction(tx: &Transaction) -> Result<(), ConfidentialTransactionError> {
    if tx.visibility != TransactionVisibility::Confidential {
        return Ok(());
    }

    tx.confidential
        .as_ref()
        .ok_or(ConfidentialTransactionError::MissingEnvelope)?;
    let proof = tx
        .zk_proof
        .as_ref()
        .ok_or(ConfidentialTransactionError::MissingProof)?;

    match proof.proof_type {
        ConfidentialProofType::Stark => validate_stark_proof(tx, proof),
    }
}

fn validate_stark_proof(
    tx: &Transaction,
    proof: &ConfidentialProof,
) -> Result<(), ConfidentialTransactionError> {
    let _proof_bytes = decode_proof_bytes(&proof.proof)?;

    let public_inputs = &proof.public_inputs;
    
    // Verify transaction ID matches
    let tx_id = require_input(public_inputs, "tx_id")?;
    let mut canonical = tx.clone();
    if let Some(proof) = canonical.zk_proof.as_mut() {
        proof.public_inputs.insert("tx_id".into(), String::new());
    }
    let expected_tx_id = canonical.message_digest();
    if !equals_hex(&expected_tx_id, tx_id) {
        return Err(ConfidentialTransactionError::TransactionIdMismatch);
    }

    // Verify sender commitment matches
    let sender_commit = require_input(public_inputs, "sender_commit")?;
    if !equals_hex(&sender_commitment(tx), sender_commit) {
        return Err(ConfidentialTransactionError::SenderCommitmentMismatch);
    }

    // Verify receiver commitment matches
    let receiver_commit = require_input(public_inputs, "receiver_commit")?;
    if !equals_hex(&receiver_commitment(tx), receiver_commit) {
        return Err(ConfidentialTransactionError::ReceiverCommitmentMismatch);
    }

<<<<<<< HEAD
    // Validate sequence length is reasonable
    let sequence_length = parse_numeric_input(public_inputs, "sequence_length")? as usize;
    if sequence_length < 4 || !sequence_length.is_power_of_two() || sequence_length > 1024 {
        return Err(ConfidentialTransactionError::InvalidSequenceLength);
    }

    let _result_value = parse_numeric_input(public_inputs, "result")?;

    // SECURITY: Full cryptographic verification of the STARK proof
    // This ensures the confidential transaction is valid and prevents forgery
    #[cfg(feature = "stark-verification")]
    {
        use crate::zk_stark::{verify_fibonacci_proof, StarkProof};
        let stark_proof = StarkProof::from_bytes(sequence_length, _result_value, &_proof_bytes)?;
        verify_fibonacci_proof(&stark_proof)?;
    }

    // SECURITY CRITICAL: Without STARK verification, we MUST reject confidential transactions
    // to prevent accepting forged or invalid proofs. This is a fail-safe default.
    #[cfg(not(feature = "stark-verification"))]
    {
        return Err(ConfidentialTransactionError::ProofVerificationNotImplemented(
            "STARK proof verification requires 'stark-verification' feature. \
             Confidential transactions are rejected by default for security. \
             Enable the feature flag to accept confidential transactions with full cryptographic verification."
                .to_string(),
        ));
    }
=======
    // TODO: Re-enable when zk_stark module is implemented
    // let sequence_length = parse_numeric_input(public_inputs, "sequence_length")? as usize;
    // if sequence_length < 4 || !sequence_length.is_power_of_two() {
    //     return Err(ConfidentialTransactionError::InvalidSequenceLength);
    // }
    //
    // let result_value = parse_numeric_input(public_inputs, "result")?;
    // let stark_proof = StarkProof::from_bytes(sequence_length, result_value, &proof_bytes)?;
    // verify_fibonacci_proof(&stark_proof)?;

    // Placeholder validation until ZK-STARK module is implemented
    // For now, we just verify the proof exists and is properly formatted
    let _sequence_length = parse_numeric_input(public_inputs, "sequence_length")?;
    let _result_value = parse_numeric_input(public_inputs, "result")?;
>>>>>>> 2c11c431

    Ok(())
}

fn decode_proof_bytes(proof: &str) -> Result<Vec<u8>, ConfidentialTransactionError> {
    general_purpose::STANDARD
        .decode(proof)
        .map_err(|err| ConfidentialTransactionError::InvalidProofEncoding(err.to_string()))
}

fn require_input<'a>(
    inputs: &'a BTreeMap<String, String>,
    key: &'static str,
) -> Result<&'a str, ConfidentialTransactionError> {
    inputs
        .get(key)
        .map(|value| value.as_str())
        .ok_or(ConfidentialTransactionError::MissingPublicInput(key))
}

fn parse_numeric_input(
    inputs: &BTreeMap<String, String>,
    key: &'static str,
) -> Result<u64, ConfidentialTransactionError> {
    let value = require_input(inputs, key)?;
    if let Some(stripped) = value
        .strip_prefix("0x")
        .or_else(|| value.strip_prefix("0X"))
    {
        u64::from_str_radix(stripped, 16).map_err(|source| {
            ConfidentialTransactionError::InvalidNumericValue { name: key, source }
        })
    } else {
        value
            .parse::<u64>()
            .map_err(|source| ConfidentialTransactionError::InvalidNumericValue {
                name: key,
                source,
            })
    }
}

fn equals_hex(bytes: &[u8; 32], candidate: &str) -> bool {
    let expected = bytes.encode_hex::<String>();
    expected.eq_ignore_ascii_case(candidate)
}

fn sender_commitment(tx: &Transaction) -> [u8; 32] {
    let mut hasher = Hasher::new();
    hasher.update(&tx.from);
    hasher.update(&tx.nonce.to_be_bytes());
    hasher.finalize().into()
}

fn receiver_commitment(tx: &Transaction) -> [u8; 32] {
    let mut hasher = Hasher::new();
    hasher.update(&tx.to);
    hasher.update(&tx.amount.atomic().to_be_bytes());
    hasher.finalize().into()
}

// TODO: Re-enable tests when zk_stark module is implemented
#[cfg(test)]
#[allow(dead_code)]
mod tests {
    use super::*;
    #[allow(unused_imports)]
    use ippan_types::{
        transaction::{AccessKey, ConfidentialEnvelope},
        Amount, Transaction,
    };

    fn sample_envelope() -> ConfidentialEnvelope {
        ConfidentialEnvelope {
            enc_algo: "AES-256-GCM".to_string(),
            iv: "iv".to_string(),
            ciphertext: "cipher".to_string(),
            access_keys: vec![AccessKey {
                recipient_pub: "ed25519:demo".into(),
                enc_key: "key".into(),
            }],
        }
    }

    fn prepare_transaction() -> (Transaction, BTreeMap<String, String>) {
        let (priv_key, from) = generate_account();
        let (_, to) = generate_account();
        let mut tx = Transaction::new(from, to, Amount::from_atomic(25), 0);
        tx.set_confidential_envelope(sample_envelope());

        // Create mock proof data
        let mock_proof_data = vec![0u8; 64]; // Mock proof bytes
        let mut public_inputs = BTreeMap::new();
        public_inputs.insert("tx_id".into(), String::new());
        public_inputs.insert("sender_commit".into(), hex::encode(sender_commitment(&tx)));
        public_inputs.insert(
            "receiver_commit".into(),
            hex::encode(receiver_commitment(&tx)),
        );
        public_inputs.insert("sequence_length".into(), "32".into());
        public_inputs.insert("result".into(), "12345".to_string());

        let encoded_proof = general_purpose::STANDARD.encode(&mock_proof_data);
        tx.set_confidential_proof(ConfidentialProof {
            proof_type: ConfidentialProofType::Stark,
            proof: encoded_proof.clone(),
            public_inputs: public_inputs.clone(),
        });

        let mut digest_tx = tx.clone();
        if let Some(proof) = digest_tx.zk_proof.as_mut() {
            proof.public_inputs.insert("tx_id".into(), String::new());
        }
        let tx_id_hex = hex::encode(digest_tx.message_digest());
        public_inputs.insert("tx_id".into(), tx_id_hex);

        tx.set_confidential_proof(ConfidentialProof {
            proof_type: ConfidentialProofType::Stark,
            proof: encoded_proof,
            public_inputs: public_inputs.clone(),
        });
        tx.sign(&priv_key).expect("signing");

        (tx, public_inputs)
    }

    fn generate_account() -> ([u8; 32], [u8; 32]) {
        use ed25519_dalek::SigningKey;
        use rand_core::{OsRng, RngCore};

        let mut rng = OsRng;
        let mut secret = [0u8; 32];
        rng.fill_bytes(&mut secret);
        let signing_key = SigningKey::from_bytes(&secret);
        let public_key = signing_key.verifying_key().to_bytes();
        (secret, public_key)
    }

    #[test]
    fn validates_stark_confidential_transaction() {
        let (tx, _) = prepare_transaction();
        let proof = tx.zk_proof.as_ref().expect("proof attached");
        let mut canonical = tx.clone();
        canonical
            .zk_proof
            .as_mut()
            .unwrap()
            .public_inputs
            .insert("tx_id".into(), String::new());
        assert_eq!(
            proof.public_inputs.get("tx_id").unwrap(),
            &hex::encode(canonical.message_digest())
        );
        
        // SECURITY: Without stark-verification feature, confidential transactions are rejected
        #[cfg(not(feature = "stark-verification"))]
        {
            let result = validate_transaction(&tx);
            assert!(result.is_err());
            assert!(matches!(
                result.unwrap_err(),
                ConfidentialTransactionError::ProofVerificationNotImplemented(_)
            ));
        }
        
        // With stark-verification feature, full validation occurs
        #[cfg(feature = "stark-verification")]
        {
            validate_transaction(&tx).expect("validation");
        }
    }

    #[test]
    fn rejects_invalid_public_inputs() {
        let (mut tx, mut inputs) = prepare_transaction();
        // Modify inputs to cause mismatch (but keep tx_id valid so we reach the feature check)
        inputs.insert("sequence_length".into(), "16".into());
        let mock_proof = general_purpose::STANDARD.encode(vec![0u8; 64]);
        tx.set_confidential_proof(ConfidentialProof {
            proof_type: ConfidentialProofType::Stark,
            proof: mock_proof,
            public_inputs: inputs,
        });
        let err = validate_transaction(&tx).expect_err("expected failure");
        
        // The transaction will fail on tx_id mismatch because we modified inputs after signing
        // This happens regardless of feature flag (and is correct behavior)
        assert!(matches!(
            err,
            ConfidentialTransactionError::TransactionIdMismatch
        ));
    }

    #[test]
    fn rejects_confidential_without_feature_flag() {
        // Test that confidential transactions are properly rejected when feature flag is disabled
        let (tx, _) = prepare_transaction();
        
        #[cfg(not(feature = "stark-verification"))]
        {
            let result = validate_transaction(&tx);
            assert!(result.is_err());
            assert!(matches!(
                result.unwrap_err(),
                ConfidentialTransactionError::ProofVerificationNotImplemented(_)
            ));
        }
        
        #[cfg(feature = "stark-verification")]
        {
            // With feature flag, validation should succeed for valid transactions
            validate_transaction(&tx).expect("validation succeeds with feature flag");
        }
    }

    #[test]
    fn rejects_bad_proof_bytes() {
        let (mut tx, inputs) = prepare_transaction();
        tx.set_confidential_proof(ConfidentialProof {
            proof_type: ConfidentialProofType::Stark,
            proof: "!!!!".into(),
            public_inputs: inputs,
        });
        assert!(matches!(
            validate_transaction(&tx),
            Err(ConfidentialTransactionError::InvalidProofEncoding(_))
        ));
    }
}<|MERGE_RESOLUTION|>--- conflicted
+++ resolved
@@ -9,56 +9,32 @@
 };
 use thiserror::Error;
 
-<<<<<<< HEAD
-=======
-// TODO: Re-enable when zk_stark module is implemented
-// use crate::zk_stark::{verify_fibonacci_proof, StarkProof, StarkProofError};
-
->>>>>>> 2c11c431
 /// Errors that can occur while validating confidential transactions.
 #[derive(Debug, Error)]
 pub enum ConfidentialTransactionError {
-    /// Confidential transaction is missing the encrypted payload envelope.
     #[error("confidential transaction is missing its encryption envelope")]
     MissingEnvelope,
-    /// Confidential transaction is missing a zero-knowledge proof.
     #[error("confidential transaction is missing a zero-knowledge proof")]
     MissingProof,
-    /// The supplied proof blob was not valid base64.
     #[error("invalid proof encoding: {0}")]
     InvalidProofEncoding(String),
-    /// Required public input field is absent.
     #[error("missing public input: {0}")]
     MissingPublicInput(&'static str),
-    /// A public input value could not be parsed as a number.
     #[error("invalid numeric value for {name}: {source}")]
     InvalidNumericValue {
-        /// Field name being parsed.
         name: &'static str,
-        /// Underlying parsing error.
         source: std::num::ParseIntError,
     },
-    /// The transaction identifier declared in the proof does not match the transaction payload.
     #[error("transaction identifier does not match confidential proof inputs")]
     TransactionIdMismatch,
-    /// The sender commitment derived from the transaction does not match the proof inputs.
     #[error("sender commitment mismatch")]
     SenderCommitmentMismatch,
-    /// The receiver commitment derived from the transaction does not match the proof inputs.
     #[error("receiver commitment mismatch")]
     ReceiverCommitmentMismatch,
-    /// Sequence length in the proof is unsupported.
     #[error("invalid fibonacci sequence length")]
     InvalidSequenceLength,
-<<<<<<< HEAD
-    /// Proof verification is not yet implemented
     #[error("proof verification not implemented: {0}")]
     ProofVerificationNotImplemented(String),
-=======
-    /// Underlying STARK verification failure (placeholder).
-    #[error("STARK proof verification not yet implemented")]
-    StarkNotImplemented,
->>>>>>> 2c11c431
 }
 
 /// Validate all confidential transactions in a block.
@@ -92,11 +68,10 @@
     tx: &Transaction,
     proof: &ConfidentialProof,
 ) -> Result<(), ConfidentialTransactionError> {
-    let _proof_bytes = decode_proof_bytes(&proof.proof)?;
-
+    let proof_bytes = decode_proof_bytes(&proof.proof)?;
     let public_inputs = &proof.public_inputs;
-    
-    // Verify transaction ID matches
+
+    // --- Basic input checks ---
     let tx_id = require_input(public_inputs, "tx_id")?;
     let mut canonical = tx.clone();
     if let Some(proof) = canonical.zk_proof.as_mut() {
@@ -107,66 +82,48 @@
         return Err(ConfidentialTransactionError::TransactionIdMismatch);
     }
 
-    // Verify sender commitment matches
     let sender_commit = require_input(public_inputs, "sender_commit")?;
     if !equals_hex(&sender_commitment(tx), sender_commit) {
         return Err(ConfidentialTransactionError::SenderCommitmentMismatch);
     }
 
-    // Verify receiver commitment matches
     let receiver_commit = require_input(public_inputs, "receiver_commit")?;
     if !equals_hex(&receiver_commitment(tx), receiver_commit) {
         return Err(ConfidentialTransactionError::ReceiverCommitmentMismatch);
     }
 
-<<<<<<< HEAD
-    // Validate sequence length is reasonable
     let sequence_length = parse_numeric_input(public_inputs, "sequence_length")? as usize;
     if sequence_length < 4 || !sequence_length.is_power_of_two() || sequence_length > 1024 {
         return Err(ConfidentialTransactionError::InvalidSequenceLength);
     }
 
-    let _result_value = parse_numeric_input(public_inputs, "result")?;
-
-    // SECURITY: Full cryptographic verification of the STARK proof
-    // This ensures the confidential transaction is valid and prevents forgery
+    let result_value = parse_numeric_input(public_inputs, "result")?;
+
+    // --- Full verification only when feature enabled ---
     #[cfg(feature = "stark-verification")]
     {
         use crate::zk_stark::{verify_fibonacci_proof, StarkProof};
-        let stark_proof = StarkProof::from_bytes(sequence_length, _result_value, &_proof_bytes)?;
+        let stark_proof =
+            StarkProof::from_bytes(sequence_length, result_value, &proof_bytes)?;
         verify_fibonacci_proof(&stark_proof)?;
     }
 
-    // SECURITY CRITICAL: Without STARK verification, we MUST reject confidential transactions
-    // to prevent accepting forged or invalid proofs. This is a fail-safe default.
     #[cfg(not(feature = "stark-verification"))]
     {
         return Err(ConfidentialTransactionError::ProofVerificationNotImplemented(
             "STARK proof verification requires 'stark-verification' feature. \
              Confidential transactions are rejected by default for security. \
-             Enable the feature flag to accept confidential transactions with full cryptographic verification."
+             Enable the feature flag to allow ZK-STARK verification."
                 .to_string(),
         ));
     }
-=======
-    // TODO: Re-enable when zk_stark module is implemented
-    // let sequence_length = parse_numeric_input(public_inputs, "sequence_length")? as usize;
-    // if sequence_length < 4 || !sequence_length.is_power_of_two() {
-    //     return Err(ConfidentialTransactionError::InvalidSequenceLength);
-    // }
-    //
-    // let result_value = parse_numeric_input(public_inputs, "result")?;
-    // let stark_proof = StarkProof::from_bytes(sequence_length, result_value, &proof_bytes)?;
-    // verify_fibonacci_proof(&stark_proof)?;
-
-    // Placeholder validation until ZK-STARK module is implemented
-    // For now, we just verify the proof exists and is properly formatted
-    let _sequence_length = parse_numeric_input(public_inputs, "sequence_length")?;
-    let _result_value = parse_numeric_input(public_inputs, "result")?;
->>>>>>> 2c11c431
 
     Ok(())
 }
+
+// -----------------------------------------------------------------------------
+// Utility functions
+// -----------------------------------------------------------------------------
 
 fn decode_proof_bytes(proof: &str) -> Result<Vec<u8>, ConfidentialTransactionError> {
     general_purpose::STANDARD
@@ -180,7 +137,7 @@
 ) -> Result<&'a str, ConfidentialTransactionError> {
     inputs
         .get(key)
-        .map(|value| value.as_str())
+        .map(|v| v.as_str())
         .ok_or(ConfidentialTransactionError::MissingPublicInput(key))
 }
 
@@ -189,20 +146,14 @@
     key: &'static str,
 ) -> Result<u64, ConfidentialTransactionError> {
     let value = require_input(inputs, key)?;
-    if let Some(stripped) = value
-        .strip_prefix("0x")
-        .or_else(|| value.strip_prefix("0X"))
-    {
+    if let Some(stripped) = value.strip_prefix("0x").or_else(|| value.strip_prefix("0X")) {
         u64::from_str_radix(stripped, 16).map_err(|source| {
             ConfidentialTransactionError::InvalidNumericValue { name: key, source }
         })
     } else {
-        value
-            .parse::<u64>()
-            .map_err(|source| ConfidentialTransactionError::InvalidNumericValue {
-                name: key,
-                source,
-            })
+        value.parse::<u64>().map_err(|source| {
+            ConfidentialTransactionError::InvalidNumericValue { name: key, source }
+        })
     }
 }
 
@@ -225,15 +176,15 @@
     hasher.finalize().into()
 }
 
-// TODO: Re-enable tests when zk_stark module is implemented
+// -----------------------------------------------------------------------------
+// Tests (safe with and without feature flag)
+// -----------------------------------------------------------------------------
 #[cfg(test)]
-#[allow(dead_code)]
 mod tests {
     use super::*;
-    #[allow(unused_imports)]
     use ippan_types::{
         transaction::{AccessKey, ConfidentialEnvelope},
-        Amount, Transaction,
+        Amount,
     };
 
     fn sample_envelope() -> ConfidentialEnvelope {
@@ -248,23 +199,31 @@
         }
     }
 
+    fn generate_account() -> ([u8; 32], [u8; 32]) {
+        use ed25519_dalek::SigningKey;
+        use rand_core::{OsRng, RngCore};
+
+        let mut rng = OsRng;
+        let mut secret = [0u8; 32];
+        rng.fill_bytes(&mut secret);
+        let signing_key = SigningKey::from_bytes(&secret);
+        let public_key = signing_key.verifying_key().to_bytes();
+        (secret, public_key)
+    }
+
     fn prepare_transaction() -> (Transaction, BTreeMap<String, String>) {
         let (priv_key, from) = generate_account();
         let (_, to) = generate_account();
         let mut tx = Transaction::new(from, to, Amount::from_atomic(25), 0);
         tx.set_confidential_envelope(sample_envelope());
 
-        // Create mock proof data
-        let mock_proof_data = vec![0u8; 64]; // Mock proof bytes
+        let mock_proof_data = vec![0u8; 64];
         let mut public_inputs = BTreeMap::new();
         public_inputs.insert("tx_id".into(), String::new());
         public_inputs.insert("sender_commit".into(), hex::encode(sender_commitment(&tx)));
-        public_inputs.insert(
-            "receiver_commit".into(),
-            hex::encode(receiver_commitment(&tx)),
-        );
+        public_inputs.insert("receiver_commit".into(), hex::encode(receiver_commitment(&tx)));
         public_inputs.insert("sequence_length".into(), "32".into());
-        public_inputs.insert("result".into(), "12345".to_string());
+        public_inputs.insert("result".into(), "12345".into());
 
         let encoded_proof = general_purpose::STANDARD.encode(&mock_proof_data);
         tx.set_confidential_proof(ConfidentialProof {
@@ -290,97 +249,8 @@
         (tx, public_inputs)
     }
 
-    fn generate_account() -> ([u8; 32], [u8; 32]) {
-        use ed25519_dalek::SigningKey;
-        use rand_core::{OsRng, RngCore};
-
-        let mut rng = OsRng;
-        let mut secret = [0u8; 32];
-        rng.fill_bytes(&mut secret);
-        let signing_key = SigningKey::from_bytes(&secret);
-        let public_key = signing_key.verifying_key().to_bytes();
-        (secret, public_key)
-    }
-
     #[test]
-    fn validates_stark_confidential_transaction() {
-        let (tx, _) = prepare_transaction();
-        let proof = tx.zk_proof.as_ref().expect("proof attached");
-        let mut canonical = tx.clone();
-        canonical
-            .zk_proof
-            .as_mut()
-            .unwrap()
-            .public_inputs
-            .insert("tx_id".into(), String::new());
-        assert_eq!(
-            proof.public_inputs.get("tx_id").unwrap(),
-            &hex::encode(canonical.message_digest())
-        );
-        
-        // SECURITY: Without stark-verification feature, confidential transactions are rejected
-        #[cfg(not(feature = "stark-verification"))]
-        {
-            let result = validate_transaction(&tx);
-            assert!(result.is_err());
-            assert!(matches!(
-                result.unwrap_err(),
-                ConfidentialTransactionError::ProofVerificationNotImplemented(_)
-            ));
-        }
-        
-        // With stark-verification feature, full validation occurs
-        #[cfg(feature = "stark-verification")]
-        {
-            validate_transaction(&tx).expect("validation");
-        }
-    }
-
-    #[test]
-    fn rejects_invalid_public_inputs() {
-        let (mut tx, mut inputs) = prepare_transaction();
-        // Modify inputs to cause mismatch (but keep tx_id valid so we reach the feature check)
-        inputs.insert("sequence_length".into(), "16".into());
-        let mock_proof = general_purpose::STANDARD.encode(vec![0u8; 64]);
-        tx.set_confidential_proof(ConfidentialProof {
-            proof_type: ConfidentialProofType::Stark,
-            proof: mock_proof,
-            public_inputs: inputs,
-        });
-        let err = validate_transaction(&tx).expect_err("expected failure");
-        
-        // The transaction will fail on tx_id mismatch because we modified inputs after signing
-        // This happens regardless of feature flag (and is correct behavior)
-        assert!(matches!(
-            err,
-            ConfidentialTransactionError::TransactionIdMismatch
-        ));
-    }
-
-    #[test]
-    fn rejects_confidential_without_feature_flag() {
-        // Test that confidential transactions are properly rejected when feature flag is disabled
-        let (tx, _) = prepare_transaction();
-        
-        #[cfg(not(feature = "stark-verification"))]
-        {
-            let result = validate_transaction(&tx);
-            assert!(result.is_err());
-            assert!(matches!(
-                result.unwrap_err(),
-                ConfidentialTransactionError::ProofVerificationNotImplemented(_)
-            ));
-        }
-        
-        #[cfg(feature = "stark-verification")]
-        {
-            // With feature flag, validation should succeed for valid transactions
-            validate_transaction(&tx).expect("validation succeeds with feature flag");
-        }
-    }
-
-    #[test]
-    fn rejects_bad_proof_bytes() {
+    fn rejects_invalid_proof_bytes() {
         let (mut tx, inputs) = prepare_transaction();
         tx.set_confidential_proof(ConfidentialProof {
             proof_type: ConfidentialProofType::Stark,
@@ -392,4 +262,26 @@
             Err(ConfidentialTransactionError::InvalidProofEncoding(_))
         ));
     }
+
+    #[test]
+    fn rejects_without_feature_flag() {
+        let (tx, _) = prepare_transaction();
+        #[cfg(not(feature = "stark-verification"))]
+        {
+            let result = validate_transaction(&tx);
+            assert!(matches!(
+                result.unwrap_err(),
+                ConfidentialTransactionError::ProofVerificationNotImplemented(_)
+            ));
+        }
+    }
+
+    #[test]
+    fn validates_with_feature_flag_or_rejects_securely() {
+        let (tx, _) = prepare_transaction();
+        #[cfg(feature = "stark-verification")]
+        validate_transaction(&tx).expect("valid STARK proof passes");
+        #[cfg(not(feature = "stark-verification"))]
+        assert!(validate_transaction(&tx).is_err());
+    }
 }