//! IPPAN Cryptographic Primitives
//!
//! This crate provides essential cryptographic functionality for the IPPAN blockchain.
//! It includes key generation, signing, hashing, and basic encryption capabilities.

use anyhow::Result;
use ed25519_dalek::{Signature, Signer, SigningKey, Verifier, VerifyingKey};
use rand::Rng;

pub mod commitment_schemes;
pub mod hash_functions;
pub mod merkle_trees;
<<<<<<< HEAD
pub mod commitment_schemes;
#[cfg(feature = "stark-verification")]
pub mod zk_stark;
=======
>>>>>>> 2c11c431
pub mod confidential;

// Re-export modules and types
pub use hash_functions::{HashFunction, Blake3, SHA256, Keccak256, SHA3_256, BLAKE2b};
pub use merkle_trees::{MerkleTree, MerkleProof, MerkleError};
pub use commitment_schemes::{PedersenCommitment, Commitment, CommitmentError};
pub use confidential::{
    validate_transaction as validate_confidential_transaction,
    validate_block as validate_confidential_block,
    ConfidentialTransactionError,
};

/// Cryptographic key pair for IPPAN
#[derive(Debug, Clone)]
pub struct KeyPair {
    signing_key: SigningKey,
    verifying_key: VerifyingKey,
}

impl KeyPair {
    /// Generate a new key pair
    pub fn generate() -> Self {
        let mut rng = rand::thread_rng();
        let mut secret_key = [0u8; 32];
        rng.fill(&mut secret_key);
        let signing_key = SigningKey::from_bytes(&secret_key);
        let verifying_key = signing_key.verifying_key();

        Self {
            signing_key,
            verifying_key,
        }
    }

    /// Get the public key as bytes
    pub fn public_key(&self) -> [u8; 32] {
        self.verifying_key.to_bytes()
    }

    /// Get the private key as bytes
    pub fn private_key(&self) -> [u8; 32] {
        self.signing_key.to_bytes()
    }

    /// Sign a message
    pub fn sign(&self, message: &[u8]) -> [u8; 64] {
        let signature = self.signing_key.sign(message);
        signature.to_bytes()
    }

    /// Verify a signature
    pub fn verify(&self, message: &[u8], signature: &[u8; 64]) -> Result<()> {
        let sig = Signature::from_bytes(signature);
        self.verifying_key.verify(message, &sig)?;
        Ok(())
    }
}

/// Cryptographic utilities
pub struct CryptoUtils;

impl CryptoUtils {
    /// Hash data using Blake3
    pub fn hash(data: &[u8]) -> [u8; 32] {
        let mut hasher = blake3::Hasher::new();
        hasher.update(data);
        let hash = hasher.finalize();
        let mut result = [0u8; 32];
        result.copy_from_slice(&hash.as_bytes()[0..32]);
        result
    }

    /// Generate a random nonce
    pub fn random_nonce() -> [u8; 32] {
        let mut nonce = [0u8; 32];
        rand::thread_rng().fill(&mut nonce);
        nonce
    }

    /// Validate a confidential transaction (basic placeholder)
    pub fn validate_confidential_transaction(transaction_data: &[u8]) -> Result<bool> {
        // Placeholder: real version checks commitments and range proofs
        if transaction_data.is_empty() {
            return Ok(false);
        }
        Ok(transaction_data.len() >= 32)
    }
}

#[cfg(test)]
mod tests {
    use super::*;

    #[test]
    fn test_keypair_generation() {
        let keypair = KeyPair::generate();
        let public_key = keypair.public_key();
        let private_key = keypair.private_key();

        assert_ne!(public_key, [0u8; 32]);
        assert_ne!(private_key, [0u8; 32]);
    }

    #[test]
    fn test_signing_and_verification() {
        let keypair = KeyPair::generate();
        let message = b"Hello, IPPAN!";

        let signature = keypair.sign(message);
        let result = keypair.verify(message, &signature);

        assert!(result.is_ok());
    }

    #[test]
    fn test_hash_function() {
        let data = b"test data";
        let hash1 = CryptoUtils::hash(data);
        let hash2 = CryptoUtils::hash(data);

        assert_eq!(hash1, hash2);
        assert_ne!(hash1, [0u8; 32]);
    }
}<|MERGE_RESOLUTION|>--- conflicted
+++ resolved
@@ -10,21 +10,18 @@
 pub mod commitment_schemes;
 pub mod hash_functions;
 pub mod merkle_trees;
-<<<<<<< HEAD
-pub mod commitment_schemes;
+pub mod confidential;
+
 #[cfg(feature = "stark-verification")]
 pub mod zk_stark;
-=======
->>>>>>> 2c11c431
-pub mod confidential;
 
 // Re-export modules and types
-pub use hash_functions::{HashFunction, Blake3, SHA256, Keccak256, SHA3_256, BLAKE2b};
-pub use merkle_trees::{MerkleTree, MerkleProof, MerkleError};
-pub use commitment_schemes::{PedersenCommitment, Commitment, CommitmentError};
+pub use hash_functions::{Blake3, Keccak256, SHA256, SHA3_256, BLAKE2b, HashFunction};
+pub use merkle_trees::{MerkleError, MerkleProof, MerkleTree};
+pub use commitment_schemes::{Commitment, CommitmentError, PedersenCommitment};
 pub use confidential::{
+    validate_block as validate_confidential_block,
     validate_transaction as validate_confidential_transaction,
-    validate_block as validate_confidential_block,
     ConfidentialTransactionError,
 };
 
@@ -84,7 +81,7 @@
         hasher.update(data);
         let hash = hasher.finalize();
         let mut result = [0u8; 32];
-        result.copy_from_slice(&hash.as_bytes()[0..32]);
+        result.copy_from_slice(&hash.as_bytes()[..32]);
         result
     }
 
@@ -95,7 +92,7 @@
         nonce
     }
 
-    /// Validate a confidential transaction (basic placeholder)
+    /// Basic confidential transaction validator placeholder
     pub fn validate_confidential_transaction(transaction_data: &[u8]) -> Result<bool> {
         // Placeholder: real version checks commitments and range proofs
         if transaction_data.is_empty() {
@@ -120,23 +117,32 @@
     }
 
     #[test]
-    fn test_signing_and_verification() {
+    fn test_sign_and_verify() {
         let keypair = KeyPair::generate();
         let message = b"Hello, IPPAN!";
-
         let signature = keypair.sign(message);
-        let result = keypair.verify(message, &signature);
-
-        assert!(result.is_ok());
+        assert!(keypair.verify(message, &signature).is_ok());
     }
 
     #[test]
-    fn test_hash_function() {
+    fn test_blake3_hash_consistency() {
         let data = b"test data";
-        let hash1 = CryptoUtils::hash(data);
-        let hash2 = CryptoUtils::hash(data);
+        let h1 = CryptoUtils::hash(data);
+        let h2 = CryptoUtils::hash(data);
+        assert_eq!(h1, h2);
+        assert_ne!(h1, [0u8; 32]);
+    }
 
-        assert_eq!(hash1, hash2);
-        assert_ne!(hash1, [0u8; 32]);
+    #[test]
+    fn test_random_nonce_uniqueness() {
+        let n1 = CryptoUtils::random_nonce();
+        let n2 = CryptoUtils::random_nonce();
+        assert_ne!(n1, n2);
+    }
+
+    #[test]
+    fn test_confidential_transaction_placeholder() {
+        assert!(!CryptoUtils::validate_confidential_transaction(&[]).unwrap());
+        assert!(CryptoUtils::validate_confidential_transaction(&[1u8; 64]).unwrap());
     }
 }