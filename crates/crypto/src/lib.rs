//! IPPAN Cryptographic Primitives
//!
//! This crate provides essential cryptographic functionality for the IPPAN blockchain.
//! It includes key generation, signing, hashing, and basic encryption capabilities.

use anyhow::Result;
use ed25519_dalek::{Signature, Signer, SigningKey, Verifier, VerifyingKey};
use rand::Rng;

pub mod commitment_schemes;
pub mod hash_functions;
pub mod merkle_trees;
<<<<<<< HEAD
pub mod commitment_schemes;
pub mod confidential;
pub mod zk_stark;

pub use hash_functions::{HashFunction, Blake3, SHA256, Keccak256, SHA3_256, BLAKE2b};
pub use merkle_trees::{MerkleTree, MerkleProof, MerkleError};
pub use commitment_schemes::{PedersenCommitment, Commitment, CommitmentError};
pub use confidential::{validate_confidential_transaction, validate_confidential_block, ConfidentialTransactionError};
=======
pub mod confidential;

#[cfg(feature = "stark-verification")]
pub mod zk_stark;

// Re-export modules and types
pub use hash_functions::{Blake3, Keccak256, SHA256, SHA3_256, BLAKE2b, HashFunction};
pub use merkle_trees::{MerkleError, MerkleProof, MerkleTree};
pub use commitment_schemes::{Commitment, CommitmentError, PedersenCommitment};
pub use confidential::{
    validate_block as validate_confidential_block,
    validate_transaction as validate_confidential_transaction,
    ConfidentialTransactionError,
};
>>>>>>> 8eed2f52

/// Cryptographic key pair for IPPAN
#[derive(Debug, Clone)]
pub struct KeyPair {
    signing_key: SigningKey,
    verifying_key: VerifyingKey,
}

impl KeyPair {
    /// Generate a new key pair
    pub fn generate() -> Self {
        let mut rng = rand::thread_rng();
        let mut secret_key = [0u8; 32];
        rng.fill(&mut secret_key);
        let signing_key = SigningKey::from_bytes(&secret_key);
        let verifying_key = signing_key.verifying_key();

        Self {
            signing_key,
            verifying_key,
        }
    }

    /// Get the public key as bytes
    pub fn public_key(&self) -> [u8; 32] {
        self.verifying_key.to_bytes()
    }

    /// Get the private key as bytes
    pub fn private_key(&self) -> [u8; 32] {
        self.signing_key.to_bytes()
    }

    /// Sign a message
    pub fn sign(&self, message: &[u8]) -> [u8; 64] {
        let signature = self.signing_key.sign(message);
        signature.to_bytes()
    }

    /// Verify a signature
    pub fn verify(&self, message: &[u8], signature: &[u8; 64]) -> Result<()> {
        let sig = Signature::from_bytes(signature);
        self.verifying_key.verify(message, &sig)?;
        Ok(())
    }
}

/// Cryptographic utilities
pub struct CryptoUtils;

impl CryptoUtils {
    /// Hash data using Blake3
    pub fn hash(data: &[u8]) -> [u8; 32] {
        let mut hasher = blake3::Hasher::new();
        hasher.update(data);
        let hash = hasher.finalize();
        let mut result = [0u8; 32];
        result.copy_from_slice(&hash.as_bytes()[..32]);
        result
    }

    /// Generate a random nonce
    pub fn random_nonce() -> [u8; 32] {
        let mut nonce = [0u8; 32];
        rand::thread_rng().fill(&mut nonce);
        nonce
    }

    /// Basic confidential transaction validator placeholder
    pub fn validate_confidential_transaction(transaction_data: &[u8]) -> Result<bool> {
        // Placeholder: real version checks commitments and range proofs
        if transaction_data.is_empty() {
            return Ok(false);
        }
        Ok(transaction_data.len() >= 32)
    }
}

#[cfg(test)]
mod tests {
    use super::*;

    #[test]
    fn test_keypair_generation() {
        let keypair = KeyPair::generate();
        let public_key = keypair.public_key();
        let private_key = keypair.private_key();

        assert_ne!(public_key, [0u8; 32]);
        assert_ne!(private_key, [0u8; 32]);
    }

    #[test]
    fn test_sign_and_verify() {
        let keypair = KeyPair::generate();
        let message = b"Hello, IPPAN!";
        let signature = keypair.sign(message);
        assert!(keypair.verify(message, &signature).is_ok());
    }

    #[test]
    fn test_blake3_hash_consistency() {
        let data = b"test data";
        let h1 = CryptoUtils::hash(data);
        let h2 = CryptoUtils::hash(data);
        assert_eq!(h1, h2);
        assert_ne!(h1, [0u8; 32]);
    }

    #[test]
    fn test_random_nonce_uniqueness() {
        let n1 = CryptoUtils::random_nonce();
        let n2 = CryptoUtils::random_nonce();
        assert_ne!(n1, n2);
    }

    #[test]
    fn test_confidential_transaction_placeholder() {
        assert!(!CryptoUtils::validate_confidential_transaction(&[]).unwrap());
        assert!(CryptoUtils::validate_confidential_transaction(&[1u8; 64]).unwrap());
    }
}<|MERGE_RESOLUTION|>--- conflicted
+++ resolved
@@ -10,22 +10,12 @@
 pub mod commitment_schemes;
 pub mod hash_functions;
 pub mod merkle_trees;
-<<<<<<< HEAD
-pub mod commitment_schemes;
-pub mod confidential;
-pub mod zk_stark;
-
-pub use hash_functions::{HashFunction, Blake3, SHA256, Keccak256, SHA3_256, BLAKE2b};
-pub use merkle_trees::{MerkleTree, MerkleProof, MerkleError};
-pub use commitment_schemes::{PedersenCommitment, Commitment, CommitmentError};
-pub use confidential::{validate_confidential_transaction, validate_confidential_block, ConfidentialTransactionError};
-=======
 pub mod confidential;
 
 #[cfg(feature = "stark-verification")]
 pub mod zk_stark;
 
-// Re-export modules and types
+// Re-exports for external crates
 pub use hash_functions::{Blake3, Keccak256, SHA256, SHA3_256, BLAKE2b, HashFunction};
 pub use merkle_trees::{MerkleError, MerkleProof, MerkleTree};
 pub use commitment_schemes::{Commitment, CommitmentError, PedersenCommitment};
@@ -34,7 +24,6 @@
     validate_transaction as validate_confidential_transaction,
     ConfidentialTransactionError,
 };
->>>>>>> 8eed2f52
 
 /// Cryptographic key pair for IPPAN
 #[derive(Debug, Clone)]
@@ -51,30 +40,28 @@
         rng.fill(&mut secret_key);
         let signing_key = SigningKey::from_bytes(&secret_key);
         let verifying_key = signing_key.verifying_key();
-
         Self {
             signing_key,
             verifying_key,
         }
     }
 
-    /// Get the public key as bytes
+    /// Get the public key bytes
     pub fn public_key(&self) -> [u8; 32] {
         self.verifying_key.to_bytes()
     }
 
-    /// Get the private key as bytes
+    /// Get the private key bytes
     pub fn private_key(&self) -> [u8; 32] {
         self.signing_key.to_bytes()
     }
 
-    /// Sign a message
+    /// Sign arbitrary data
     pub fn sign(&self, message: &[u8]) -> [u8; 64] {
-        let signature = self.signing_key.sign(message);
-        signature.to_bytes()
+        self.signing_key.sign(message).to_bytes()
     }
 
-    /// Verify a signature
+    /// Verify signature
     pub fn verify(&self, message: &[u8], signature: &[u8; 64]) -> Result<()> {
         let sig = Signature::from_bytes(signature);
         self.verifying_key.verify(message, &sig)?;
@@ -82,11 +69,11 @@
     }
 }
 
-/// Cryptographic utilities
+/// Cryptographic helper utilities
 pub struct CryptoUtils;
 
 impl CryptoUtils {
-    /// Hash data using Blake3
+    /// Hash arbitrary data with Blake3
     pub fn hash(data: &[u8]) -> [u8; 32] {
         let mut hasher = blake3::Hasher::new();
         hasher.update(data);
@@ -96,16 +83,15 @@
         result
     }
 
-    /// Generate a random nonce
+    /// Generate random 32-byte nonce
     pub fn random_nonce() -> [u8; 32] {
         let mut nonce = [0u8; 32];
         rand::thread_rng().fill(&mut nonce);
         nonce
     }
 
-    /// Basic confidential transaction validator placeholder
+    /// Placeholder confidential tx validation
     pub fn validate_confidential_transaction(transaction_data: &[u8]) -> Result<bool> {
-        // Placeholder: real version checks commitments and range proofs
         if transaction_data.is_empty() {
             return Ok(false);
         }
@@ -120,24 +106,21 @@
     #[test]
     fn test_keypair_generation() {
         let keypair = KeyPair::generate();
-        let public_key = keypair.public_key();
-        let private_key = keypair.private_key();
-
-        assert_ne!(public_key, [0u8; 32]);
-        assert_ne!(private_key, [0u8; 32]);
+        assert_ne!(keypair.public_key(), [0u8; 32]);
+        assert_ne!(keypair.private_key(), [0u8; 32]);
     }
 
     #[test]
     fn test_sign_and_verify() {
-        let keypair = KeyPair::generate();
-        let message = b"Hello, IPPAN!";
-        let signature = keypair.sign(message);
-        assert!(keypair.verify(message, &signature).is_ok());
+        let kp = KeyPair::generate();
+        let msg = b"Hello, IPPAN!";
+        let sig = kp.sign(msg);
+        assert!(kp.verify(msg, &sig).is_ok());
     }
 
     #[test]
     fn test_blake3_hash_consistency() {
-        let data = b"test data";
+        let data = b"sample data";
         let h1 = CryptoUtils::hash(data);
         let h2 = CryptoUtils::hash(data);
         assert_eq!(h1, h2);
@@ -152,7 +135,7 @@
     }
 
     #[test]
-    fn test_confidential_transaction_placeholder() {
+    fn test_confidential_tx_placeholder() {
         assert!(!CryptoUtils::validate_confidential_transaction(&[]).unwrap());
         assert!(CryptoUtils::validate_confidential_transaction(&[1u8; 64]).unwrap());
     }
