--- conflicted
+++ resolved
@@ -10,26 +10,14 @@
 pub mod commitment_schemes;
 pub mod hash_functions;
 pub mod merkle_trees;
-<<<<<<< HEAD
-pub mod commitment_schemes;
-mod zk_stark; // internal STARK helpers
-pub mod confidential;
-
-pub use hash_functions::{HashFunction, Blake3, SHA256, Keccak256, SHA3_256, BLAKE2b};
-pub use merkle_trees::{MerkleTree, MerkleProof, MerkleError};
-// Back-compat re-exports for confidential validation API
-pub use confidential::{
-    validate_block as validate_confidential_block,
-    validate_transaction as validate_confidential_transaction,
-};
-pub use commitment_schemes::{PedersenCommitment, Commitment, CommitmentError};
-=======
 pub mod confidential;
 
 #[cfg(feature = "stark-verification")]
 pub mod zk_stark;
 
+// -----------------------------------------------------------------------------
 // Re-exports for external crates
+// -----------------------------------------------------------------------------
 pub use hash_functions::{Blake3, Keccak256, SHA256, SHA3_256, BLAKE2b, HashFunction};
 pub use merkle_trees::{MerkleError, MerkleProof, MerkleTree};
 pub use commitment_schemes::{Commitment, CommitmentError, PedersenCommitment};
@@ -38,9 +26,10 @@
     validate_transaction as validate_confidential_transaction,
     ConfidentialTransactionError,
 };
->>>>>>> e873753a
 
-/// Cryptographic key pair for IPPAN
+// -----------------------------------------------------------------------------
+// KeyPair structure
+// -----------------------------------------------------------------------------
 #[derive(Debug, Clone)]
 pub struct KeyPair {
     signing_key: SigningKey,
@@ -48,7 +37,7 @@
 }
 
 impl KeyPair {
-    /// Generate a new key pair
+    /// Generate a new Ed25519 key pair
     pub fn generate() -> Self {
         let mut rng = rand::thread_rng();
         let mut secret_key = [0u8; 32];
@@ -61,22 +50,22 @@
         }
     }
 
-    /// Get the public key bytes
+    /// Get public key bytes
     pub fn public_key(&self) -> [u8; 32] {
         self.verifying_key.to_bytes()
     }
 
-    /// Get the private key bytes
+    /// Get private key bytes
     pub fn private_key(&self) -> [u8; 32] {
         self.signing_key.to_bytes()
     }
 
-    /// Sign arbitrary data
+    /// Sign a message (Ed25519)
     pub fn sign(&self, message: &[u8]) -> [u8; 64] {
         self.signing_key.sign(message).to_bytes()
     }
 
-    /// Verify signature
+    /// Verify a message signature
     pub fn verify(&self, message: &[u8], signature: &[u8; 64]) -> Result<()> {
         let sig = Signature::from_bytes(signature);
         self.verifying_key.verify(message, &sig)?;
@@ -84,11 +73,13 @@
     }
 }
 
-/// Cryptographic helper utilities
+// -----------------------------------------------------------------------------
+// Crypto utilities
+// -----------------------------------------------------------------------------
 pub struct CryptoUtils;
 
 impl CryptoUtils {
-    /// Hash arbitrary data with Blake3
+    /// Hash arbitrary data using Blake3
     pub fn hash(data: &[u8]) -> [u8; 32] {
         let mut hasher = blake3::Hasher::new();
         hasher.update(data);
@@ -105,7 +96,7 @@
         nonce
     }
 
-    /// Placeholder confidential tx validation
+    /// Placeholder confidential transaction validator
     pub fn validate_confidential_transaction(transaction_data: &[u8]) -> Result<bool> {
         if transaction_data.is_empty() {
             return Ok(false);
@@ -114,15 +105,18 @@
     }
 }
 
+// -----------------------------------------------------------------------------
+// Tests
+// -----------------------------------------------------------------------------
 #[cfg(test)]
 mod tests {
     use super::*;
 
     #[test]
     fn test_keypair_generation() {
-        let keypair = KeyPair::generate();
-        assert_ne!(keypair.public_key(), [0u8; 32]);
-        assert_ne!(keypair.private_key(), [0u8; 32]);
+        let kp = KeyPair::generate();
+        assert_ne!(kp.public_key(), [0u8; 32]);
+        assert_ne!(kp.private_key(), [0u8; 32]);
     }
 
     #[test]
