//! IPPAN Cryptographic Primitives
//!
//! This crate provides essential cryptographic functionality for the IPPAN blockchain.
//! It includes key generation, signing, hashing, and basic encryption capabilities.

use anyhow::Result;
use ed25519_dalek::{Signature, Signer, SigningKey, Verifier, VerifyingKey};
use rand::Rng;

pub mod commitment_schemes;
pub mod hash_functions;
pub mod merkle_trees;
<<<<<<< HEAD
pub mod commitment_schemes;
pub mod validators;

pub use hash_functions::{HashFunction, Blake3, SHA256, Keccak256, SHA3_256, BLAKE2b};
pub use merkle_trees::{MerkleTree, MerkleProof, MerkleError};
pub use commitment_schemes::{PedersenCommitment, Commitment, CommitmentError};
pub use validators::{validate_confidential_transaction, validate_confidential_block};

/// Cryptographic key pair for IPPAN
=======
pub mod confidential;

#[cfg(feature = "stark-verification")]
pub mod zk_stark;

// -----------------------------------------------------------------------------
// Re-exports for external crates
// -----------------------------------------------------------------------------
pub use hash_functions::{Blake3, Keccak256, SHA256, SHA3_256, BLAKE2b, HashFunction};
pub use merkle_trees::{MerkleError, MerkleProof, MerkleTree};
pub use commitment_schemes::{Commitment, CommitmentError, PedersenCommitment};
pub use confidential::{
    validate_block as validate_confidential_block,
    validate_transaction as validate_confidential_transaction,
    ConfidentialTransactionError,
};

// -----------------------------------------------------------------------------
// KeyPair structure
// -----------------------------------------------------------------------------
>>>>>>> 461a35d5
#[derive(Debug, Clone)]
pub struct KeyPair {
    signing_key: SigningKey,
    verifying_key: VerifyingKey,
}

impl KeyPair {
    /// Generate a new Ed25519 key pair
    pub fn generate() -> Self {
        let mut rng = rand::thread_rng();
        let mut secret_key = [0u8; 32];
        rng.fill(&mut secret_key);
        let signing_key = SigningKey::from_bytes(&secret_key);
        let verifying_key = signing_key.verifying_key();
        Self {
            signing_key,
            verifying_key,
        }
    }

    /// Get public key bytes
    pub fn public_key(&self) -> [u8; 32] {
        self.verifying_key.to_bytes()
    }

    /// Get private key bytes
    pub fn private_key(&self) -> [u8; 32] {
        self.signing_key.to_bytes()
    }

    /// Sign a message (Ed25519)
    pub fn sign(&self, message: &[u8]) -> [u8; 64] {
        self.signing_key.sign(message).to_bytes()
    }

    /// Verify a message signature
    pub fn verify(&self, message: &[u8], signature: &[u8; 64]) -> Result<()> {
        let sig = Signature::from_bytes(signature);
        self.verifying_key.verify(message, &sig)?;
        Ok(())
    }
}

// -----------------------------------------------------------------------------
// Crypto utilities
// -----------------------------------------------------------------------------
pub struct CryptoUtils;

impl CryptoUtils {
    /// Hash arbitrary data using Blake3
    pub fn hash(data: &[u8]) -> [u8; 32] {
        let mut hasher = blake3::Hasher::new();
        hasher.update(data);
        let hash = hasher.finalize();
        let mut result = [0u8; 32];
        result.copy_from_slice(&hash.as_bytes()[..32]);
        result
    }

    /// Generate random 32-byte nonce
    pub fn random_nonce() -> [u8; 32] {
        let mut nonce = [0u8; 32];
        rand::thread_rng().fill(&mut nonce);
        nonce
    }

    /// Placeholder confidential transaction validator
    pub fn validate_confidential_transaction(transaction_data: &[u8]) -> Result<bool> {
        if transaction_data.is_empty() {
            return Ok(false);
        }
        Ok(transaction_data.len() >= 32)
    }
}

// -----------------------------------------------------------------------------
// Tests
// -----------------------------------------------------------------------------
#[cfg(test)]
mod tests {
    use super::*;

    #[test]
    fn test_keypair_generation() {
        let kp = KeyPair::generate();
        assert_ne!(kp.public_key(), [0u8; 32]);
        assert_ne!(kp.private_key(), [0u8; 32]);
    }

    #[test]
    fn test_sign_and_verify() {
        let kp = KeyPair::generate();
        let msg = b"Hello, IPPAN!";
        let sig = kp.sign(msg);
        assert!(kp.verify(msg, &sig).is_ok());
    }

    #[test]
    fn test_blake3_hash_consistency() {
        let data = b"sample data";
        let h1 = CryptoUtils::hash(data);
        let h2 = CryptoUtils::hash(data);
        assert_eq!(h1, h2);
        assert_ne!(h1, [0u8; 32]);
    }

    #[test]
    fn test_random_nonce_uniqueness() {
        let n1 = CryptoUtils::random_nonce();
        let n2 = CryptoUtils::random_nonce();
        assert_ne!(n1, n2);
    }

    #[test]
    fn test_confidential_tx_placeholder() {
        assert!(!CryptoUtils::validate_confidential_transaction(&[]).unwrap());
        assert!(CryptoUtils::validate_confidential_transaction(&[1u8; 64]).unwrap());
    }
}<|MERGE_RESOLUTION|>--- conflicted
+++ resolved
@@ -2,46 +2,35 @@
 //!
 //! This crate provides essential cryptographic functionality for the IPPAN blockchain.
 //! It includes key generation, signing, hashing, and basic encryption capabilities.
+//!
+//! ## Modules
+//! - `hash_functions`: Implements multiple hashing algorithms (Blake3, SHA2, Keccak, etc.)
+//! - `merkle_trees`: Provides Merkle tree construction and proof verification
+//! - `commitment_schemes`: Contains Pedersen and other zero-knowledge commitments
+//! - `validators`: Cryptographic validation helpers for confidential blocks and transactions
 
 use anyhow::Result;
 use ed25519_dalek::{Signature, Signer, SigningKey, Verifier, VerifyingKey};
 use rand::Rng;
 
+// -----------------------------------------------------------------------------
+// Module exports
+// -----------------------------------------------------------------------------
 pub mod commitment_schemes;
 pub mod hash_functions;
 pub mod merkle_trees;
-<<<<<<< HEAD
-pub mod commitment_schemes;
 pub mod validators;
 
-pub use hash_functions::{HashFunction, Blake3, SHA256, Keccak256, SHA3_256, BLAKE2b};
-pub use merkle_trees::{MerkleTree, MerkleProof, MerkleError};
-pub use commitment_schemes::{PedersenCommitment, Commitment, CommitmentError};
-pub use validators::{validate_confidential_transaction, validate_confidential_block};
-
-/// Cryptographic key pair for IPPAN
-=======
-pub mod confidential;
-
-#[cfg(feature = "stark-verification")]
-pub mod zk_stark;
+pub use commitment_schemes::{Commitment, CommitmentError, PedersenCommitment};
+pub use hash_functions::{Blake3, HashFunction, Keccak256, SHA256, SHA3_256, BLAKE2b};
+pub use merkle_trees::{MerkleError, MerkleProof, MerkleTree};
+pub use validators::{validate_confidential_block, validate_confidential_transaction};
 
 // -----------------------------------------------------------------------------
-// Re-exports for external crates
+// Ed25519 Key Management
 // -----------------------------------------------------------------------------
-pub use hash_functions::{Blake3, Keccak256, SHA256, SHA3_256, BLAKE2b, HashFunction};
-pub use merkle_trees::{MerkleError, MerkleProof, MerkleTree};
-pub use commitment_schemes::{Commitment, CommitmentError, PedersenCommitment};
-pub use confidential::{
-    validate_block as validate_confidential_block,
-    validate_transaction as validate_confidential_transaction,
-    ConfidentialTransactionError,
-};
 
-// -----------------------------------------------------------------------------
-// KeyPair structure
-// -----------------------------------------------------------------------------
->>>>>>> 461a35d5
+/// Cryptographic key pair for IPPAN (Ed25519)
 #[derive(Debug, Clone)]
 pub struct KeyPair {
     signing_key: SigningKey,
@@ -86,12 +75,14 @@
 }
 
 // -----------------------------------------------------------------------------
-// Crypto utilities
+// Crypto Utilities
 // -----------------------------------------------------------------------------
+
+/// Utility functions for hashing and randomness
 pub struct CryptoUtils;
 
 impl CryptoUtils {
-    /// Hash arbitrary data using Blake3
+    /// Hash arbitrary data using Blake3 (32-byte output)
     pub fn hash(data: &[u8]) -> [u8; 32] {
         let mut hasher = blake3::Hasher::new();
         hasher.update(data);
@@ -108,7 +99,7 @@
         nonce
     }
 
-    /// Placeholder confidential transaction validator
+    /// Placeholder confidential transaction validator (for testing)
     pub fn validate_confidential_transaction(transaction_data: &[u8]) -> Result<bool> {
         if transaction_data.is_empty() {
             return Ok(false);
