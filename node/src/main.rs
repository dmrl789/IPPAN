use anyhow::Result;
use clap::{Arg, Command};
use config::Config;
use ippan_consensus::{PoAConfig, PoAConsensus, Validator};
use ippan_p2p::{HttpP2PNetwork, P2PConfig};
<<<<<<< HEAD
use ippan_rpc::{start_server, AppState, ConsensusHandle};
=======
use ippan_rpc::{start_server, AppState, L2Config};
>>>>>>> a4cce927
use ippan_storage::SledStorage;
use ippan_types::{ippan_time_init, ippan_time_now, HashTimer, IppanTimeMicros};
use std::sync::atomic::{AtomicUsize, Ordering};
use std::sync::Arc;
use std::time::{Duration, Instant};
<<<<<<< HEAD
use tokio::sync::Mutex;
=======
>>>>>>> a4cce927
use tracing::{error, info};
use tracing_subscriber::{layer::SubscriberExt, util::SubscriberInitExt, EnvFilter};

/// Application configuration
#[derive(Debug, Clone)]
struct AppConfig {
    // Node identity
    node_id: String,
    validator_id: [u8; 32],

    // Network
    rpc_host: String,
    rpc_port: u16,
    p2p_host: String,
    p2p_port: u16,

    // Storage
    data_dir: String,
    db_path: String,

    // Consensus
    slot_duration_ms: u64,
    max_transactions_per_block: usize,
    block_reward: u64,

    // L2 interoperability
    l2_max_commit_size: usize,
    l2_min_epoch_gap_ms: u64,
    l2_challenge_window_ms: u64,
    l2_da_mode: String,
    l2_max_l2_count: usize,

    // P2P
    bootstrap_nodes: Vec<String>,
    max_peers: usize,
    peer_discovery_interval_secs: u64,
    peer_announce_interval_secs: u64,
    p2p_public_host: Option<String>,
    p2p_enable_upnp: bool,
    p2p_external_ip_services: Vec<String>,

    // Logging
    log_level: String,
    log_format: String,

    // Development
    dev_mode: bool,
}

impl AppConfig {
    fn load() -> Result<Self> {
        // Load from environment variables with defaults
        let config = Config::builder()
            .add_source(config::Environment::with_prefix("IPPAN"))
            .build()?;

        // Parse validator ID from hex string
        let validator_id_str = config.get_string("VALIDATOR_ID").unwrap_or_else(|_| {
            "0123456789abcdef0123456789abcdef0123456789abcdef0123456789abcdef".to_string()
        });

        let validator_id = if validator_id_str.len() == 64 {
            let mut id = [0u8; 32];
            hex::decode_to_slice(&validator_id_str, &mut id)?;
            id
        } else {
            // Generate a deterministic ID from the string
            let mut id = [0u8; 32];
            let hash_bytes = validator_id_str.as_bytes();
            for (i, &byte) in hash_bytes.iter().enumerate().take(32) {
                id[i] = byte;
            }
            id
        };

        let external_ip_services: Vec<String> = config
            .get_string("P2P_EXTERNAL_IP_SERVICES")
            .unwrap_or_else(|_| "https://api.ipify.org,https://ifconfig.me/ip".to_string())
            .split(',')
            .map(|s| s.trim().to_string())
            .filter(|s| !s.is_empty())
            .collect();

        Ok(Self {
            node_id: config
                .get_string("NODE_ID")
                .unwrap_or_else(|_| "ippan_node".to_string()),
            validator_id,
            rpc_host: config
                .get_string("RPC_HOST")
                .unwrap_or_else(|_| "0.0.0.0".to_string()),
            rpc_port: config
                .get_string("RPC_PORT")
                .unwrap_or_else(|_| "8080".to_string())
                .parse()?,
            p2p_host: config
                .get_string("P2P_HOST")
                .unwrap_or_else(|_| "0.0.0.0".to_string()),
            p2p_port: config
                .get_string("P2P_PORT")
                .unwrap_or_else(|_| "9000".to_string())
                .parse()?,
            data_dir: config
                .get_string("DATA_DIR")
                .unwrap_or_else(|_| "./data".to_string()),
            db_path: config
                .get_string("DB_PATH")
                .unwrap_or_else(|_| "./data/db".to_string()),
            slot_duration_ms: config
                .get_string("SLOT_DURATION_MS")
                .unwrap_or_else(|_| "1000".to_string())
                .parse()?,
            max_transactions_per_block: config
                .get_string("MAX_TRANSACTIONS_PER_BLOCK")
                .unwrap_or_else(|_| "1000".to_string())
                .parse()?,
            block_reward: config
                .get_string("BLOCK_REWARD")
                .unwrap_or_else(|_| "10".to_string())
                .parse()?,
            l2_max_commit_size: config
                .get_string("L2_MAX_COMMIT_SIZE")
                .unwrap_or_else(|_| "16384".to_string())
                .parse()?,
            l2_min_epoch_gap_ms: config
                .get_string("L2_MIN_EPOCH_GAP_MS")
                .unwrap_or_else(|_| "250".to_string())
                .parse()?,
            l2_challenge_window_ms: config
                .get_string("L2_CHALLENGE_WINDOW_MS")
                .unwrap_or_else(|_| "60000".to_string())
                .parse()?,
            l2_da_mode: config
                .get_string("L2_DA_MODE")
                .unwrap_or_else(|_| "external".to_string()),
            l2_max_l2_count: config
                .get_string("L2_MAX_L2_COUNT")
                .unwrap_or_else(|_| "100".to_string())
                .parse()?,
            bootstrap_nodes: config
                .get_string("BOOTSTRAP_NODES")
                .unwrap_or_default()
                .split(',')
                .map(|s| s.trim().to_string())
                .filter(|s| !s.is_empty())
                .collect(),
            max_peers: config
                .get_string("MAX_PEERS")
                .unwrap_or_else(|_| "50".to_string())
                .parse()?,
            peer_discovery_interval_secs: config
                .get_string("PEER_DISCOVERY_INTERVAL_SECS")
                .unwrap_or_else(|_| "30".to_string())
                .parse()?,
            peer_announce_interval_secs: config
                .get_string("PEER_ANNOUNCE_INTERVAL_SECS")
                .unwrap_or_else(|_| "60".to_string())
                .parse()?,
            p2p_public_host: config
                .get_string("P2P_PUBLIC_HOST")
                .ok()
<<<<<<< HEAD
                .filter(|s| !s.trim().is_empty())
                .map(|s| s.trim().to_string()),
            p2p_enable_upnp: config
                .get_string("P2P_ENABLE_UPNP")
                .unwrap_or_else(|_| "true".to_string())
                .parse()?,
            p2p_external_ip_services: if external_ip_services.is_empty() {
                vec![
                    "https://api.ipify.org".to_string(),
                    "https://ifconfig.me/ip".to_string(),
                ]
            } else {
                external_ip_services
=======
                .map(|s| s.trim().to_string())
                .filter(|s| !s.is_empty()),
            p2p_enable_upnp: config.get_bool("P2P_ENABLE_UPNP").unwrap_or(false),
            p2p_external_ip_services: {
                let services = config
                    .get_string("P2P_EXTERNAL_IP_SERVICES")
                    .unwrap_or_else(|_| "https://api.ipify.org,https://ifconfig.me/ip".to_string());
                let mut services: Vec<String> = services
                    .split(',')
                    .map(|s| s.trim().to_string())
                    .filter(|s| !s.is_empty())
                    .collect();
                if services.is_empty() {
                    services.push("https://api.ipify.org".to_string());
                    services.push("https://ifconfig.me/ip".to_string());
                }
                services
>>>>>>> a4cce927
            },
            log_level: config
                .get_string("LOG_LEVEL")
                .unwrap_or_else(|_| "info".to_string()),
            log_format: config
                .get_string("LOG_FORMAT")
                .unwrap_or_else(|_| "pretty".to_string()),
            dev_mode: config
                .get_string("DEV_MODE")
                .unwrap_or_else(|_| "false".to_string())
                .parse()?,
        })
    }
}

#[tokio::main]
async fn main() -> Result<()> {
    // Parse command line arguments
    let matches = Command::new("ippan-node")
        .version(env!("CARGO_PKG_VERSION"))
        .about("IPPAN Blockchain Node")
        .arg(
            Arg::new("config")
                .short('c')
                .long("config")
                .value_name("FILE")
                .help("Configuration file path"),
        )
        .arg(
            Arg::new("data-dir")
                .short('d')
                .long("data-dir")
                .value_name("DIR")
                .help("Data directory"),
        )
        .arg(Arg::new("dev").long("dev").help("Run in development mode"))
        .get_matches();

    // Load configuration
    let mut config = AppConfig::load()?;

    // Override with command line arguments
    if let Some(data_dir) = matches.get_one::<String>("data-dir") {
        config.data_dir = data_dir.clone();
        config.db_path = format!("{}/db", data_dir);
    }

    if matches.get_flag("dev") {
        config.dev_mode = true;
        config.log_level = "debug".to_string();
        config.log_format = "pretty".to_string();
    }

    // Initialize logging
    init_logging(&config)?;

    // Initialize IPPAN Time service
    ippan_time_init();
    info!("IPPAN Time service initialized");

    info!("Starting IPPAN node: {}", config.node_id);
    info!("Validator ID: {}", hex::encode(config.validator_id));
    info!("Data directory: {}", config.data_dir);
    info!("Development mode: {}", config.dev_mode);

    // Create data directory
    std::fs::create_dir_all(&config.data_dir)?;

    // Initialize storage
    let storage = Arc::new(SledStorage::new(&config.db_path)?);
    storage.initialize()?;
    info!("Storage initialized at {}", config.db_path);

    // Initialize consensus
    let consensus_config = PoAConfig {
        slot_duration_ms: config.slot_duration_ms,
        validators: vec![Validator {
            id: config.validator_id,
            address: config.validator_id,
            stake: 1_000_000,
            is_active: true,
        }],
        max_transactions_per_block: config.max_transactions_per_block,
        block_reward: config.block_reward,
    };

    let consensus_instance =
        PoAConsensus::new(consensus_config, storage.clone(), config.validator_id);
    let tx_sender = consensus_instance.get_tx_sender();
    let mempool = consensus_instance.mempool();
    let consensus = Arc::new(Mutex::new(consensus_instance));
    {
        let mut consensus_guard = consensus.lock().await;
        consensus_guard.start().await?;
    }
    info!("Consensus engine started");

    // Initialize P2P network
    let p2p_config = P2PConfig {
        listen_address: format!("http://{}:{}", config.p2p_host, config.p2p_port),
        bootstrap_peers: config.bootstrap_nodes.clone(),
        max_peers: config.max_peers,
        peer_discovery_interval: Duration::from_secs(config.peer_discovery_interval_secs),
        message_timeout: Duration::from_secs(10),
        retry_attempts: 3,
        public_host: config.p2p_public_host.clone(),
        enable_upnp: config.p2p_enable_upnp,
        external_ip_services: config.p2p_external_ip_services.clone(),
        peer_announce_interval: Duration::from_secs(config.peer_announce_interval_secs),
    };

    let local_p2p_address = format!("http://{}:{}", config.p2p_host, config.p2p_port);
    let mut p2p_network = HttpP2PNetwork::new(p2p_config, local_p2p_address)?;
    p2p_network.start().await?;
    info!(
        "HTTP P2P network started on {}:{}",
        config.p2p_host, config.p2p_port
    );

    // Get peer ID before moving p2p_network
    let peer_id = p2p_network.get_local_peer_id();

    // Create transaction channel for consensus
    let consensus_handle = ConsensusHandle::new(consensus.clone(), tx_sender.clone(), mempool);

    // Initialize RPC server
    let peer_count = Arc::new(AtomicUsize::new(0));
    let start_time = Instant::now();

    let p2p_network_arc = Arc::new(p2p_network);
    let p2p_network_for_shutdown = p2p_network_arc.clone();
    let consensus_for_shutdown = consensus.clone();
    peer_count.store(p2p_network_arc.get_peer_count(), Ordering::Relaxed);
    let l2_config = L2Config {
        max_commit_size: config.l2_max_commit_size,
        min_epoch_gap_ms: config.l2_min_epoch_gap_ms,
        challenge_window_ms: config.l2_challenge_window_ms,
        da_mode: config.l2_da_mode.clone(),
        max_l2_count: config.l2_max_l2_count,
    };
    let app_state = AppState {
        storage: storage.clone(),
        start_time,
        peer_count: peer_count.clone(),
        p2p_network: Some(p2p_network_arc.clone()),
        tx_sender: Some(tx_sender.clone()),
<<<<<<< HEAD
        consensus: Some(consensus_handle.clone()),
        node_id: config.node_id.clone(),
=======
        node_id: config.node_id.clone(),
        consensus: None,
        l2_config,
>>>>>>> a4cce927
    };

    let rpc_addr = format!("{}:{}", config.rpc_host, config.rpc_port);
    let rpc_addr_clone = rpc_addr.clone();
    info!("Starting RPC server on {}", rpc_addr);

    // Start RPC server in background
    let rpc_handle = tokio::spawn(async move {
        if let Err(e) = start_server(app_state, &rpc_addr_clone).await {
            error!("RPC server error: {}", e);
        }
    });

    // Create a boot HashTimer to uniquely identify this startup
    let current_time = IppanTimeMicros(ippan_time_now());
    let domain = "boot";
    let payload = b"node_startup";
    let nonce = ippan_types::random_nonce();
    let node_id = config.node_id.as_bytes();

    let boot_hashtimer = HashTimer::derive(
        domain,
        current_time,
        domain.as_bytes(),
        payload,
        &nonce,
        node_id,
    );

    info!("Boot HashTimer: {}", boot_hashtimer.to_hex());
    info!("Current IPPAN Time: {} microseconds", current_time.0);

    let consensus_state = {
        let consensus_guard = consensus.lock().await;
        consensus_guard.get_state()
    };
    info!(
        "Consensus state => slot: {}, latest height: {}, proposer: {:?}",
        consensus_state.current_slot,
        consensus_state.latest_block_height,
        consensus_state.current_proposer.map(hex::encode)
    );

    // Update peer count periodically
    let peer_count_updater = {
        let peer_count = peer_count.clone();
        let network = p2p_network_arc.clone();
        tokio::spawn(async move {
            let mut interval = tokio::time::interval(tokio::time::Duration::from_secs(10));
            loop {
                interval.tick().await;
                let count = network.get_peer_count();
                peer_count.store(count, Ordering::Relaxed);
            }
        })
    };

    info!("IPPAN node is ready and running");
    info!("RPC API available at: http://{}", rpc_addr);
    info!(
        "P2P network listening on: {}:{}",
        config.p2p_host, config.p2p_port
    );
    info!("Node ID: {}", peer_id);

    // Keep the node running
    tokio::signal::ctrl_c().await?;
    info!("Shutting down IPPAN node");

    // Stop components gracefully
    {
        let mut consensus_guard = consensus_for_shutdown.lock().await;
        consensus_guard.stop().await?;
    }
    p2p_network_for_shutdown.stop().await?;
    rpc_handle.abort();
    peer_count_updater.abort();

    // Flush storage
    storage.flush()?;

    info!("IPPAN node shutdown complete");
    Ok(())
}

fn init_logging(config: &AppConfig) -> Result<()> {
    let filter =
        EnvFilter::try_from_default_env().unwrap_or_else(|_| EnvFilter::new(&config.log_level));

    if config.log_format == "json" {
        tracing_subscriber::registry()
            .with(filter)
            .with(tracing_subscriber::fmt::layer())
            .init();
    } else {
        tracing_subscriber::registry()
            .with(filter)
            .with(tracing_subscriber::fmt::layer().pretty())
            .init();
    }

    Ok(())
}<|MERGE_RESOLUTION|>--- conflicted
+++ resolved
@@ -3,20 +3,13 @@
 use config::Config;
 use ippan_consensus::{PoAConfig, PoAConsensus, Validator};
 use ippan_p2p::{HttpP2PNetwork, P2PConfig};
-<<<<<<< HEAD
-use ippan_rpc::{start_server, AppState, ConsensusHandle};
-=======
-use ippan_rpc::{start_server, AppState, L2Config};
->>>>>>> a4cce927
+use ippan_rpc::{start_server, AppState, ConsensusHandle, L2Config};
 use ippan_storage::SledStorage;
 use ippan_types::{ippan_time_init, ippan_time_now, HashTimer, IppanTimeMicros};
 use std::sync::atomic::{AtomicUsize, Ordering};
 use std::sync::Arc;
 use std::time::{Duration, Instant};
-<<<<<<< HEAD
 use tokio::sync::Mutex;
-=======
->>>>>>> a4cce927
 use tracing::{error, info};
 use tracing_subscriber::{layer::SubscriberExt, util::SubscriberInitExt, EnvFilter};
 
@@ -92,14 +85,6 @@
             id
         };
 
-        let external_ip_services: Vec<String> = config
-            .get_string("P2P_EXTERNAL_IP_SERVICES")
-            .unwrap_or_else(|_| "https://api.ipify.org,https://ifconfig.me/ip".to_string())
-            .split(',')
-            .map(|s| s.trim().to_string())
-            .filter(|s| !s.is_empty())
-            .collect();
-
         Ok(Self {
             node_id: config
                 .get_string("NODE_ID")
@@ -178,21 +163,6 @@
             p2p_public_host: config
                 .get_string("P2P_PUBLIC_HOST")
                 .ok()
-<<<<<<< HEAD
-                .filter(|s| !s.trim().is_empty())
-                .map(|s| s.trim().to_string()),
-            p2p_enable_upnp: config
-                .get_string("P2P_ENABLE_UPNP")
-                .unwrap_or_else(|_| "true".to_string())
-                .parse()?,
-            p2p_external_ip_services: if external_ip_services.is_empty() {
-                vec![
-                    "https://api.ipify.org".to_string(),
-                    "https://ifconfig.me/ip".to_string(),
-                ]
-            } else {
-                external_ip_services
-=======
                 .map(|s| s.trim().to_string())
                 .filter(|s| !s.is_empty()),
             p2p_enable_upnp: config.get_bool("P2P_ENABLE_UPNP").unwrap_or(false),
@@ -210,7 +180,6 @@
                     services.push("https://ifconfig.me/ip".to_string());
                 }
                 services
->>>>>>> a4cce927
             },
             log_level: config
                 .get_string("LOG_LEVEL")
@@ -333,7 +302,7 @@
     // Get peer ID before moving p2p_network
     let peer_id = p2p_network.get_local_peer_id();
 
-    // Create transaction channel for consensus
+    // Wire consensus handle for RPC
     let consensus_handle = ConsensusHandle::new(consensus.clone(), tx_sender.clone(), mempool);
 
     // Initialize RPC server
@@ -344,6 +313,7 @@
     let p2p_network_for_shutdown = p2p_network_arc.clone();
     let consensus_for_shutdown = consensus.clone();
     peer_count.store(p2p_network_arc.get_peer_count(), Ordering::Relaxed);
+
     let l2_config = L2Config {
         max_commit_size: config.l2_max_commit_size,
         min_epoch_gap_ms: config.l2_min_epoch_gap_ms,
@@ -351,20 +321,16 @@
         da_mode: config.l2_da_mode.clone(),
         max_l2_count: config.l2_max_l2_count,
     };
+
     let app_state = AppState {
         storage: storage.clone(),
         start_time,
         peer_count: peer_count.clone(),
         p2p_network: Some(p2p_network_arc.clone()),
         tx_sender: Some(tx_sender.clone()),
-<<<<<<< HEAD
+        node_id: config.node_id.clone(),
         consensus: Some(consensus_handle.clone()),
-        node_id: config.node_id.clone(),
-=======
-        node_id: config.node_id.clone(),
-        consensus: None,
         l2_config,
->>>>>>> a4cce927
     };
 
     let rpc_addr = format!("{}:{}", config.rpc_host, config.rpc_port);
