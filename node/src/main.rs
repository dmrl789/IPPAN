--- conflicted
+++ resolved
@@ -45,17 +45,10 @@
     bootstrap_nodes: Vec<String>,
     max_peers: usize,
     peer_discovery_interval_secs: u64,
-<<<<<<< HEAD
-    p2p_public_host: String,
-    p2p_enable_upnp: bool,
-    p2p_external_ip_services: Vec<String>,
-    peer_announce_interval_secs: u64,
-=======
     peer_announce_interval_secs: u64,
     p2p_public_host: Option<String>,
     p2p_enable_upnp: bool,
     p2p_external_ip_services: Vec<String>,
->>>>>>> f5b4e4a4
 
     // Logging
     log_level: String,
@@ -85,10 +78,8 @@
             // Generate a deterministic ID from the string
             let mut id = [0u8; 32];
             let hash_bytes = validator_id_str.as_bytes();
-            for (i, &byte) in hash_bytes.iter().enumerate() {
-                if i < 32 {
-                    id[i] = byte;
-                }
+            for (i, &byte) in hash_bytes.iter().enumerate().take(32) {
+                id[i] = byte;
             }
             id
         };
@@ -164,31 +155,10 @@
                 .get_string("PEER_DISCOVERY_INTERVAL_SECS")
                 .unwrap_or_else(|_| "30".to_string())
                 .parse()?,
-<<<<<<< HEAD
-            p2p_public_host: config.get_string("P2P_PUBLIC_HOST").unwrap_or_else(|_| {
-                config
-                    .get_string("P2P_HOST")
-                    .unwrap_or_else(|_| "0.0.0.0".to_string())
-            }),
-            p2p_enable_upnp: config
-                .get_string("P2P_ENABLE_UPNP")
-                .unwrap_or_else(|_| "false".to_string())
-                .parse()?,
-            p2p_external_ip_services: config
-                .get_string("P2P_EXTERNAL_IP_SERVICES")
-                .unwrap_or_default()
-                .split(',')
-                .map(|s| s.trim().to_string())
-                .filter(|s| !s.is_empty())
-                .collect(),
-=======
->>>>>>> f5b4e4a4
             peer_announce_interval_secs: config
                 .get_string("PEER_ANNOUNCE_INTERVAL_SECS")
                 .unwrap_or_else(|_| "60".to_string())
                 .parse()?,
-<<<<<<< HEAD
-=======
             p2p_public_host: config
                 .get_string("P2P_PUBLIC_HOST")
                 .ok()
@@ -210,7 +180,6 @@
                 }
                 services
             },
->>>>>>> f5b4e4a4
             log_level: config
                 .get_string("LOG_LEVEL")
                 .unwrap_or_else(|_| "info".to_string()),
@@ -289,7 +258,7 @@
         validators: vec![Validator {
             id: config.validator_id,
             address: config.validator_id,
-            stake: 1000000,
+            stake: 1_000_000,
             is_active: true,
         }],
         max_transactions_per_block: config.max_transactions_per_block,
