--- conflicted
+++ resolved
@@ -3,11 +3,7 @@
 use config::Config;
 use ippan_consensus::{PoAConfig, PoAConsensus, Validator};
 use ippan_p2p::{HttpP2PNetwork, P2PConfig};
-<<<<<<< HEAD
-use ippan_rpc::{start_server, AppState, ConsensusHandle};
-=======
 use ippan_rpc::{start_server, AppState, ConsensusHandle, L2Config};
->>>>>>> 3e5a638e
 use ippan_storage::SledStorage;
 use ippan_types::{ippan_time_init, ippan_time_now, HashTimer, IppanTimeMicros};
 use std::sync::atomic::{AtomicUsize, Ordering};
@@ -175,21 +171,6 @@
             p2p_public_host: config
                 .get_string("P2P_PUBLIC_HOST")
                 .ok()
-<<<<<<< HEAD
-                .filter(|s| !s.trim().is_empty())
-                .map(|s| s.trim().to_string()),
-            p2p_enable_upnp: config
-                .get_string("P2P_ENABLE_UPNP")
-                .unwrap_or_else(|_| "true".to_string())
-                .parse()?,
-            p2p_external_ip_services: if external_ip_services.is_empty() {
-                vec![
-                    "https://api.ipify.org".to_string(),
-                    "https://ifconfig.me/ip".to_string(),
-                ]
-            } else {
-                external_ip_services
-=======
                 .map(|s| s.trim().to_string())
                 .filter(|s| !s.is_empty()),
             p2p_enable_upnp: config.get_bool("P2P_ENABLE_UPNP").unwrap_or(false),
@@ -207,7 +188,6 @@
                     services.push("https://ifconfig.me/ip".to_string());
                 }
                 services
->>>>>>> 3e5a638e
             },
             log_level: config
                 .get_string("LOG_LEVEL")
@@ -330,11 +310,7 @@
     // Get peer ID before moving p2p_network
     let peer_id = p2p_network.get_local_peer_id();
 
-<<<<<<< HEAD
-    // Create transaction channel for consensus
-=======
     // Wire consensus handle for RPC
->>>>>>> 3e5a638e
     let consensus_handle = ConsensusHandle::new(consensus.clone(), tx_sender.clone(), mempool);
 
     // Initialize RPC server
@@ -360,14 +336,9 @@
         peer_count: peer_count.clone(),
         p2p_network: Some(p2p_network_arc.clone()),
         tx_sender: Some(tx_sender.clone()),
-<<<<<<< HEAD
-        consensus: Some(consensus_handle.clone()),
-        node_id: config.node_id.clone(),
-=======
         node_id: config.node_id.clone(),
         consensus: Some(consensus_handle.clone()),
         l2_config,
->>>>>>> 3e5a638e
     };
 
     let rpc_addr = format!("{}:{}", config.rpc_host, config.rpc_port);
