use anyhow::Result;
use clap::{Arg, ArgAction, Command};
use config::Config;
use ippan_consensus::{PoAConfig, PoAConsensus, Validator};
use ippan_p2p::{HttpP2PNetwork, P2PConfig};
<<<<<<< HEAD
use ippan_rpc::{start_server, AppState, ConsensusHandle};
use ippan_storage::SledStorage;
use ippan_types::{ippan_time_init, ippan_time_now, HashTimer, IppanTimeMicros};
use std::sync::atomic::{AtomicUsize, Ordering};
use std::sync::Arc;
use std::time::{Duration, Instant};
use tokio::sync::Mutex;
use tracing::{error, info};
=======
use ippan_rpc::{start_server, AppState};
use ippan_storage::{SledStorage, Storage};
use ippan_types::{ippan_time_init, ippan_time_now, HashTimer, IppanTimeMicros, Transaction};
use std::path::Path;
use std::sync::atomic::{AtomicUsize, Ordering};
use std::sync::Arc;
use std::time::Instant;
use tokio::sync::mpsc;
use tracing::{error, info, warn};
>>>>>>> 9d0e6105
use tracing_subscriber::{layer::SubscriberExt, util::SubscriberInitExt, EnvFilter};

/// Application configuration
#[derive(Debug, Clone)]
struct AppConfig {
    // Node identity
    node_id: String,
    validator_id: [u8; 32],

    // Network
    rpc_host: String,
    rpc_port: u16,
    p2p_host: String,
    p2p_port: u16,

    // Storage
    data_dir: String,
    db_path: String,

    // Consensus
    slot_duration_ms: u64,
    max_transactions_per_block: usize,
    block_reward: u64,

    // P2P
    bootstrap_nodes: Vec<String>,
    max_peers: usize,
<<<<<<< HEAD
    p2p_public_host: Option<String>,
    p2p_external_ip_services: Vec<String>,
    p2p_enable_upnp: bool,
    peer_discovery_interval_secs: u64,
    peer_announce_interval_secs: u64,
=======
>>>>>>> 9d0e6105

    // Logging
    log_level: String,
    log_format: String,

    // Development
    dev_mode: bool,
}

impl AppConfig {
    fn load() -> Result<Self> {
        // Load from environment variables with defaults
        let config = Config::builder()
            .add_source(config::Environment::with_prefix("IPPAN"))
            .build()?;

        // Parse validator ID from hex string
        let validator_id_str = config.get_string("VALIDATOR_ID").unwrap_or_else(|_| {
            "0123456789abcdef0123456789abcdef0123456789abcdef0123456789abcdef".to_string()
        });

        let validator_id = if validator_id_str.len() == 64 {
            let mut id = [0u8; 32];
            hex::decode_to_slice(&validator_id_str, &mut id)?;
            id
        } else {
            // Generate a deterministic ID from the string
            let mut id = [0u8; 32];
            let hash_bytes = validator_id_str.as_bytes();
            for (i, &byte) in hash_bytes.iter().enumerate() {
                if i < 32 {
                    id[i] = byte;
                }
            }
            id
        };

<<<<<<< HEAD
        let default_bootstrap = "http://188.245.97.41:9000,http://135.181.145.174:9000".to_string();

        let bootstrap_raw = config
            .get_string("P2P_BOOTNODES")
            .ok()
            .filter(|value| !value.trim().is_empty())
            .or_else(|| {
                config
                    .get_string("BOOTSTRAP_NODES")
                    .ok()
                    .filter(|value| !value.trim().is_empty())
            })
            .unwrap_or_else(|| default_bootstrap.clone());

        let mut bootstrap_nodes: Vec<String> = bootstrap_raw
            .split(',')
            .map(|s| s.trim().to_string())
            .filter(|s| !s.is_empty())
            .collect();

        if bootstrap_nodes.is_empty() {
            bootstrap_nodes = default_bootstrap
                .split(',')
                .map(|s| s.trim().to_string())
                .filter(|s| !s.is_empty())
                .collect();
        }

        bootstrap_nodes.sort();
        bootstrap_nodes.dedup();

        let p2p_public_host = config
            .get_string("P2P_PUBLIC_HOST")
            .ok()
            .map(|value| value.trim().to_string())
            .filter(|value| !value.is_empty());

        let mut p2p_external_ip_services: Vec<String> = config
            .get_string("P2P_EXTERNAL_IP_SERVICES")
            .unwrap_or_else(|_| "https://api.ipify.org,https://ifconfig.me/ip".to_string())
            .split(',')
            .map(|s| s.trim().to_string())
            .filter(|s| !s.is_empty())
            .collect();

        if p2p_external_ip_services.is_empty() {
            p2p_external_ip_services = vec![
                "https://api.ipify.org".to_string(),
                "https://ifconfig.me/ip".to_string(),
            ];
        }

        let peer_discovery_interval_secs = config
            .get_string("P2P_DISCOVERY_INTERVAL_SECS")
            .unwrap_or_else(|_| "30".to_string())
            .parse()?;

        let peer_announce_interval_secs = config
            .get_string("P2P_ANNOUNCE_INTERVAL_SECS")
            .unwrap_or_else(|_| "60".to_string())
            .parse()?;

        let p2p_enable_upnp = config.get_bool("P2P_ENABLE_UPNP").unwrap_or(false);

=======
>>>>>>> 9d0e6105
        Ok(Self {
            node_id: config
                .get_string("NODE_ID")
                .unwrap_or_else(|_| "ippan_node".to_string()),
            validator_id,
            rpc_host: config
                .get_string("RPC_HOST")
                .unwrap_or_else(|_| "0.0.0.0".to_string()),
            rpc_port: config
                .get_string("RPC_PORT")
                .unwrap_or_else(|_| "8080".to_string())
                .parse()?,
            p2p_host: config
                .get_string("P2P_HOST")
                .unwrap_or_else(|_| "0.0.0.0".to_string()),
            p2p_port: config
                .get_string("P2P_PORT")
                .unwrap_or_else(|_| "9000".to_string())
                .parse()?,
            data_dir: config
                .get_string("DATA_DIR")
                .unwrap_or_else(|_| "./data".to_string()),
            db_path: config
                .get_string("DB_PATH")
                .unwrap_or_else(|_| "./data/db".to_string()),
            slot_duration_ms: config
                .get_string("SLOT_DURATION_MS")
                .unwrap_or_else(|_| "1000".to_string())
                .parse()?,
            max_transactions_per_block: config
                .get_string("MAX_TRANSACTIONS_PER_BLOCK")
                .unwrap_or_else(|_| "1000".to_string())
                .parse()?,
            block_reward: config
                .get_string("BLOCK_REWARD")
                .unwrap_or_else(|_| "10".to_string())
                .parse()?,
<<<<<<< HEAD
            bootstrap_nodes,
=======
            bootstrap_nodes: config
                .get_string("BOOTSTRAP_NODES")
                .unwrap_or_default()
                .split(',')
                .map(|s| s.trim().to_string())
                .filter(|s| !s.is_empty())
                .collect(),
>>>>>>> 9d0e6105
            max_peers: config
                .get_string("MAX_PEERS")
                .unwrap_or_else(|_| "50".to_string())
                .parse()?,
<<<<<<< HEAD
            p2p_public_host,
            p2p_external_ip_services,
            p2p_enable_upnp,
            peer_discovery_interval_secs,
            peer_announce_interval_secs,
=======
>>>>>>> 9d0e6105
            log_level: config
                .get_string("LOG_LEVEL")
                .unwrap_or_else(|_| "info".to_string()),
            log_format: config
                .get_string("LOG_FORMAT")
                .unwrap_or_else(|_| "pretty".to_string()),
            dev_mode: config
                .get_string("DEV_MODE")
                .unwrap_or_else(|_| "false".to_string())
                .parse()?,
        })
    }
}

#[tokio::main]
async fn main() -> Result<()> {
    // Parse command line arguments
    let matches = Command::new("ippan-node")
        .version(env!("CARGO_PKG_VERSION"))
        .about("IPPAN Blockchain Node")
        .arg(
            Arg::new("config")
                .short('c')
                .long("config")
                .value_name("FILE")
                .help("Configuration file path"),
        )
        .arg(
            Arg::new("data-dir")
                .short('d')
                .long("data-dir")
                .value_name("DIR")
                .help("Data directory"),
        )
<<<<<<< HEAD
        .arg(
            Arg::new("dev")
                .long("dev")
                .help("Run in development mode")
                .action(ArgAction::SetTrue),
        )
=======
        .arg(Arg::new("dev").long("dev").help("Run in development mode"))
>>>>>>> 9d0e6105
        .get_matches();

    // Load configuration
    let mut config = AppConfig::load()?;

    // Override with command line arguments
    if let Some(data_dir) = matches.get_one::<String>("data-dir") {
        config.data_dir = data_dir.clone();
        config.db_path = format!("{}/db", data_dir);
    }

    if matches.get_flag("dev") {
        config.dev_mode = true;
        config.log_level = "debug".to_string();
        config.log_format = "pretty".to_string();
    }

    // Initialize logging
    init_logging(&config)?;

    // Initialize IPPAN Time service
    ippan_time_init();
    info!("IPPAN Time service initialized");

    info!("Starting IPPAN node: {}", config.node_id);
    info!("Validator ID: {}", hex::encode(config.validator_id));
    info!("Data directory: {}", config.data_dir);
    info!("Development mode: {}", config.dev_mode);
<<<<<<< HEAD
    info!("Bootstrap peers: {:?}", config.bootstrap_nodes);
    info!("UPnP enabled: {}", config.p2p_enable_upnp);
=======
>>>>>>> 9d0e6105

    // Create data directory
    std::fs::create_dir_all(&config.data_dir)?;

    // Initialize storage
    let storage = Arc::new(SledStorage::new(&config.db_path)?);
    storage.initialize()?;
    info!("Storage initialized at {}", config.db_path);

    // Initialize consensus
    let consensus_config = PoAConfig {
        slot_duration_ms: config.slot_duration_ms,
        validators: vec![Validator {
            id: config.validator_id,
            address: config.validator_id,
            stake: 1000000,
            is_active: true,
        }],
        max_transactions_per_block: config.max_transactions_per_block,
        block_reward: config.block_reward,
    };

<<<<<<< HEAD
    let consensus = Arc::new(Mutex::new(PoAConsensus::new(
        consensus_config,
        storage.clone(),
        config.validator_id,
    )));

    {
        let mut guard = consensus.lock().await;
        guard.start().await?;
    }
    info!("Consensus engine started");

    let consensus_handle = {
        let guard = consensus.lock().await;
        ConsensusHandle::new(
            consensus.clone(),
            guard.get_tx_sender(),
            guard.get_mempool_handle(),
        )
    };

=======
    let mut consensus = PoAConsensus::new(consensus_config, storage.clone(), config.validator_id);
    consensus.start().await?;
    info!("Consensus engine started");

>>>>>>> 9d0e6105
    // Initialize P2P network
    let p2p_config = P2PConfig {
        listen_address: format!("http://{}:{}", config.p2p_host, config.p2p_port),
        bootstrap_peers: config.bootstrap_nodes.clone(),
        max_peers: config.max_peers,
        peer_discovery_interval: Duration::from_secs(config.peer_discovery_interval_secs),
        message_timeout: Duration::from_secs(10),
        retry_attempts: 3,
        public_host: config.p2p_public_host.clone(),
        enable_upnp: config.p2p_enable_upnp,
        external_ip_services: config.p2p_external_ip_services.clone(),
        peer_announce_interval: Duration::from_secs(config.peer_announce_interval_secs),
    };

    let local_p2p_address = format!("http://{}:{}", config.p2p_host, config.p2p_port);
    let mut p2p_network = HttpP2PNetwork::new(p2p_config, local_p2p_address)?;
    p2p_network.start().await?;
    info!(
<<<<<<< HEAD
        "HTTP P2P network started (listening: {}, announcing: {})",
        p2p_network.get_listening_address(),
        p2p_network.get_announce_address()
=======
        "HTTP P2P network started on {}:{}",
        config.p2p_host, config.p2p_port
>>>>>>> 9d0e6105
    );

    // Get peer ID before moving p2p_network
    let peer_id = p2p_network.get_local_peer_id();

<<<<<<< HEAD
=======
    // Create transaction channel for consensus
    let tx_sender = consensus.get_tx_sender();

>>>>>>> 9d0e6105
    // Initialize RPC server
    let peer_count = Arc::new(AtomicUsize::new(0));
    let start_time = Instant::now();

    let p2p_network_arc = Arc::new(p2p_network);
    let _p2p_network_for_shutdown = p2p_network_arc.clone();
    peer_count.store(p2p_network_arc.get_peer_count(), Ordering::Relaxed);
    let app_state = AppState {
        storage: storage.clone(),
        start_time,
        peer_count: peer_count.clone(),
        p2p_network: Some(p2p_network_arc.clone()),
        node_id: config.node_id.clone(),
        consensus: Some(consensus_handle.clone()),
    };

    let rpc_addr = format!("{}:{}", config.rpc_host, config.rpc_port);
    let rpc_addr_clone = rpc_addr.clone();
    info!("Starting RPC server on {}", rpc_addr);

    // Start RPC server in background
    let rpc_handle = tokio::spawn(async move {
        if let Err(e) = start_server(app_state, &rpc_addr_clone).await {
            error!("RPC server error: {}", e);
        }
    });

    // Create a boot HashTimer to demonstrate the system
    let current_time = IppanTimeMicros(ippan_time_now());
    let domain = "boot";
    let payload = b"node_startup";
    let nonce = ippan_types::random_nonce();
    let node_id = config.node_id.as_bytes();

    let boot_hashtimer = HashTimer::derive(
        domain,
        current_time,
        domain.as_bytes(),
        payload,
        &nonce,
        node_id,
    );

    info!("Boot HashTimer: {}", boot_hashtimer.to_hex());
    info!("Current IPPAN Time: {} microseconds", current_time.0);

    // Demonstrate HashTimer creation for different contexts
    let tx_hashtimer = HashTimer::now_tx("demo_tx", b"transfer_100_tokens", &nonce, node_id);
    let block_hashtimer = HashTimer::now_block("demo_block", b"block_creation", &nonce, node_id);
    let round_hashtimer = HashTimer::now_round("demo_round", b"consensus_round", &nonce, node_id);

    info!("Transaction HashTimer: {}", tx_hashtimer.to_hex());
    info!("Block HashTimer: {}", block_hashtimer.to_hex());
    info!("Round HashTimer: {}", round_hashtimer.to_hex());

    // Demonstrate time monotonicity
    info!("Testing time monotonicity...");
    for i in 0..5 {
        let time1 = ippan_time_now();
        tokio::time::sleep(tokio::time::Duration::from_millis(1)).await;
        let time2 = ippan_time_now();
        info!(
            "Time check {}: {} -> {} (diff: {})",
            i,
            time1,
            time2,
            time2 - time1
        );
    }

    // Update peer count periodically
    let peer_count_updater = {
        let peer_count = peer_count.clone();
        let network = p2p_network_arc.clone();
        tokio::spawn(async move {
            let mut interval = tokio::time::interval(tokio::time::Duration::from_secs(10));
            loop {
                interval.tick().await;
                let current = network.get_peer_count();
                peer_count.store(current, Ordering::Relaxed);
            }
        })
    };

    info!("IPPAN node is ready and running");
    info!("RPC API available at: http://{}", rpc_addr);
    info!(
<<<<<<< HEAD
        "P2P network listening on {} (announcing {})",
        p2p_network_arc.get_listening_address(),
        p2p_network_arc.get_announce_address()
=======
        "P2P network listening on: {}:{}",
        config.p2p_host, config.p2p_port
>>>>>>> 9d0e6105
    );
    info!("Node ID: {}", peer_id);

    // Keep the node running
    tokio::signal::ctrl_c().await?;
    info!("Shutting down IPPAN node");

    // Stop components gracefully
    {
        let mut guard = consensus.lock().await;
        guard.stop().await?;
    }
    // Note: We can't call stop() on the Arc-wrapped network
    // In a real implementation, we'd need a different approach
    info!("P2P network shutdown requested");
    rpc_handle.abort();
    peer_count_updater.abort();

    // Flush storage
    storage.flush()?;

    info!("IPPAN node shutdown complete");
    Ok(())
}

fn init_logging(config: &AppConfig) -> Result<()> {
    let filter =
        EnvFilter::try_from_default_env().unwrap_or_else(|_| EnvFilter::new(&config.log_level));

    if config.log_format == "json" {
        tracing_subscriber::registry()
            .with(filter)
            .with(tracing_subscriber::fmt::layer())
            .init();
    } else {
        tracing_subscriber::registry()
            .with(filter)
            .with(tracing_subscriber::fmt::layer().pretty())
            .init();
    }

    Ok(())
}<|MERGE_RESOLUTION|>--- conflicted
+++ resolved
@@ -3,16 +3,6 @@
 use config::Config;
 use ippan_consensus::{PoAConfig, PoAConsensus, Validator};
 use ippan_p2p::{HttpP2PNetwork, P2PConfig};
-<<<<<<< HEAD
-use ippan_rpc::{start_server, AppState, ConsensusHandle};
-use ippan_storage::SledStorage;
-use ippan_types::{ippan_time_init, ippan_time_now, HashTimer, IppanTimeMicros};
-use std::sync::atomic::{AtomicUsize, Ordering};
-use std::sync::Arc;
-use std::time::{Duration, Instant};
-use tokio::sync::Mutex;
-use tracing::{error, info};
-=======
 use ippan_rpc::{start_server, AppState};
 use ippan_storage::{SledStorage, Storage};
 use ippan_types::{ippan_time_init, ippan_time_now, HashTimer, IppanTimeMicros, Transaction};
@@ -22,7 +12,6 @@
 use std::time::Instant;
 use tokio::sync::mpsc;
 use tracing::{error, info, warn};
->>>>>>> 9d0e6105
 use tracing_subscriber::{layer::SubscriberExt, util::SubscriberInitExt, EnvFilter};
 
 /// Application configuration
@@ -50,14 +39,6 @@
     // P2P
     bootstrap_nodes: Vec<String>,
     max_peers: usize,
-<<<<<<< HEAD
-    p2p_public_host: Option<String>,
-    p2p_external_ip_services: Vec<String>,
-    p2p_enable_upnp: bool,
-    peer_discovery_interval_secs: u64,
-    peer_announce_interval_secs: u64,
-=======
->>>>>>> 9d0e6105
 
     // Logging
     log_level: String,
@@ -95,73 +76,6 @@
             id
         };
 
-<<<<<<< HEAD
-        let default_bootstrap = "http://188.245.97.41:9000,http://135.181.145.174:9000".to_string();
-
-        let bootstrap_raw = config
-            .get_string("P2P_BOOTNODES")
-            .ok()
-            .filter(|value| !value.trim().is_empty())
-            .or_else(|| {
-                config
-                    .get_string("BOOTSTRAP_NODES")
-                    .ok()
-                    .filter(|value| !value.trim().is_empty())
-            })
-            .unwrap_or_else(|| default_bootstrap.clone());
-
-        let mut bootstrap_nodes: Vec<String> = bootstrap_raw
-            .split(',')
-            .map(|s| s.trim().to_string())
-            .filter(|s| !s.is_empty())
-            .collect();
-
-        if bootstrap_nodes.is_empty() {
-            bootstrap_nodes = default_bootstrap
-                .split(',')
-                .map(|s| s.trim().to_string())
-                .filter(|s| !s.is_empty())
-                .collect();
-        }
-
-        bootstrap_nodes.sort();
-        bootstrap_nodes.dedup();
-
-        let p2p_public_host = config
-            .get_string("P2P_PUBLIC_HOST")
-            .ok()
-            .map(|value| value.trim().to_string())
-            .filter(|value| !value.is_empty());
-
-        let mut p2p_external_ip_services: Vec<String> = config
-            .get_string("P2P_EXTERNAL_IP_SERVICES")
-            .unwrap_or_else(|_| "https://api.ipify.org,https://ifconfig.me/ip".to_string())
-            .split(',')
-            .map(|s| s.trim().to_string())
-            .filter(|s| !s.is_empty())
-            .collect();
-
-        if p2p_external_ip_services.is_empty() {
-            p2p_external_ip_services = vec![
-                "https://api.ipify.org".to_string(),
-                "https://ifconfig.me/ip".to_string(),
-            ];
-        }
-
-        let peer_discovery_interval_secs = config
-            .get_string("P2P_DISCOVERY_INTERVAL_SECS")
-            .unwrap_or_else(|_| "30".to_string())
-            .parse()?;
-
-        let peer_announce_interval_secs = config
-            .get_string("P2P_ANNOUNCE_INTERVAL_SECS")
-            .unwrap_or_else(|_| "60".to_string())
-            .parse()?;
-
-        let p2p_enable_upnp = config.get_bool("P2P_ENABLE_UPNP").unwrap_or(false);
-
-=======
->>>>>>> 9d0e6105
         Ok(Self {
             node_id: config
                 .get_string("NODE_ID")
@@ -199,9 +113,6 @@
                 .get_string("BLOCK_REWARD")
                 .unwrap_or_else(|_| "10".to_string())
                 .parse()?,
-<<<<<<< HEAD
-            bootstrap_nodes,
-=======
             bootstrap_nodes: config
                 .get_string("BOOTSTRAP_NODES")
                 .unwrap_or_default()
@@ -209,19 +120,10 @@
                 .map(|s| s.trim().to_string())
                 .filter(|s| !s.is_empty())
                 .collect(),
->>>>>>> 9d0e6105
             max_peers: config
                 .get_string("MAX_PEERS")
                 .unwrap_or_else(|_| "50".to_string())
                 .parse()?,
-<<<<<<< HEAD
-            p2p_public_host,
-            p2p_external_ip_services,
-            p2p_enable_upnp,
-            peer_discovery_interval_secs,
-            peer_announce_interval_secs,
-=======
->>>>>>> 9d0e6105
             log_level: config
                 .get_string("LOG_LEVEL")
                 .unwrap_or_else(|_| "info".to_string()),
@@ -256,16 +158,7 @@
                 .value_name("DIR")
                 .help("Data directory"),
         )
-<<<<<<< HEAD
-        .arg(
-            Arg::new("dev")
-                .long("dev")
-                .help("Run in development mode")
-                .action(ArgAction::SetTrue),
-        )
-=======
         .arg(Arg::new("dev").long("dev").help("Run in development mode"))
->>>>>>> 9d0e6105
         .get_matches();
 
     // Load configuration
@@ -294,11 +187,6 @@
     info!("Validator ID: {}", hex::encode(config.validator_id));
     info!("Data directory: {}", config.data_dir);
     info!("Development mode: {}", config.dev_mode);
-<<<<<<< HEAD
-    info!("Bootstrap peers: {:?}", config.bootstrap_nodes);
-    info!("UPnP enabled: {}", config.p2p_enable_upnp);
-=======
->>>>>>> 9d0e6105
 
     // Create data directory
     std::fs::create_dir_all(&config.data_dir)?;
@@ -321,34 +209,10 @@
         block_reward: config.block_reward,
     };
 
-<<<<<<< HEAD
-    let consensus = Arc::new(Mutex::new(PoAConsensus::new(
-        consensus_config,
-        storage.clone(),
-        config.validator_id,
-    )));
-
-    {
-        let mut guard = consensus.lock().await;
-        guard.start().await?;
-    }
-    info!("Consensus engine started");
-
-    let consensus_handle = {
-        let guard = consensus.lock().await;
-        ConsensusHandle::new(
-            consensus.clone(),
-            guard.get_tx_sender(),
-            guard.get_mempool_handle(),
-        )
-    };
-
-=======
     let mut consensus = PoAConsensus::new(consensus_config, storage.clone(), config.validator_id);
     consensus.start().await?;
     info!("Consensus engine started");
 
->>>>>>> 9d0e6105
     // Initialize P2P network
     let p2p_config = P2PConfig {
         listen_address: format!("http://{}:{}", config.p2p_host, config.p2p_port),
@@ -367,25 +231,16 @@
     let mut p2p_network = HttpP2PNetwork::new(p2p_config, local_p2p_address)?;
     p2p_network.start().await?;
     info!(
-<<<<<<< HEAD
-        "HTTP P2P network started (listening: {}, announcing: {})",
-        p2p_network.get_listening_address(),
-        p2p_network.get_announce_address()
-=======
         "HTTP P2P network started on {}:{}",
         config.p2p_host, config.p2p_port
->>>>>>> 9d0e6105
     );
 
     // Get peer ID before moving p2p_network
     let peer_id = p2p_network.get_local_peer_id();
 
-<<<<<<< HEAD
-=======
     // Create transaction channel for consensus
     let tx_sender = consensus.get_tx_sender();
 
->>>>>>> 9d0e6105
     // Initialize RPC server
     let peer_count = Arc::new(AtomicUsize::new(0));
     let start_time = Instant::now();
@@ -473,14 +328,8 @@
     info!("IPPAN node is ready and running");
     info!("RPC API available at: http://{}", rpc_addr);
     info!(
-<<<<<<< HEAD
-        "P2P network listening on {} (announcing {})",
-        p2p_network_arc.get_listening_address(),
-        p2p_network_arc.get_announce_address()
-=======
         "P2P network listening on: {}:{}",
         config.p2p_host, config.p2p_port
->>>>>>> 9d0e6105
     );
     info!("Node ID: {}", peer_id);
 
