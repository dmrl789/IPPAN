--- conflicted
+++ resolved
@@ -1809,68 +1809,6 @@
     Ok(())
 }
 
-<<<<<<< HEAD
-#[cfg(test)]
-mod tests {
-    use super::*;
-    use std::io::Write;
-    use tempfile::NamedTempFile;
-
-    fn fixture_config(name: &str) -> PathBuf {
-        Path::new(env!("CARGO_MANIFEST_DIR"))
-            .join("..")
-            .join("config")
-            .join(name)
-    }
-
-    #[test]
-    fn devnet_profile_loads_defaults() {
-        let path = fixture_config("devnet.toml");
-        let config = AppConfig::load(NetworkProfile::Devnet, Some(path.to_str().unwrap())).unwrap();
-
-        assert_eq!(config.profile, NetworkProfile::Devnet);
-        assert_eq!(config.network_id, "ippan-devnet");
-        assert_eq!(config.rpc_port, 18_080);
-        assert_eq!(config.p2p_port, 19_000);
-        assert_eq!(config.data_dir, "./data/devnet");
-    }
-
-    #[test]
-    fn testnet_profile_requires_bootstrap_nodes() {
-        let mut temp = NamedTempFile::new().unwrap();
-        writeln!(
-            temp,
-            r#"[node]
-id = "ippan-testnet-node"
-
-[network]
-id = "ippan-testnet"
-
-[rpc]
-host = "0.0.0.0"
-port = 28080
-
-[p2p]
-host = "0.0.0.0"
-port = 29000
-bootstrap_nodes = ""
-
-[storage]
-data_dir = "./data/testnet"
-db_path = "./data/testnet/db"
-"#
-        )
-        .unwrap();
-        temp.flush().unwrap();
-
-        let mut config =
-            AppConfig::load(NetworkProfile::Testnet, Some(temp.path().to_str().unwrap())).unwrap();
-        let err = config.validate().unwrap_err();
-        assert!(
-            err.to_string().contains("bootstrap"),
-            "unexpected error: {err}"
-        );
-=======
 struct DataDirLock {
     path: PathBuf,
     file: File,
@@ -1917,6 +1855,68 @@
     fn drop(&mut self) {
         let _ = self.file.unlock();
         let _ = fs::remove_file(&self.path);
->>>>>>> ebbd5a1a
+    }
+}
+
+#[cfg(test)]
+mod tests {
+    use super::*;
+    use std::io::Write;
+    use tempfile::NamedTempFile;
+
+    fn fixture_config(name: &str) -> PathBuf {
+        Path::new(env!("CARGO_MANIFEST_DIR"))
+            .join("..")
+            .join("config")
+            .join(name)
+    }
+
+    #[test]
+    fn devnet_profile_loads_defaults() {
+        let path = fixture_config("devnet.toml");
+        let config = AppConfig::load(NetworkProfile::Devnet, Some(path.to_str().unwrap())).unwrap();
+
+        assert_eq!(config.profile, NetworkProfile::Devnet);
+        assert_eq!(config.network_id, "ippan-devnet");
+        assert_eq!(config.rpc_port, 18_080);
+        assert_eq!(config.p2p_port, 19_000);
+        assert_eq!(config.data_dir, "./data/devnet");
+    }
+
+    #[test]
+    fn testnet_profile_requires_bootstrap_nodes() {
+        let mut temp = NamedTempFile::new().unwrap();
+        writeln!(
+            temp,
+            r#"[node]
+id = "ippan-testnet-node"
+
+[network]
+id = "ippan-testnet"
+
+[rpc]
+host = "0.0.0.0"
+port = 28080
+
+[p2p]
+host = "0.0.0.0"
+port = 29000
+bootstrap_nodes = ""
+
+[storage]
+data_dir = "./data/testnet"
+db_path = "./data/testnet/db"
+"#
+        )
+        .unwrap();
+        temp.flush().unwrap();
+
+        let mut config =
+            AppConfig::load(NetworkProfile::Testnet, Some(temp.path().to_str().unwrap())).unwrap();
+        let err = config.validate().unwrap_err();
+        assert!(
+            err.to_string().contains("bootstrap"),
+            "unexpected error: {err}"
+        );
     }
 }