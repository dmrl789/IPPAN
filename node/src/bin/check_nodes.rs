--- conflicted
+++ resolved
@@ -137,12 +137,13 @@
         print_table(&reports);
     }
 
-    let mut exit_code = 0;
-    if reports.iter().any(|r| !r.healthy) {
-        exit_code = 1;
+    let exit_code = if reports.iter().any(|r| !r.healthy) {
+        1
     } else if reports.iter().any(|r| !r.connected) {
-        exit_code = 2;
-    }
+        2
+    } else {
+        0
+    };
 
     if exit_code == 0 {
         Ok(())
@@ -237,11 +238,7 @@
     report.connected = health_ok && peers_ok;
 
     if !peers_ok {
-<<<<<<< HEAD
-          report.add_message(format!(
-=======
         report.add_message(format!(
->>>>>>> e28791a8
             "peer count below required minimum ({require_peers}) — reported={reported}, listed={listed}"
         ));
     }
@@ -299,7 +296,6 @@
     if path.is_empty() {
         return trimmed.to_string();
     }
-
     if path.starts_with('/') {
         format!("{trimmed}{path}")
     } else {
