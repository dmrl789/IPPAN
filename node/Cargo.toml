[package]
name = "ippan-node"
version.workspace = true
edition.workspace = true
license.workspace = true
authors.workspace = true

[features]
integration-tests = []
production = []

[[bin]]
name = "ippan-node"
path = "src/main.rs"

[[bin]]
name = "ippan-check-nodes"
path = "src/bin/check_nodes.rs"

[dependencies]
ippan-types = { path = "../crates/types" }
ippan-storage = { path = "../crates/storage" }
ippan-rpc = { path = "../crates/rpc" }
ippan-consensus = { path = "../crates/consensus" }
ippan-consensus-dlc = { path = "../crates/consensus_dlc" }
ippan-p2p = { path = "../crates/p2p" }
ippan-crypto = { path = "../crates/crypto" }
ippan-mempool = { path = "../crates/mempool" }
ippan-security = { path = "../crates/security" }
ippan-files = { path = "../crates/files" }
ippan-l2-handle-registry = { path = "../crates/l2_handle_registry" }
ippan-l1-handle-anchors = { path = "../crates/l1_handle_anchors" }

anyhow = { workspace = true }
thiserror = { workspace = true }
tokio = { workspace = true }
tracing = { workspace = true }
tracing-subscriber = { workspace = true }
serde = { workspace = true }
serde_json = { workspace = true }
hex = { workspace = true }
clap = { workspace = true }
config = { workspace = true }
dirs = { workspace = true }
reqwest = { workspace = true, features = ["stream"] }
metrics = { workspace = true }
metrics-exporter-prometheus = { workspace = true }
<<<<<<< HEAD

[dev-dependencies]
tempfile = { workspace = true }
=======
fs2 = { workspace = true }
>>>>>>> ebbd5a1a
<|MERGE_RESOLUTION|>--- conflicted
+++ resolved
@@ -45,10 +45,7 @@
 reqwest = { workspace = true, features = ["stream"] }
 metrics = { workspace = true }
 metrics-exporter-prometheus = { workspace = true }
-<<<<<<< HEAD
+fs2 = { workspace = true }
 
 [dev-dependencies]
-tempfile = { workspace = true }
-=======
-fs2 = { workspace = true }
->>>>>>> ebbd5a1a
+tempfile = { workspace = true }