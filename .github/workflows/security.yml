name: Security Scan

on:
  push:
    branches: [ main, develop ]
  pull_request:
    branches: [ main, develop ]
  schedule:
    # Run security scans daily at 2 AM UTC
    - cron: '0 2 * * *'

permissions:
  contents: read
  security-events: write
  actions: read
<<<<<<< HEAD
  # Needed by rustsec/audit-check to create check runs/annotations
=======
  issues: write
>>>>>>> 81873c08
  checks: write

jobs:
  security-scan:
    name: Filesystem Vulnerability Scan
    runs-on: ubuntu-latest
    timeout-minutes: 10

    steps:
      - name: Checkout
        uses: actions/checkout@v4

      - name: Run Trivy vulnerability scanner
        uses: aquasecurity/trivy-action@master
        with:
          scan-type: 'fs'
          scan-ref: '.'
          format: 'sarif'
          output: 'trivy-results.sarif'

      - name: Upload Trivy scan results to GitHub Security tab
        uses: github/codeql-action/upload-sarif@v3
        if: always()
        with:
          sarif_file: 'trivy-results.sarif'

  dependency-scan:
    name: Dependency Security Scan
    runs-on: ubuntu-latest
    timeout-minutes: 10

    steps:
      - name: Checkout
        uses: actions/checkout@v4

      # --- Rust dependency audit ---
      - name: Rust Security Audit
        uses: rustsec/audit-check@v1
        if: ${{ github.event.pull_request.head.repo.full_name == github.repository || github.event_name != 'pull_request' }}
        with:
          token: ${{ secrets.GITHUB_TOKEN }}
<<<<<<< HEAD
          # Use local config to ignore known advisories until upgraded
          args: --deny warnings
=======
          # Temporarily ignore known upstream advisory in ring (via libp2p-tls)
          ignore: RUSTSEC-2025-0009
        continue-on-error: true

      # --- Node.js dependency audit ---
      - name: Setup Node.js
        uses: actions/setup-node@v4
        with:
          node-version: 20
          cache: npm
          cache-dependency-path: apps/gateway/package-lock.json
>>>>>>> 81873c08

      - name: Install gateway dependencies
        working-directory: apps/gateway
        run: npm ci --no-audit --no-fund

      - name: Run npm audit
        working-directory: apps/gateway
        run: |
          npm audit --audit-level=moderate --json > audit-results.json || true

      - name: Upload audit results
        uses: actions/upload-artifact@v4
        if: always()
        with:
          name: security-audit-results
          path: apps/gateway/audit-results.json
          retention-days: 30
          if-no-files-found: ignore

  license-check:
    name: License Compliance Check
    runs-on: ubuntu-latest
    timeout-minutes: 5

    steps:
      - name: Checkout
        uses: actions/checkout@v4

      - name: Install system dependencies
        run: |
          sudo apt-get update
          sudo apt-get install -y libssl-dev pkg-config

      - name: Rust License Check
        run: |
          cargo install cargo-deny
<<<<<<< HEAD
          # Use repo deny.toml if present; otherwise cargo-deny defaults
          cargo deny check --config deny.toml || cargo deny check
=======
          cargo deny check licenses bans sources
>>>>>>> 81873c08

      - name: Node.js License Check
        working-directory: apps/gateway
        run: |
          npx license-checker --onlyAllow 'MIT;Apache-2.0;BSD-2-Clause;BSD-3-Clause;ISC' || true<|MERGE_RESOLUTION|>--- conflicted
+++ resolved
@@ -13,11 +13,7 @@
   contents: read
   security-events: write
   actions: read
-<<<<<<< HEAD
-  # Needed by rustsec/audit-check to create check runs/annotations
-=======
   issues: write
->>>>>>> 81873c08
   checks: write
 
 jobs:
@@ -59,10 +55,6 @@
         if: ${{ github.event.pull_request.head.repo.full_name == github.repository || github.event_name != 'pull_request' }}
         with:
           token: ${{ secrets.GITHUB_TOKEN }}
-<<<<<<< HEAD
-          # Use local config to ignore known advisories until upgraded
-          args: --deny warnings
-=======
           # Temporarily ignore known upstream advisory in ring (via libp2p-tls)
           ignore: RUSTSEC-2025-0009
         continue-on-error: true
@@ -74,7 +66,6 @@
           node-version: 20
           cache: npm
           cache-dependency-path: apps/gateway/package-lock.json
->>>>>>> 81873c08
 
       - name: Install gateway dependencies
         working-directory: apps/gateway
@@ -111,12 +102,12 @@
       - name: Rust License Check
         run: |
           cargo install cargo-deny
-<<<<<<< HEAD
-          # Use repo deny.toml if present; otherwise cargo-deny defaults
-          cargo deny check --config deny.toml || cargo deny check
-=======
-          cargo deny check licenses bans sources
->>>>>>> 81873c08
+          # Use deny.toml if present, otherwise fall back to default checks
+          if [ -f deny.toml ]; then
+            cargo deny check --config deny.toml
+          else
+            cargo deny check licenses bans sources
+          fi
 
       - name: Node.js License Check
         working-directory: apps/gateway
