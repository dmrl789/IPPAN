--- conflicted
+++ resolved
@@ -70,15 +70,7 @@
         working-directory: apps/gateway
         run: npm ci --no-audit --no-fund
 
-<<<<<<< HEAD
-      - name: Setup Node.js
-        uses: actions/setup-node@v4
-        with:
-          node-version: 20
-      - name: Node.js Security Audit
-=======
       - name: Run npm audit
->>>>>>> 8a7cfa12
         working-directory: apps/gateway
         run: |
           npm audit --audit-level=moderate --json > audit-results.json || true
