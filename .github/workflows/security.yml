--- conflicted
+++ resolved
@@ -68,20 +68,7 @@
       - name: Node.js Security Audit
         working-directory: apps/gateway
         run: |
-<<<<<<< HEAD
-          if [ -d apps/gateway ]; then
-            cd apps/gateway
-            if [ -f package-lock.json ]; then
-              npm ci --ignore-scripts --no-audit --no-fund || true
-            fi
-            npm audit --audit-level=moderate --json > audit-results.json || true
-            cd -
-          else
-            echo '{}' > audit-results.json
-          fi
-=======
           npm audit --audit-level=moderate --json > audit-results.json || true
->>>>>>> e865ba59
 
       - name: Upload audit results
         uses: actions/upload-artifact@v4
