--- conflicted
+++ resolved
@@ -17,7 +17,7 @@
 
 jobs:
   security-scan:
-    name: Security Scan
+    name: Filesystem Vulnerability Scan
     runs-on: ubuntu-latest
     timeout-minutes: 10
 
@@ -42,38 +42,35 @@
   dependency-scan:
     name: Dependency Security Scan
     runs-on: ubuntu-latest
-    timeout-minutes: 5
+    timeout-minutes: 10
 
     steps:
       - name: Checkout
         uses: actions/checkout@v4
 
+      # --- Rust dependency audit ---
       - name: Rust Security Audit
         uses: rustsec/audit-check@v1
         if: ${{ github.event.pull_request.head.repo.full_name == github.repository || github.event_name != 'pull_request' }}
         with:
           token: ${{ secrets.GITHUB_TOKEN }}
-<<<<<<< HEAD
           # Temporarily ignore RUSTSEC-2025-0009 (ring 0.16.20 via libp2p-tls->rcgen)
-          # This requires upgrading libp2p to a version with updated transitive deps
-          # TODO: Remove this ignore when libp2p is upgraded
           ignore: RUSTSEC-2025-0009
-=======
         continue-on-error: true
 
+      # --- Node.js dependency audit ---
       - name: Setup Node.js
         uses: actions/setup-node@v4
         with:
           node-version: 20
           cache: npm
-          cache-dependency-path: apps/gateway/package.json
+          cache-dependency-path: apps/gateway/package-lock.json
 
-      - name: Install gateway deps
+      - name: Install gateway dependencies
         working-directory: apps/gateway
-        run: npm install --no-audit --no-fund
->>>>>>> 07754e49
+        run: npm ci --no-audit --no-fund
 
-      - name: Node.js Security Audit
+      - name: Run npm audit
         working-directory: apps/gateway
         run: |
           npm audit --audit-level=moderate --json > audit-results.json || true
@@ -83,9 +80,7 @@
         if: always()
         with:
           name: security-audit-results
-          path: |
-            apps/gateway/audit-results.json
-            audit-results.json
+          path: apps/gateway/audit-results.json
           retention-days: 30
 
   license-check:
@@ -103,6 +98,6 @@
           cargo deny check
 
       - name: Node.js License Check
+        working-directory: apps/gateway
         run: |
-          cd apps/gateway
           npx license-checker --onlyAllow 'MIT;Apache-2.0;BSD-2-Clause;BSD-3-Clause;ISC' || true