--- conflicted
+++ resolved
@@ -50,11 +50,7 @@
 
       - name: Rust Security Audit
         uses: rustsec/audit-check@v1
-<<<<<<< HEAD
-        if: github.event_name != 'pull_request'
-=======
         if: ${{ github.event.pull_request.head.repo.full_name == github.repository || github.event_name != 'pull_request' }}
->>>>>>> 07754e49
         with:
           token: ${{ secrets.GITHUB_TOKEN }}
         continue-on-error: true
@@ -77,11 +73,6 @@
       - name: Node.js Security Audit
         working-directory: apps/gateway
         run: |
-<<<<<<< HEAD
-          cd apps/gateway
-          npm install --no-audit --no-fund
-=======
->>>>>>> 07754e49
           npm audit --audit-level=moderate --json > audit-results.json || true
 
       - name: Upload audit results
