--- conflicted
+++ resolved
@@ -5,6 +5,10 @@
     branches:
       - main
   workflow_dispatch:
+
+concurrency:
+  group: deploy-unified-ui-${{ github.ref }}
+  cancel-in-progress: true
 
 permissions:
   contents: read
@@ -33,12 +37,15 @@
           NEXT_PUBLIC_WS_URL: ${{ secrets.NEXT_PUBLIC_WS_URL }}
           NEXT_PUBLIC_ENABLE_FULL_UI: ${{ secrets.NEXT_PUBLIC_ENABLE_FULL_UI }}
         run: |
+          set -euo pipefail
           npm ci
           npm run build
 
       - name: Install gateway dependencies
         working-directory: apps/gateway
-        run: npm ci
+        run: |
+          set -euo pipefail
+          npm ci
 
       - name: Log in to GitHub Container Registry
         uses: docker/login-action@v3
@@ -49,12 +56,6 @@
 
       - name: Set up Docker Buildx
         uses: docker/setup-buildx-action@v3
-
-      - name: Ensure port 3000 is free
-        run: |
-          if lsof -i:3000; then
-            kill -9 $(lsof -ti:3000)
-          fi
 
       - name: Build and push container images
         env:
@@ -85,7 +86,6 @@
               exit 1
             fi
           done
-          # basic shape checks without leaking secrets
           if [ "${#DEPLOY_SSH_KEY}" -lt 100 ]; then
             echo "::error::DEPLOY_SSH_KEY looks too short. Paste the FULL private key (starts with '-----BEGIN OPENSSH PRIVATE KEY-----')."
             exit 1
@@ -149,6 +149,7 @@
                 "$@"
               fi
             }
+
             IMAGE_PREFIX="${IMAGE_PREFIX,,}"
             : "${NEXT_PUBLIC_GATEWAY_URL:=https://ui.ippan.org/api}"
             : "${NEXT_PUBLIC_API_BASE_URL:=${NEXT_PUBLIC_GATEWAY_URL}}"
@@ -309,33 +310,10 @@
             if [ -n "${GITHUB_TOKEN:-}" ]; then
               printf '%s\n' "$GITHUB_TOKEN" | docker login ghcr.io -u "$GITHUB_ACTOR" --password-stdin
             fi
+
             $DC down --remove-orphans || true
-            if command -v lsof >/dev/null 2>&1; then
-              if [ -n "$SUDO" ]; then
-                PIDS="$(run_root sh -c 'lsof -ti tcp:3000 -s tcp:LISTEN 2>/dev/null' || true)"
-              else
-                PIDS="$(lsof -ti tcp:3000 -s tcp:LISTEN 2>/dev/null || true)"
-              fi
-              if [ -n "$PIDS" ]; then
-                echo "Killing processes using port 3000: $PIDS"
-                if [ -n "$SUDO" ]; then
-                  run_root kill -9 $PIDS || true
-                else
-                  kill -9 $PIDS || true
-                fi
-              fi
-            elif command -v fuser >/dev/null 2>&1; then
-              if [ -n "$SUDO" ]; then
-                run_root fuser -k 3000/tcp || true
-              else
-                fuser -k 3000/tcp || true
-              fi
-            else
-              echo "Neither lsof nor fuser available; skipping port 3000 cleanup"
-            fi
-<<<<<<< HEAD
-            docker rm -f ippan-ui-ui-1 || true
-=======
+
+            # Best-effort cleanup of any stray UI container names from previous runs
             remove_container() {
               local name="$1"
               if [ -n "$SUDO" ]; then
@@ -344,9 +322,8 @@
                 docker rm -f "$name" 2>/dev/null || true
               fi
             }
-
             remove_container "ippan-ui-ui-1"
->>>>>>> 5dcf1616
+
             $DC pull
             $DC up -d --force-recreate
             docker system prune -f
