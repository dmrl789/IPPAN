--- conflicted
+++ resolved
@@ -2,15 +2,9 @@
 
 on:
   push:
-<<<<<<< HEAD
-    branches: [ main, develop ]
-  pull_request:
-    branches: [ main, develop ]
-=======
     branches: [ main ]
   pull_request:
     branches: [ main ]
->>>>>>> 27df46f9
 
 permissions:
   contents: read
