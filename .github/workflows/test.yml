name: Test Suite

on:
  push:
    branches: [ main, develop ]
  pull_request:
    branches: [ main, develop ]

permissions:
  contents: read

jobs:
  test-rust:
    name: Rust Tests
    runs-on: ubuntu-latest
    env:
      RUST_BACKTRACE: 1
      CARGO_TERM_COLOR: always
    steps:
      - name: Checkout
        uses: actions/checkout@v4

      - name: Install system dependencies
        run: |
          sudo apt-get update
<<<<<<< HEAD
          sudo apt-get install -y libssl-dev pkg-config
=======
          sudo DEBIAN_FRONTEND=noninteractive apt-get install -y --no-install-recommends \
            pkg-config libssl-dev protobuf-compiler
>>>>>>> 08f380e3

      - name: Install toolchain
        uses: dtolnay/rust-toolchain@stable
        with:
          components: clippy,rustfmt

      - name: Cache cargo dependencies
        uses: actions/cache@v4
        with:
          path: |
            ~/.cargo/registry
            ~/.cargo/git
            target
          key: ${{ runner.os }}-cargo-${{ hashFiles('**/Cargo.lock') }}
          restore-keys: ${{ runner.os }}-cargo-

      - name: Run tests
        run: cargo test --workspace --all-features --verbose

      - name: Run integration tests
        run: cargo test --workspace --all-features --verbose --test '*'

  test-gateway:
    name: Gateway Tests
    runs-on: ubuntu-latest
    defaults:
      run:
        working-directory: apps/gateway
    steps:
      - name: Checkout
        uses: actions/checkout@v4

      - name: Setup Node.js
        uses: actions/setup-node@v4
        with:
          node-version: 20
<<<<<<< HEAD

=======
          cache: npm
          cache-dependency-path: apps/gateway/package.json
>>>>>>> 08f380e3
      - name: Install dependencies
        run: |
          if [ -f package-lock.json ]; then
            npm ci
          else
            npm install --no-audit --no-fund
          fi

      - name: Run tests
        run: npm test || echo "No test script found, skipping"

  test-integration:
    name: Integration Tests
    runs-on: ubuntu-latest
    needs: [test-rust, test-gateway]
    steps:
      - name: Checkout
        uses: actions/checkout@v4

      - name: Set up Docker Buildx
        uses: docker/setup-buildx-action@v3

      - name: Build test image
        run: |
          docker build -t ippan-test:latest .

      - name: Run integration tests
        run: |
          docker run --rm ippan-test:latest cargo test --workspace --all-features --verbose || echo "Integration tests completed"<|MERGE_RESOLUTION|>--- conflicted
+++ resolved
@@ -16,6 +16,7 @@
     env:
       RUST_BACKTRACE: 1
       CARGO_TERM_COLOR: always
+
     steps:
       - name: Checkout
         uses: actions/checkout@v4
@@ -23,17 +24,13 @@
       - name: Install system dependencies
         run: |
           sudo apt-get update
-<<<<<<< HEAD
-          sudo apt-get install -y libssl-dev pkg-config
-=======
           sudo DEBIAN_FRONTEND=noninteractive apt-get install -y --no-install-recommends \
             pkg-config libssl-dev protobuf-compiler
->>>>>>> 08f380e3
 
-      - name: Install toolchain
+      - name: Install Rust toolchain
         uses: dtolnay/rust-toolchain@stable
         with:
-          components: clippy,rustfmt
+          components: clippy, rustfmt
 
       - name: Cache cargo dependencies
         uses: actions/cache@v4
@@ -57,6 +54,7 @@
     defaults:
       run:
         working-directory: apps/gateway
+
     steps:
       - name: Checkout
         uses: actions/checkout@v4
@@ -65,27 +63,25 @@
         uses: actions/setup-node@v4
         with:
           node-version: 20
-<<<<<<< HEAD
+          cache: npm
+          cache-dependency-path: apps/gateway/package-lock.json
 
-=======
-          cache: npm
-          cache-dependency-path: apps/gateway/package.json
->>>>>>> 08f380e3
       - name: Install dependencies
         run: |
           if [ -f package-lock.json ]; then
-            npm ci
+            npm ci --no-audit --no-fund
           else
             npm install --no-audit --no-fund
           fi
 
       - name: Run tests
-        run: npm test || echo "No test script found, skipping"
+        run: npm test || echo "⚠️ No test script found, skipping"
 
   test-integration:
     name: Integration Tests
     runs-on: ubuntu-latest
     needs: [test-rust, test-gateway]
+
     steps:
       - name: Checkout
         uses: actions/checkout@v4
@@ -94,9 +90,9 @@
         uses: docker/setup-buildx-action@v3
 
       - name: Build test image
-        run: |
-          docker build -t ippan-test:latest .
+        run: docker build -t ippan-test:latest .
 
       - name: Run integration tests
         run: |
-          docker run --rm ippan-test:latest cargo test --workspace --all-features --verbose || echo "Integration tests completed"+          docker run --rm ippan-test:latest cargo test --workspace --all-features --verbose || \
+          echo "⚠️ Integration tests completed (non-blocking)"