name: Test Suite

on:
  push:
    branches: [ main, develop ]
  pull_request:
    branches: [ main, develop ]

permissions:
  contents: read

jobs:
  test-rust:
    name: Rust Tests
    runs-on: ubuntu-latest
    env:
      RUST_BACKTRACE: 1
      CARGO_TERM_COLOR: always
    steps:
      - name: Checkout
        uses: actions/checkout@v4

      - name: Install system dependencies
        run: |
          sudo apt-get update
          sudo DEBIAN_FRONTEND=noninteractive apt-get install -y --no-install-recommends \
            pkg-config libssl-dev protobuf-compiler

      - name: Install toolchain
        uses: dtolnay/rust-toolchain@stable
        with:
          components: clippy,rustfmt

      - name: Cache cargo dependencies
        uses: actions/cache@v4
        with:
          path: |
            ~/.cargo/registry
            ~/.cargo/git
            target
          key: ${{ runner.os }}-cargo-${{ hashFiles('**/Cargo.lock') }}
          restore-keys: ${{ runner.os }}-cargo-

      - name: Run tests
        run: cargo test --workspace --all-features --verbose

      - name: Run integration tests
        run: cargo test --workspace --all-features --verbose --test '*'

  test-gateway:
    name: Gateway Tests
    runs-on: ubuntu-latest
    defaults:
      run:
        working-directory: apps/gateway
    steps:
      - name: Checkout
        uses: actions/checkout@v4

      - name: Setup Node.js
        uses: actions/setup-node@v4
        with:
          node-version: 20
          cache: npm
          cache-dependency-path: apps/gateway/package.json
<<<<<<< HEAD
      - name: Install dependencies
        run: npm install --no-audit --no-fund
=======

      - name: Install dependencies
        run: |
          if [ -f package-lock.json ]; then
            npm ci
          else
            npm install --no-audit --no-fund
          fi
>>>>>>> 07754e49

      - name: Run tests
        run: npm test || echo "No test script found, skipping"

  test-integration:
    name: Integration Tests
    runs-on: ubuntu-latest
    needs: [test-rust, test-gateway]
    steps:
      - name: Checkout
        uses: actions/checkout@v4

      - name: Set up Docker Buildx
        uses: docker/setup-buildx-action@v3

      - name: Build test image
        run: |
          docker build -t ippan-test:latest .

      - name: Run integration tests
        run: |
          docker run --rm ippan-test:latest cargo test --workspace --all-features --verbose || echo "Integration tests completed"<|MERGE_RESOLUTION|>--- conflicted
+++ resolved
@@ -63,11 +63,6 @@
           node-version: 20
           cache: npm
           cache-dependency-path: apps/gateway/package.json
-<<<<<<< HEAD
-      - name: Install dependencies
-        run: npm install --no-audit --no-fund
-=======
-
       - name: Install dependencies
         run: |
           if [ -f package-lock.json ]; then
@@ -75,7 +70,6 @@
           else
             npm install --no-audit --no-fund
           fi
->>>>>>> 07754e49
 
       - name: Run tests
         run: npm test || echo "No test script found, skipping"
