--- conflicted
+++ resolved
@@ -55,17 +55,10 @@
         uses: actions/setup-node@v4
         with:
           node-version: 20
-<<<<<<< HEAD
           cache: npm
           cache-dependency-path: apps/gateway/package.json
-
       - name: Install dependencies
         run: npm install --no-audit --no-fund
-=======
-
-      - name: Install dependencies
-        run: npm install
->>>>>>> 1f946092
 
       - name: Run tests
         run: npm test || echo "No test script found, skipping"
