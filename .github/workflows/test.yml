--- conflicted
+++ resolved
@@ -24,16 +24,10 @@
       - name: Install system dependencies
         run: |
           sudo apt-get update
-<<<<<<< HEAD
-          sudo apt-get install -y pkg-config libssl-dev ca-certificates clang llvm protobuf-compiler
-
-      - name: Install toolchain
-=======
           sudo DEBIAN_FRONTEND=noninteractive apt-get install -y --no-install-recommends \
-            pkg-config libssl-dev protobuf-compiler
+            pkg-config libssl-dev ca-certificates clang llvm protobuf-compiler
 
       - name: Install Rust toolchain
->>>>>>> e28791a8
         uses: dtolnay/rust-toolchain@stable
         with:
           components: clippy, rustfmt
@@ -53,7 +47,7 @@
 
       - name: Run integration tests
         run: |
-          # Check if there are any integration tests to run
+          # Only run if there are integration test directories
           if find . -name "tests" -type d | grep -q .; then
             cargo test --workspace --all-features --verbose --test '*'
           else
