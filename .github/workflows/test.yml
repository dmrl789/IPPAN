--- conflicted
+++ resolved
@@ -65,16 +65,12 @@
           cache-dependency-path: apps/gateway/package.json
 
       - name: Install dependencies
-<<<<<<< HEAD
         run: |
           if [ -f package-lock.json ]; then
             npm ci
           else
             npm install --no-audit --no-fund
           fi
-=======
-        run: npm install --no-audit --no-fund
->>>>>>> e865ba59
 
       - name: Run tests
         run: npm test || echo "No test script found, skipping"
