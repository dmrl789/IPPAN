--- conflicted
+++ resolved
@@ -46,7 +46,7 @@
         run: cargo test --workspace --all-features --verbose
 
       - name: Run integration tests
-        run: cargo test --workspace --all-features --verbose
+        run: cargo test --workspace --all-features --verbose --test '*'
 
   test-gateway:
     name: Gateway Tests
@@ -75,12 +75,8 @@
           fi
 
       - name: Run tests
-<<<<<<< HEAD
-        run: npm test || echo "No test script found, skipping"
+        run: npm test || echo "⚠️ No test script found, skipping"
         continue-on-error: true
-=======
-        run: npm test || echo "⚠️ No test script found, skipping"
->>>>>>> 43a7b2a1
 
   test-integration:
     name: Integration Tests
