--- conflicted
+++ resolved
@@ -70,26 +70,14 @@
         with:
           node-version: 20
           cache: npm
-<<<<<<< HEAD
-          cache-dependency-path: |
-            apps/gateway/package-lock.json
-            apps/gateway/package.json
-=======
-          cache-dependency-path: apps/gateway/package.json
->>>>>>> 4efc0400
+          cache-dependency-path: apps/gateway/package-lock.json
 
       - name: Install dependencies
         run: |
           if [ -f package-lock.json ]; then
-<<<<<<< HEAD
-            npm ci
-          else
-            npm install --package-lock=false
-=======
             npm ci --no-audit --no-fund
           else
             npm install --no-audit --no-fund
->>>>>>> 4efc0400
           fi
 
       - name: Run tests
