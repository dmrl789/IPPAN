--- conflicted
+++ resolved
@@ -72,36 +72,28 @@
           if-no-files-found: ignore
           retention-days: 7
 
-<<<<<<< HEAD
   dependency-scan:
     name: Dependency Vulnerability Scan
     if: github.event_name == 'pull_request'
     runs-on: ubuntu-latest
+    env:
+      NVD_API_KEY: ${{ secrets.NVD_API_KEY || '' }}
     steps:
-=======
-    dependency-scan:
-      name: Dependency Vulnerability Scan
-      if: github.event_name == 'pull_request'
-      runs-on: ubuntu-latest
-      env:
-        NVD_API_KEY: ${{ secrets.NVD_API_KEY || '' }}
-      steps:
->>>>>>> ec74d4e4
-        - name: Checkout
-          uses: actions/checkout@v4
-          with:
-            lfs: true
+      - name: Checkout
+        uses: actions/checkout@v4
+        with:
+          lfs: true
 
-        - name: Set up JDK 17
-          uses: actions/setup-java@v4
-          with:
-            distribution: temurin
-            java-version: '17'
-            cache: gradle
+      - name: Set up JDK 17
+        uses: actions/setup-java@v4
+        with:
+          distribution: temurin
+          java-version: '17'
+          cache: gradle
 
-        - name: Grant Gradle wrapper permissions
-          working-directory: apps/mobile/android-wallet
-          run: chmod +x gradlew
+      - name: Grant Gradle wrapper permissions
+        working-directory: apps/mobile/android-wallet
+        run: chmod +x gradlew
 
       - name: Check for NVD API key
         id: nvd_key
