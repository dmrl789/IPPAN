name: Deploy IPPAN Full Stack

on:
  push:
    branches:
      - main
      - deploy/*
    paths:
      - 'deploy/**'
      - 'crates/**'
      - 'apps/**'
      - '.github/workflows/deploy-ippan-full-stack.yml'
  workflow_dispatch:
    inputs:
      environment:
        description: 'Deployment environment'
        required: true
        default: 'production'
        type: choice
        options:
          - production
          - staging
      force_rebuild:
        description: 'Force rebuild Docker images'
        required: false
        default: false
        type: boolean

env:
  REGISTRY: ghcr.io
  IMAGE_PREFIX: ghcr.io/dmrl789

jobs:
  dependencies:
    name: Validate Deployment Inputs
    runs-on: ubuntu-latest
    steps:
      - name: Validate required secrets
        env:
          DEPLOY_SSH_KEY: ${{ secrets.DEPLOY_SSH_KEY }}
          SERVER1_HOST: ${{ secrets.SERVER1_HOST }}
          SERVER2_HOST: ${{ secrets.SERVER2_HOST }}
          DEPLOY_USER: ${{ secrets.DEPLOY_USER }}
          GITHUB_TOKEN: ${{ secrets.GITHUB_TOKEN }}
        run: |
          missing=0
          for var in DEPLOY_SSH_KEY SERVER1_HOST SERVER2_HOST DEPLOY_USER GITHUB_TOKEN; do
            if [ -z "${!var}" ]; then
              echo "::error::Missing secret: $var"
              missing=1
            fi
          done
          if [ "$missing" -ne 0 ]; then
            echo "Required secrets are not configured."
            exit 1
          fi

      - name: Validate required environment variables
        env:
          REGISTRY: ${{ env.REGISTRY }}
          IMAGE_PREFIX: ${{ env.IMAGE_PREFIX }}
        run: |
          missing=0
          for var in REGISTRY IMAGE_PREFIX; do
            if [ -z "${!var}" ]; then
              echo "::error::Missing environment variable: $var"
              missing=1
            fi
          done
          if [ "$missing" -ne 0 ]; then
            echo "Required environment variables are not configured."
            exit 1
          fi

  build-and-push:
    name: Build and Push Docker Images
    runs-on: ubuntu-latest
<<<<<<< HEAD
    env:
      IMAGE_TAG: ${{ github.sha }}
=======
    needs: dependencies
    if: needs.dependencies.result == 'success' && (github.event.inputs.force_rebuild == 'true' || contains(github.event.head_commit.message, '[rebuild]'))
>>>>>>> 98c4b832
    outputs:
      image-tag: ${{ steps.image_tag.outputs.value }}
    steps:
      - name: Checkout code
        uses: actions/checkout@v4

      - name: Set up Docker Buildx
        uses: docker/setup-buildx-action@v3

      - name: Log in to Container Registry
        uses: docker/login-action@v3
        with:
          registry: ${{ env.REGISTRY }}
          username: ${{ github.actor }}
          password: ${{ secrets.GITHUB_TOKEN }}

      - name: Extract metadata
        id: meta
        uses: docker/metadata-action@v5
        with:
          images: |
            ${{ env.IMAGE_PREFIX }}/ippan-node
            ${{ env.IMAGE_PREFIX }}/ippan-ui
            ${{ env.IMAGE_PREFIX }}/ippan-gateway
          tags: |
            type=ref,event=branch
            type=ref,event=pr
            type=sha,prefix={{branch}}-
            type=raw,value=latest,enable={{is_default_branch}}

      - name: Build and push IPPAN Node
        uses: docker/build-push-action@v5
        with:
          context: .
          file: ./Dockerfile
          push: true
          tags: |
            ${{ env.IMAGE_PREFIX }}/ippan-node:${{ env.IMAGE_TAG }}
            ${{ env.IMAGE_PREFIX }}/ippan-node:latest
        cache-from: type=gha
        cache-to: type=gha,mode=max

      - name: Build and push IPPAN UI
        uses: docker/build-push-action@v5
        with:
          context: ./apps/mobile
          push: true
          tags: ${{ env.IMAGE_PREFIX }}/ippan-ui:latest
        cache-from: type=gha
        cache-to: type=gha,mode=max

      - name: Build and push IPPAN Gateway
        uses: docker/build-push-action@v5
        with:
          context: ./apps/gateway
          push: true
          tags: ${{ env.IMAGE_PREFIX }}/ippan-gateway:latest
        cache-from: type=gha
        cache-to: type=gha,mode=max

      - name: Set image tag output
        id: image_tag
        run: echo "value=${IMAGE_TAG}" >> "$GITHUB_OUTPUT"

  deploy-server1:
    name: Deploy to Server 1 (Full Stack)
    runs-on: ubuntu-latest
    needs:
      - dependencies
      - build-and-push
    if: success()
    environment: production
    steps:
      - name: Checkout code
        uses: actions/checkout@v4

      - name: Setup SSH key
        run: |
          mkdir -p ~/.ssh
          echo "${{ secrets.DEPLOY_SSH_KEY }}" > ~/.ssh/id_rsa
          chmod 600 ~/.ssh/id_rsa
          ssh-keyscan -H ${{ secrets.SERVER1_HOST }} >> ~/.ssh/known_hosts

      - name: Deploy to Server 1
        run: |
          ssh -o StrictHostKeyChecking=no ${{ secrets.DEPLOY_USER }}@${{ secrets.SERVER1_HOST }} << 'EOF'
            set -e
            
            # Navigate to deployment directory
            cd ${{ secrets.DEPLOY_APP_DIR || '~/ippan-deploy' }}
            
            # Create directory if it doesn't exist
            mkdir -p deploy/nginx deploy/data/node1
            
            # Pull latest deployment files
            git pull origin main || echo "Git pull failed, continuing with existing files"
            
            # Copy deployment files if they exist in repo
            if [ -f "deploy/docker-compose.full-stack.yml" ]; then
              cp deploy/docker-compose.full-stack.yml ./
            fi
            if [ -f "deploy/nginx/load-balancer.conf" ]; then
              cp deploy/nginx/load-balancer.conf nginx/
            fi
            
            # Pull latest Docker images
            docker-compose -f docker-compose.full-stack.yml pull
            
            # Stop existing containers
            docker-compose -f docker-compose.full-stack.yml down --remove-orphans || true
            
            # Start services
            docker-compose -f docker-compose.full-stack.yml up -d
            
            # Wait for services to start
            sleep 15
            
            # Health checks
            echo "Running health checks..."
            curl -f http://localhost:3001 || echo "UI health check failed"
            curl -f http://localhost:8080/health || echo "Node 1 health check failed"
            curl -f http://localhost:8081 || echo "Gateway health check failed"
            
            echo "Server 1 deployment completed successfully"
          EOF

  deploy-server2:
    name: Deploy to Server 2 (Node 2)
    runs-on: ubuntu-latest
    needs:
      - dependencies
      - build-and-push
    if: success()
    environment: production
    env:
      IMAGE_TAG: ${{ needs.build-and-push.outputs.image-tag }}
    steps:
      - name: Checkout code
        uses: actions/checkout@v4

      - name: Setup SSH key
        run: |
          mkdir -p ~/.ssh
          echo "${{ secrets.DEPLOY_SSH_KEY }}" > ~/.ssh/id_rsa
          chmod 600 ~/.ssh/id_rsa
          ssh-keyscan -H ${{ secrets.SERVER2_HOST }} >> ~/.ssh/known_hosts

      - name: Deploy to Server 2
        run: |
          ssh -o StrictHostKeyChecking=no ${{ secrets.DEPLOY_USER }}@${{ secrets.SERVER2_HOST }} <<EOF
              set -e

              IMAGE_TAG=${IMAGE_TAG:-latest}
              export IMAGE_TAG
              echo "Using Docker image tag: ${IMAGE_TAG}"

              # Navigate to deployment directory
              cd ${{ secrets.DEPLOY_APP_DIR || '~/ippan-deploy' }}

              # Create directory if it doesn't exist
              mkdir -p deploy/data/node2

              # Pull latest deployment files
              git pull origin main || echo "Git pull failed, continuing with existing files"

              # Copy deployment files if they exist in repo
              if [ -f "deploy/docker-compose.production.yml" ]; then
                cp deploy/docker-compose.production.yml ./
              fi

              # Pull latest Docker images
              docker pull "ghcr.io/dmrl789/ippan/ippan-node:${IMAGE_TAG}"
              docker-compose -f docker-compose.production.yml pull

              # Stop existing containers
              docker-compose -f docker-compose.production.yml down --remove-orphans || true

              # Start Node 2
              docker-compose -f docker-compose.production.yml up -d

              # Wait for service to start
              sleep 15

              # Health checks
              echo "Running health checks..."
              if curl -f http://localhost:8080/health > /dev/null 2>&1; then
                echo "Node 2 health check passed"
              else
                echo "Node 2 health check failed"
                exit 1
              fi
              ss -ltnp | grep :4001 || echo "P2P port check failed"

              echo "Server 2 deployment completed successfully"
            EOF

  verify-deployment:
    name: Verify Full Stack Deployment
    runs-on: ubuntu-latest
    needs:
      - dependencies
      - deploy-server1
      - deploy-server2
    if: success()
    steps:
      - name: Checkout code
        uses: actions/checkout@v4

      - name: Verify Server 1 Services
        run: |
          echo "🔍 Verifying Server 1 services..."
          
          # UI Check
          if curl -f -s --max-time 10 "http://${{ secrets.SERVER1_HOST }}:3001" > /dev/null; then
            echo "✅ UI is responding"
          else
            echo "❌ UI is not responding"
          fi
          
          # Node 1 Check
          if curl -f -s --max-time 10 "http://${{ secrets.SERVER1_HOST }}:8080/health" > /dev/null; then
            echo "✅ Node 1 is responding"
          else
            echo "❌ Node 1 is not responding"
          fi
          
          # Gateway Check
          if curl -f -s --max-time 10 "http://${{ secrets.SERVER1_HOST }}:8081" > /dev/null; then
            echo "✅ Gateway is responding"
          else
            echo "❌ Gateway is not responding"
          fi

      - name: Verify Server 2 Services
        run: |
          echo "🔍 Verifying Server 2 services..."
          
          # Node 2 Check
          if curl -f -s --max-time 10 "http://${{ secrets.SERVER2_HOST }}:8080/health" > /dev/null; then
            echo "✅ Node 2 is responding"
          else
            echo "❌ Node 2 is not responding"
          fi

      - name: Cross-connectivity Test
        run: |
          echo "🔗 Testing cross-node connectivity..."
          
          # Test if services can reach each other
          if curl -f -s --max-time 5 "http://${{ secrets.SERVER1_HOST }}:8080/health" > /dev/null && \
             curl -f -s --max-time 5 "http://${{ secrets.SERVER2_HOST }}:8080/health" > /dev/null; then
            echo "✅ Both nodes are reachable"
          else
            echo "⚠️ Cross-node connectivity may need attention"
          fi

      - name: Deployment Summary
        run: |
          echo "🎉 IPPAN Full Stack Deployment Summary"
          echo "====================================="
          echo "Server 1 (Full Stack): http://${{ secrets.SERVER1_HOST }}"
          echo "  - UI:      :3001"
          echo "  - Node 1:  :8080"
          echo "  - Gateway: :8081"
          echo "  - Nginx:   :80"
          echo ""
          echo "Server 2 (Node 2): http://${{ secrets.SERVER2_HOST }}"
          echo "  - Node 2:  :8080"
          echo "  - P2P:     :4001"
          echo ""
          echo "🔍 Manual verification:"
          echo "  ./deploy/verify-deployment.sh"<|MERGE_RESOLUTION|>--- conflicted
+++ resolved
@@ -75,13 +75,10 @@
   build-and-push:
     name: Build and Push Docker Images
     runs-on: ubuntu-latest
-<<<<<<< HEAD
+    needs: dependencies
+    if: needs.dependencies.result == 'success' && (github.event.inputs.force_rebuild == 'true' || contains(github.event.head_commit.message, '[rebuild]'))
     env:
       IMAGE_TAG: ${{ github.sha }}
-=======
-    needs: dependencies
-    if: needs.dependencies.result == 'success' && (github.event.inputs.force_rebuild == 'true' || contains(github.event.head_commit.message, '[rebuild]'))
->>>>>>> 98c4b832
     outputs:
       image-tag: ${{ steps.image_tag.outputs.value }}
     steps:
@@ -121,8 +118,8 @@
           tags: |
             ${{ env.IMAGE_PREFIX }}/ippan-node:${{ env.IMAGE_TAG }}
             ${{ env.IMAGE_PREFIX }}/ippan-node:latest
-        cache-from: type=gha
-        cache-to: type=gha,mode=max
+          cache-from: type=gha
+          cache-to: type=gha,mode=max
 
       - name: Build and push IPPAN UI
         uses: docker/build-push-action@v5
@@ -130,8 +127,8 @@
           context: ./apps/mobile
           push: true
           tags: ${{ env.IMAGE_PREFIX }}/ippan-ui:latest
-        cache-from: type=gha
-        cache-to: type=gha,mode=max
+          cache-from: type=gha
+          cache-to: type=gha,mode=max
 
       - name: Build and push IPPAN Gateway
         uses: docker/build-push-action@v5
@@ -139,8 +136,8 @@
           context: ./apps/gateway
           push: true
           tags: ${{ env.IMAGE_PREFIX }}/ippan-gateway:latest
-        cache-from: type=gha
-        cache-to: type=gha,mode=max
+          cache-from: type=gha
+          cache-to: type=gha,mode=max
 
       - name: Set image tag output
         id: image_tag
@@ -148,68 +145,6 @@
 
   deploy-server1:
     name: Deploy to Server 1 (Full Stack)
-    runs-on: ubuntu-latest
-    needs:
-      - dependencies
-      - build-and-push
-    if: success()
-    environment: production
-    steps:
-      - name: Checkout code
-        uses: actions/checkout@v4
-
-      - name: Setup SSH key
-        run: |
-          mkdir -p ~/.ssh
-          echo "${{ secrets.DEPLOY_SSH_KEY }}" > ~/.ssh/id_rsa
-          chmod 600 ~/.ssh/id_rsa
-          ssh-keyscan -H ${{ secrets.SERVER1_HOST }} >> ~/.ssh/known_hosts
-
-      - name: Deploy to Server 1
-        run: |
-          ssh -o StrictHostKeyChecking=no ${{ secrets.DEPLOY_USER }}@${{ secrets.SERVER1_HOST }} << 'EOF'
-            set -e
-            
-            # Navigate to deployment directory
-            cd ${{ secrets.DEPLOY_APP_DIR || '~/ippan-deploy' }}
-            
-            # Create directory if it doesn't exist
-            mkdir -p deploy/nginx deploy/data/node1
-            
-            # Pull latest deployment files
-            git pull origin main || echo "Git pull failed, continuing with existing files"
-            
-            # Copy deployment files if they exist in repo
-            if [ -f "deploy/docker-compose.full-stack.yml" ]; then
-              cp deploy/docker-compose.full-stack.yml ./
-            fi
-            if [ -f "deploy/nginx/load-balancer.conf" ]; then
-              cp deploy/nginx/load-balancer.conf nginx/
-            fi
-            
-            # Pull latest Docker images
-            docker-compose -f docker-compose.full-stack.yml pull
-            
-            # Stop existing containers
-            docker-compose -f docker-compose.full-stack.yml down --remove-orphans || true
-            
-            # Start services
-            docker-compose -f docker-compose.full-stack.yml up -d
-            
-            # Wait for services to start
-            sleep 15
-            
-            # Health checks
-            echo "Running health checks..."
-            curl -f http://localhost:3001 || echo "UI health check failed"
-            curl -f http://localhost:8080/health || echo "Node 1 health check failed"
-            curl -f http://localhost:8081 || echo "Gateway health check failed"
-            
-            echo "Server 1 deployment completed successfully"
-          EOF
-
-  deploy-server2:
-    name: Deploy to Server 2 (Node 2)
     runs-on: ubuntu-latest
     needs:
       - dependencies
@@ -222,61 +157,94 @@
       - name: Checkout code
         uses: actions/checkout@v4
 
-      - name: Setup SSH key
-        run: |
-          mkdir -p ~/.ssh
-          echo "${{ secrets.DEPLOY_SSH_KEY }}" > ~/.ssh/id_rsa
-          chmod 600 ~/.ssh/id_rsa
-          ssh-keyscan -H ${{ secrets.SERVER2_HOST }} >> ~/.ssh/known_hosts
+      - name: Setup SSH
+        uses: webfactory/ssh-agent@v0.9.0
+        with:
+          ssh-private-key: ${{ secrets.DEPLOY_SSH_KEY }}
+
+      - name: Deploy to Server 1
+        run: |
+          ssh -o StrictHostKeyChecking=no ${{ secrets.DEPLOY_USER }}@${{ secrets.SERVER1_HOST }} << 'EOF'
+            set -e
+
+            APP_DIR=${DEPLOY_APP_DIR:-$HOME/ippan-deploy}
+            mkdir -p "$APP_DIR/deploy/nginx" "$APP_DIR/deploy/data/node1"
+            cd "$APP_DIR"
+
+            git pull origin main || echo "Git pull failed, continuing with existing files"
+
+            if [ -f "deploy/docker-compose.full-stack.yml" ]; then
+              cp deploy/docker-compose.full-stack.yml ./
+            fi
+            if [ -f "deploy/nginx/load-balancer.conf" ]; then
+              cp deploy/nginx/load-balancer.conf nginx/
+            fi
+
+            docker-compose -f docker-compose.full-stack.yml pull
+            docker-compose -f docker-compose.full-stack.yml down --remove-orphans || true
+            docker-compose -f docker-compose.full-stack.yml up -d
+
+            sleep 15
+            echo "Running health checks..."
+            curl -fs --max-time 10 http://localhost:3001 || echo "UI health check failed"
+            curl -fs --max-time 10 http://localhost:8080/health || echo "Node 1 health check failed"
+            curl -fs --max-time 10 http://localhost:8081 || echo "Gateway health check failed"
+
+            echo "Server 1 deployment completed successfully"
+          EOF
+
+  deploy-server2:
+    name: Deploy to Server 2 (Node 2)
+    runs-on: ubuntu-latest
+    needs:
+      - dependencies
+      - build-and-push
+    if: success()
+    environment: production
+    env:
+      IMAGE_TAG: ${{ needs.build-and-push.outputs.image-tag }}
+    steps:
+      - name: Checkout code
+        uses: actions/checkout@v4
+
+      - name: Setup SSH
+        uses: webfactory/ssh-agent@v0.9.0
+        with:
+          ssh-private-key: ${{ secrets.DEPLOY_SSH_KEY }}
 
       - name: Deploy to Server 2
         run: |
           ssh -o StrictHostKeyChecking=no ${{ secrets.DEPLOY_USER }}@${{ secrets.SERVER2_HOST }} <<EOF
-              set -e
-
-              IMAGE_TAG=${IMAGE_TAG:-latest}
-              export IMAGE_TAG
-              echo "Using Docker image tag: ${IMAGE_TAG}"
-
-              # Navigate to deployment directory
-              cd ${{ secrets.DEPLOY_APP_DIR || '~/ippan-deploy' }}
-
-              # Create directory if it doesn't exist
-              mkdir -p deploy/data/node2
-
-              # Pull latest deployment files
-              git pull origin main || echo "Git pull failed, continuing with existing files"
-
-              # Copy deployment files if they exist in repo
-              if [ -f "deploy/docker-compose.production.yml" ]; then
-                cp deploy/docker-compose.production.yml ./
-              fi
-
-              # Pull latest Docker images
-              docker pull "ghcr.io/dmrl789/ippan/ippan-node:${IMAGE_TAG}"
-              docker-compose -f docker-compose.production.yml pull
-
-              # Stop existing containers
-              docker-compose -f docker-compose.production.yml down --remove-orphans || true
-
-              # Start Node 2
-              docker-compose -f docker-compose.production.yml up -d
-
-              # Wait for service to start
-              sleep 15
-
-              # Health checks
-              echo "Running health checks..."
-              if curl -f http://localhost:8080/health > /dev/null 2>&1; then
-                echo "Node 2 health check passed"
-              else
-                echo "Node 2 health check failed"
-                exit 1
-              fi
-              ss -ltnp | grep :4001 || echo "P2P port check failed"
-
-              echo "Server 2 deployment completed successfully"
-            EOF
+            set -e
+
+            IMAGE_TAG=${IMAGE_TAG:-latest}
+            APP_DIR=${DEPLOY_APP_DIR:-$HOME/ippan-deploy}
+            mkdir -p "$APP_DIR/deploy/data/node2"
+            cd "$APP_DIR"
+
+            git pull origin main || echo "Git pull failed, continuing with existing files"
+
+            if [ -f "deploy/docker-compose.production.yml" ]; then
+              cp deploy/docker-compose.production.yml ./
+            fi
+
+            docker pull "ghcr.io/dmrl789/ippan-node:${IMAGE_TAG}"
+            docker-compose -f docker-compose.production.yml pull
+            docker-compose -f docker-compose.production.yml down --remove-orphans || true
+            docker-compose -f docker-compose.production.yml up -d
+
+            sleep 15
+            echo "Running health checks..."
+            if curl -fs --max-time 10 http://localhost:8080/health > /dev/null; then
+              echo "Node 2 health check passed"
+            else
+              echo "Node 2 health check failed"
+              exit 1
+            fi
+
+            ss -ltnp | grep :4001 || echo "P2P port check failed"
+            echo "Server 2 deployment completed successfully"
+          EOF
 
   verify-deployment:
     name: Verify Full Stack Deployment
@@ -293,23 +261,19 @@
       - name: Verify Server 1 Services
         run: |
           echo "🔍 Verifying Server 1 services..."
-          
-          # UI Check
-          if curl -f -s --max-time 10 "http://${{ secrets.SERVER1_HOST }}:3001" > /dev/null; then
+          if curl -fs --max-time 10 "http://${{ secrets.SERVER1_HOST }}:3001" > /dev/null; then
             echo "✅ UI is responding"
           else
             echo "❌ UI is not responding"
           fi
-          
-          # Node 1 Check
-          if curl -f -s --max-time 10 "http://${{ secrets.SERVER1_HOST }}:8080/health" > /dev/null; then
+
+          if curl -fs --max-time 10 "http://${{ secrets.SERVER1_HOST }}:8080/health" > /dev/null; then
             echo "✅ Node 1 is responding"
           else
             echo "❌ Node 1 is not responding"
           fi
-          
-          # Gateway Check
-          if curl -f -s --max-time 10 "http://${{ secrets.SERVER1_HOST }}:8081" > /dev/null; then
+
+          if curl -fs --max-time 10 "http://${{ secrets.SERVER1_HOST }}:8081" > /dev/null; then
             echo "✅ Gateway is responding"
           else
             echo "❌ Gateway is not responding"
@@ -318,9 +282,7 @@
       - name: Verify Server 2 Services
         run: |
           echo "🔍 Verifying Server 2 services..."
-          
-          # Node 2 Check
-          if curl -f -s --max-time 10 "http://${{ secrets.SERVER2_HOST }}:8080/health" > /dev/null; then
+          if curl -fs --max-time 10 "http://${{ secrets.SERVER2_HOST }}:8080/health" > /dev/null; then
             echo "✅ Node 2 is responding"
           else
             echo "❌ Node 2 is not responding"
@@ -329,10 +291,8 @@
       - name: Cross-connectivity Test
         run: |
           echo "🔗 Testing cross-node connectivity..."
-          
-          # Test if services can reach each other
-          if curl -f -s --max-time 5 "http://${{ secrets.SERVER1_HOST }}:8080/health" > /dev/null && \
-             curl -f -s --max-time 5 "http://${{ secrets.SERVER2_HOST }}:8080/health" > /dev/null; then
+          if curl -fs --max-time 5 "http://${{ secrets.SERVER1_HOST }}:8080/health" > /dev/null && \
+             curl -fs --max-time 5 "http://${{ secrets.SERVER2_HOST }}:8080/health" > /dev/null; then
             echo "✅ Both nodes are reachable"
           else
             echo "⚠️ Cross-node connectivity may need attention"
