--- conflicted
+++ resolved
@@ -26,16 +26,10 @@
       - name: Install system dependencies
         run: |
           sudo apt-get update
-<<<<<<< HEAD
-          sudo apt-get install -y libssl-dev pkg-config
-
-      - name: Install toolchain
-=======
           sudo DEBIAN_FRONTEND=noninteractive apt-get install -y --no-install-recommends \
             pkg-config libssl-dev protobuf-compiler
 
       - name: Install Rust toolchain
->>>>>>> 05147222
         uses: dtolnay/rust-toolchain@stable
         with:
           toolchain: ${{ env.toolchain }}
@@ -87,7 +81,7 @@
         with:
           node-version: 20
           cache: npm
-          cache-dependency-path: apps/gateway/package.json
+          cache-dependency-path: apps/gateway/package-lock.json
 
       - name: Install dependencies
         run: |
@@ -98,27 +92,10 @@
           fi
 
       - name: Lint
-<<<<<<< HEAD
-        run: |
-          if npm run | grep -q "lint"; then
-            npm run lint
-          else
-            echo "No lint script found, skipping"
-          fi
-
-      - name: Build
-        run: |
-          if npm run | grep -q "build"; then
-            npm run build
-          else
-            echo "No build script found, skipping"
-          fi
-=======
         run: npm run lint || echo "⚠️ No lint script found, skipping"
 
       - name: Build
         run: npm run build || echo "⚠️ No build script found, skipping"
->>>>>>> 05147222
 
       - name: Security audit
         run: npm audit --audit-level=moderate
