name: CI

on:
  push:
    branches: [ main, develop ]
  pull_request:
    branches: [ main, develop ]

permissions:
  contents: read
  security-events: write

jobs:
  rust:
    name: Rust Checks
    runs-on: ubuntu-latest
    env:
      RUST_BACKTRACE: 1
      CARGO_TERM_COLOR: always
      toolchain: stable

    steps:
      - name: Checkout
        uses: actions/checkout@v4

      - name: Install system dependencies
        run: |
          sudo apt-get update
          sudo DEBIAN_FRONTEND=noninteractive apt-get install -y --no-install-recommends \
            pkg-config libssl-dev ca-certificates clang llvm protobuf-compiler

      - name: Install Rust toolchain
        uses: dtolnay/rust-toolchain@stable
        with:
          toolchain: ${{ env.toolchain }}
          components: clippy, rustfmt

      - name: Cache cargo dependencies
        uses: actions/cache@v4
        with:
          path: |
            ~/.cargo/registry
            ~/.cargo/git
            target
          key: ${{ runner.os }}-cargo-${{ hashFiles('**/Cargo.lock') }}
          restore-keys: ${{ runner.os }}-cargo-

      - name: Show tool versions
        run: |
          rustc -Vv
          cargo -V

      - name: Check formatting
        run: cargo fmt --all -- --check

      - name: Cargo check
        run: cargo check --workspace --all-targets --all-features -v

      - name: Cargo build
        run: cargo build --workspace --all-features -v --locked

      - name: Cargo clippy
        run: cargo clippy --workspace --all-targets --all-features -- -D warnings

      - name: Cargo test (build only)
        run: cargo test --workspace --all-features --no-run

  gateway:
    name: Gateway Checks
    runs-on: ubuntu-latest
    defaults:
      run:
        working-directory: apps/gateway

    steps:
      - name: Checkout
        uses: actions/checkout@v4

      - name: Setup Node.js
        uses: actions/setup-node@v4
        with:
          node-version: 20
          cache: npm
          # Allow workflow to proceed even if lockfile is missing or path changes
          cache-dependency-path: |
            apps/gateway/package-lock.json

      - name: Install dependencies
        run: |
          if [ -f package-lock.json ]; then
<<<<<<< HEAD
            npm ci
          else
            npm install
=======
            npm ci --no-audit --no-fund
          else
            npm install --no-audit --no-fund
>>>>>>> 1a8b49a9
          fi

      - name: Lint
        run: npm run lint || echo "⚠️ No lint script found, skipping"

      - name: Build
        run: npm run build || echo "⚠️ No build script found, skipping"

      - name: Security audit
        run: npm audit --audit-level=moderate
        continue-on-error: true<|MERGE_RESOLUTION|>--- conflicted
+++ resolved
@@ -81,22 +81,15 @@
         with:
           node-version: 20
           cache: npm
-          # Allow workflow to proceed even if lockfile is missing or path changes
           cache-dependency-path: |
             apps/gateway/package-lock.json
 
       - name: Install dependencies
         run: |
           if [ -f package-lock.json ]; then
-<<<<<<< HEAD
-            npm ci
-          else
-            npm install
-=======
             npm ci --no-audit --no-fund
           else
             npm install --no-audit --no-fund
->>>>>>> 1a8b49a9
           fi
 
       - name: Lint
