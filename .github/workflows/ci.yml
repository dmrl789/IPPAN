--- conflicted
+++ resolved
@@ -80,16 +80,12 @@
           cache-dependency-path: apps/gateway/package.json
 
       - name: Install dependencies
-<<<<<<< HEAD
-        run: npm install --no-audit --no-fund
-=======
         run: |
           if [ -f package-lock.json ]; then
             npm ci
           else
             npm install --no-audit --no-fund
           fi
->>>>>>> 07754e49
 
       - name: Lint
         run: npm run lint || echo "No lint script found, skipping"
