name: CI

on:
  push:
    branches: [ main, develop ]
  pull_request:
    branches: [ main, develop ]

permissions:
  contents: read
  security-events: write

jobs:
  rust:
    name: Rust Checks
    runs-on: ubuntu-latest
    env:
      RUST_BACKTRACE: 1
      CARGO_TERM_COLOR: always
      toolchain: stable

    steps:
      - name: Checkout
        uses: actions/checkout@v4

      - name: Install system dependencies
        run: |
          sudo apt-get update
          sudo DEBIAN_FRONTEND=noninteractive apt-get install -y --no-install-recommends \
            pkg-config libssl-dev protobuf-compiler

      - name: Install Rust toolchain
        uses: dtolnay/rust-toolchain@stable
        with:
          toolchain: ${{ env.toolchain }}
          components: clippy, rustfmt

      - name: Cache cargo dependencies
        uses: actions/cache@v4
        with:
          path: |
            ~/.cargo/registry
            ~/.cargo/git
            target
          key: ${{ runner.os }}-cargo-${{ hashFiles('**/Cargo.lock') }}
          restore-keys: ${{ runner.os }}-cargo-

      - name: Show tool versions
        run: |
          rustc -Vv
          cargo -V

      - name: Check formatting
        run: cargo fmt --all -- --check

      - name: Cargo check
        run: cargo check --workspace --all-targets --all-features -v

      - name: Cargo build
        run: cargo build --workspace --all-features -v --locked

      - name: Cargo clippy
        run: cargo clippy --workspace --all-targets --all-features -- -D warnings

      - name: Cargo test (build only)
        run: cargo test --workspace --all-features --no-run

  gateway:
    name: Gateway Checks
    runs-on: ubuntu-latest
    defaults:
      run:
        working-directory: apps/gateway

    steps:
      - name: Checkout
        uses: actions/checkout@v4

      - name: Setup Node.js
        uses: actions/setup-node@v4
        with:
          node-version: 20
          cache: npm
          cache-dependency-path: apps/gateway/package-lock.json

      - name: Install dependencies
        run: |
          if [ -f package-lock.json ]; then
            npm ci --no-audit --no-fund
          else
            npm install --no-audit --no-fund
          fi

      - name: Lint
<<<<<<< HEAD
        run: npm run lint || echo "No lint script found, skipping"
        continue-on-error: true

      - name: Build
        run: npm run build || echo "No build script found, skipping"
        continue-on-error: true
=======
        run: npm run lint || echo "⚠️ No lint script found, skipping"

      - name: Build
        run: npm run build || echo "⚠️ No build script found, skipping"
>>>>>>> 43a7b2a1

      - name: Security audit
        run: npm audit --audit-level=moderate
        continue-on-error: true<|MERGE_RESOLUTION|>--- conflicted
+++ resolved
@@ -92,19 +92,10 @@
           fi
 
       - name: Lint
-<<<<<<< HEAD
-        run: npm run lint || echo "No lint script found, skipping"
-        continue-on-error: true
-
-      - name: Build
-        run: npm run build || echo "No build script found, skipping"
-        continue-on-error: true
-=======
         run: npm run lint || echo "⚠️ No lint script found, skipping"
 
       - name: Build
         run: npm run build || echo "⚠️ No build script found, skipping"
->>>>>>> 43a7b2a1
 
       - name: Security audit
         run: npm audit --audit-level=moderate
