name: CI

on:
  push:
    branches: [ main, develop ]
  pull_request:
    branches: [ main, develop ]

permissions:
  contents: read
  security-events: write

jobs:
  rust:
    name: Rust Checks
    runs-on: ubuntu-latest
    env:
      RUST_BACKTRACE: 1
      CARGO_TERM_COLOR: always
      toolchain: stable

    steps:
      - name: Checkout
        uses: actions/checkout@v4

      - name: Install system dependencies
        run: |
          sudo apt-get update
<<<<<<< HEAD
          sudo apt-get install -y pkg-config libssl-dev ca-certificates clang llvm protobuf-compiler

      - name: Install toolchain
=======
          sudo DEBIAN_FRONTEND=noninteractive apt-get install -y --no-install-recommends \
            pkg-config libssl-dev protobuf-compiler

      - name: Install Rust toolchain
>>>>>>> e28791a8
        uses: dtolnay/rust-toolchain@stable
        with:
          toolchain: ${{ env.toolchain }}
          components: clippy, rustfmt

      - name: Cache cargo dependencies
        uses: actions/cache@v4
        with:
          path: |
            ~/.cargo/registry
            ~/.cargo/git
            target
          key: ${{ runner.os }}-cargo-${{ hashFiles('**/Cargo.lock') }}
          restore-keys: ${{ runner.os }}-cargo-

      - name: Show tool versions
        run: |
          rustc -Vv
          cargo -V

      - name: Check formatting
        run: cargo fmt --all -- --check

      - name: Cargo check
        run: cargo check --workspace --all-targets --all-features -v

      - name: Cargo build
        run: cargo build --workspace --all-features -v --locked

      - name: Cargo clippy
        run: cargo clippy --workspace --all-targets --all-features -- -D warnings

      - name: Cargo test (build only)
        run: cargo test --workspace --all-features --no-run

  gateway:
    name: Gateway Checks
    runs-on: ubuntu-latest
    defaults:
      run:
        working-directory: apps/gateway

    steps:
      - name: Checkout
        uses: actions/checkout@v4

      - name: Setup Node.js
        uses: actions/setup-node@v4
        with:
          node-version: 20
          cache: npm
          cache-dependency-path: apps/gateway/package-lock.json

      - name: Install dependencies
        run: |
          if [ -f package-lock.json ]; then
            npm ci --no-audit --no-fund
          else
            npm install --no-audit --no-fund
          fi

      - name: Lint
        run: npm run lint || echo "⚠️ No lint script found, skipping"

      - name: Build
        run: npm run build || echo "⚠️ No build script found, skipping"

      - name: Security audit
        run: npm audit --audit-level=moderate
        continue-on-error: true<|MERGE_RESOLUTION|>--- conflicted
+++ resolved
@@ -26,16 +26,10 @@
       - name: Install system dependencies
         run: |
           sudo apt-get update
-<<<<<<< HEAD
-          sudo apt-get install -y pkg-config libssl-dev ca-certificates clang llvm protobuf-compiler
-
-      - name: Install toolchain
-=======
           sudo DEBIAN_FRONTEND=noninteractive apt-get install -y --no-install-recommends \
-            pkg-config libssl-dev protobuf-compiler
+            pkg-config libssl-dev ca-certificates clang llvm protobuf-compiler
 
       - name: Install Rust toolchain
->>>>>>> e28791a8
         uses: dtolnay/rust-toolchain@stable
         with:
           toolchain: ${{ env.toolchain }}
