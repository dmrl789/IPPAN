name: Build and Push Docker Images

on:
  push:
    branches: [ main, develop ]
  pull_request:
    branches: [ main, develop ]

permissions:
  contents: read
  packages: write

jobs:
  build:
    name: Build Docker Images
    runs-on: ubuntu-latest
    strategy:
      matrix:
        include:
          - name: ippan
            path: .
            dockerfile: Dockerfile
            image: ghcr.io/${{ github.repository_owner }}/ippan
          - name: gateway
            path: apps/gateway
            dockerfile: Dockerfile
            image: ghcr.io/${{ github.repository_owner }}/gateway

    steps:
      - name: Checkout
        uses: actions/checkout@v4

      - name: Install system dependencies
        run: |
          sudo apt-get update
          sudo apt-get install -y libssl-dev pkg-config

      - name: Set up Docker Buildx
        uses: docker/setup-buildx-action@v3

      - name: Log in to GitHub Container Registry
        uses: docker/login-action@v3
        with:
          registry: ghcr.io
          username: ${{ github.actor }}
          password: ${{ secrets.GITHUB_TOKEN }}

      - name: Sanitize branch name
        id: branch
        run: |
          BRANCH_NAME="${{ github.ref_name }}"
          SANITIZED_BRANCH=$(echo "$BRANCH_NAME" | sed 's/[^a-zA-Z0-9._-]/-/g' | sed 's/--*/-/g' | sed 's/^-\|-$//g')
          echo "branch=$SANITIZED_BRANCH" >> $GITHUB_OUTPUT
          echo "Original: $BRANCH_NAME"
          echo "Sanitized: $SANITIZED_BRANCH"

      - name: Extract metadata
        id: meta
        uses: docker/metadata-action@v5
        with:
          images: ${{ matrix.image }}
          tags: |
            type=ref,event=branch
            type=ref,event=pr
<<<<<<< HEAD
            type=sha,prefix=sha-
=======
            type=sha,format=short,prefix=sha-
            type=raw,value=${{ steps.branch.outputs.branch }}-${{ github.sha }}
>>>>>>> 05147222
            type=raw,value=latest,enable={{is_default_branch}}
          flavor: |
            latest=false

      - name: Build and push Docker image
        uses: docker/build-push-action@v5
        with:
          context: ${{ matrix.path }}
          file: ${{ matrix.path }}/${{ matrix.dockerfile }}
          push: ${{ github.event_name != 'pull_request' }}
          load: ${{ github.event_name == 'pull_request' }}
          tags: ${{ steps.meta.outputs.tags }}
          labels: ${{ steps.meta.outputs.labels }}
          cache-from: type=gha
          cache-to: type=gha,mode=max<|MERGE_RESOLUTION|>--- conflicted
+++ resolved
@@ -62,12 +62,8 @@
           tags: |
             type=ref,event=branch
             type=ref,event=pr
-<<<<<<< HEAD
-            type=sha,prefix=sha-
-=======
             type=sha,format=short,prefix=sha-
             type=raw,value=${{ steps.branch.outputs.branch }}-${{ github.sha }}
->>>>>>> 05147222
             type=raw,value=latest,enable={{is_default_branch}}
           flavor: |
             latest=false
