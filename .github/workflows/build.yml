--- conflicted
+++ resolved
@@ -47,12 +47,7 @@
           tags: |
             type=ref,event=branch
             type=ref,event=pr
-<<<<<<< HEAD
-            type=sha,prefix={{branch}}-,enable={{is_default_branch}}
-            type=sha,prefix=pr-${{ github.event.pull_request.number }}-,enable=${{ github.event_name == 'pull_request' }}
-=======
             type=sha
->>>>>>> 1f946092
             type=raw,value=latest,enable={{is_default_branch}}
 
       - name: Build and push Docker image
