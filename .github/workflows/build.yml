--- conflicted
+++ resolved
@@ -25,6 +25,7 @@
             path: apps/gateway
             dockerfile: Dockerfile
             image: ghcr.io/${{ github.repository_owner }}/gateway
+
     steps:
       - name: Checkout
         uses: actions/checkout@v4
@@ -54,13 +55,10 @@
         with:
           images: ${{ matrix.image }}
           tags: |
-<<<<<<< HEAD
-            type=raw,value=${{ steps.branch.outputs.branch }}-{{sha}}
-=======
             type=ref,event=branch
             type=ref,event=pr
             type=sha,format=short,prefix=sha-
->>>>>>> 08f380e3
+            type=raw,value=${{ steps.branch.outputs.branch }}-${{ github.sha }}
             type=raw,value=latest,enable={{is_default_branch}}
 
       - name: Build and push Docker image
