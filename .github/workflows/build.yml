name: Build and Push Docker Images

on:
  push:
    branches: [ main, develop ]
  pull_request:
    branches: [ main, develop ]

permissions:
  contents: read
  packages: write

jobs:
  build:
    name: Build Docker Images
    runs-on: ubuntu-latest
    strategy:
      matrix:
        include:
          - name: ippan
            path: .
            dockerfile: Dockerfile
            image: ghcr.io/${{ github.repository_owner }}/ippan
          - name: gateway
            path: apps/gateway
            dockerfile: Dockerfile
            image: ghcr.io/${{ github.repository_owner }}/gateway

    steps:
      - name: Checkout
        uses: actions/checkout@v4

      - name: Install system dependencies
        run: |
          sudo apt-get update
          sudo apt-get install -y libssl-dev pkg-config

      - name: Set up Docker Buildx
        uses: docker/setup-buildx-action@v3

      - name: Log in to GitHub Container Registry
        uses: docker/login-action@v3
        with:
          registry: ghcr.io
          username: ${{ github.actor }}
          password: ${{ secrets.GITHUB_TOKEN }}

      - name: Sanitize branch name
        id: branch
        run: |
          BRANCH_NAME="${{ github.ref_name }}"
          SANITIZED_BRANCH=$(echo "$BRANCH_NAME" | sed 's/[^a-zA-Z0-9._-]/-/g' | sed 's/--*/-/g' | sed 's/^-\|-$//g')
          echo "branch=$SANITIZED_BRANCH" >> $GITHUB_OUTPUT
          echo "Original: $BRANCH_NAME"
          echo "Sanitized: $SANITIZED_BRANCH"

      - name: Extract metadata
        id: meta
        uses: docker/metadata-action@v5
        with:
          images: ${{ matrix.image }}
          tags: |
            # Branch builds: ghcr.io/...:<branch>-<sha7>
            type=ref,event=branch
<<<<<<< HEAD
            type=sha,prefix={{branch}}-
            # PR builds: ghcr.io/...:pr-<pr>-<sha7>
            type=ref,event=pr
=======
            type=ref,event=pr
            type=sha,format=short,prefix=sha-
            type=raw,value=${{ steps.branch.outputs.branch }}-${{ github.sha }}
>>>>>>> 81873c08
            type=raw,value=latest,enable={{is_default_branch}}
          flavor: |
            latest=false

      - name: Build and push Docker image
        uses: docker/build-push-action@v5
        with:
          context: ${{ matrix.path }}
          file: ${{ matrix.path }}/${{ matrix.dockerfile }}
          push: ${{ github.event_name != 'pull_request' }}
          load: ${{ github.event_name == 'pull_request' }}
          tags: ${{ steps.meta.outputs.tags }}
          labels: ${{ steps.meta.outputs.labels }}
          cache-from: type=gha
          cache-to: type=gha,mode=max<|MERGE_RESOLUTION|>--- conflicted
+++ resolved
@@ -60,17 +60,12 @@
         with:
           images: ${{ matrix.image }}
           tags: |
-            # Branch builds: ghcr.io/...:<branch>-<sha7>
-            type=ref,event=branch
-<<<<<<< HEAD
-            type=sha,prefix={{branch}}-
-            # PR builds: ghcr.io/...:pr-<pr>-<sha7>
+            # Branch builds: ghcr.io/...:<branch>-<shortsha>
+            type=raw,value=${{ steps.branch.outputs.branch }}-${{ github.sha }}
+            type=sha,format=short,prefix=sha-
+            # Pull Request builds: ghcr.io/...:pr-<number>-<shortsha>
             type=ref,event=pr
-=======
-            type=ref,event=pr
-            type=sha,format=short,prefix=sha-
-            type=raw,value=${{ steps.branch.outputs.branch }}-${{ github.sha }}
->>>>>>> 81873c08
+            # Default branch gets latest tag
             type=raw,value=latest,enable={{is_default_branch}}
           flavor: |
             latest=false
