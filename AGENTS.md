# 🤖 IPPAN Active Agents & Scopes

> Registry of all autonomous and human contributors.  
> Each agent or maintainer **owns specific crates or domains** to prevent overlap.

---

## 🧠 Meta & System Agents

<<<<<<< HEAD
* **Repositories:** `dmrl789/IPPAN` (monorepo: Rust crates, deploy, docs), Unified UI, gateway, infra manifests.
* **Main goals:** ship a high-throughput L1 (IPPAN) + production-grade UI/gateway with deterministic HashTimer ordering.
* **Rules of engagement**

  1. **Determinism > speed.** Reproducible builds, locked toolchains, pinned Docker images.
  2. **Automate the boring.** PR hygiene, checks, formatting, security scans, and deploys are agent tasks by default.
  3. **Fail safe.** If in doubt, agents abort with actionable logs and a rollback plan.
  4. **No secrets in code.** Agents read from CI secrets or server `.env` files only.

---

## 1) Agent Roster

| Agent               | Handle           | Purpose                                                 | Triggers                             | Outputs                                  |
| ------------------- | ---------------- | ------------------------------------------------------- | ------------------------------------ | ---------------------------------------- |
| **PRD Architect**   | `@prd-architect` | Turn ideas/issues into specs & acceptance criteria      | `label:needs-prd` or `/draft-prd`    | `docs/prd/<topic>.md` + issue tasks      |
| **Codex (Dev)**     | `@codex`         | Generate/modify code, resolve conflicts, scaffold files | `label:codex`, `/codex`              | commits/PRs, patches, fix branches       |
| **TestSprite**      | `@testsprite`    | Author tests, raise coverage, smoke suites              | `label:tests`, `/add-tests`          | test files, coverage report              |
| **SecurityBot**     | `@sec-bot`       | SAST/deps scan, threat notes, quick patches             | `label:security`, `/security-scan`   | alerts, PRs, advisories                  |
| **InfraBot**        | `@infra-bot`     | CI/CD, runners, Docker, ports, systemd, Nginx           | `label:infra`, `/deploy`, `/restart` | workflow runs, deploy logs               |
| **ReleaseBot**      | `@release-bot`   | Versioning, changelogs, tags, GitHub Releases           | `label:release`, `/cut-release`      | tags, release notes, SBOMs               |
| **DocsBot**         | `@docs-bot`      | Sync README/architecture/CLI help                       | `label:docs`, `/sync-docs`           | updated docs, TOC, link checks           |
| **UI/UX Coach**     | `@ui-coach`      | Improve Unified UI layout, mobile flows                 | `label:ui-ux`, `/ux-review`          | diffs, Figma notes, Tailwind suggestions |
| **Gateway SRE**     | `@gw-sre`        | Validate gateway/WS health, CORS, envs                  | `label:gateway`, `/gateway-check`    | health reports, `.env` upserts           |
| **Licensing/Legal** | `@legal`         | License headers, notices, patent refs                   | `label:legal`, `/audit-licenses`     | headers, NOTICE, SPDX fixes              |
| **MetaAgent**       | `@metaagent`     | Self-governing workflow automation & agent coordination  | `label:metaagent`, `/metaagent`      | automated assignments, locks, approvals   |

> Agents are invoked via labels **or** slash commands in PR/Issue comments. Humans remain DRIs (directly responsible individuals).

---

## 2) Labels & Slash Commands

### Canonical Labels

* **Work type:** `codex`, `tests`, `infra`, `docs`, `security`, `ui-ux`, `gateway`, `legal`, `metaagent`
* **State:** `needs-prd`, `needs-review`, `ready-to-merge`, `blocked`, `backport`
* **Risk:** `safe`, `medium-risk`, `high-risk`
* **Priority:** `p0`, `p1`, `p2`
* **Agent assignments:** `agent-alpha`, `agent-beta`, `agent-gamma`, `agent-delta`, `agent-epsilon`, `agent-zeta`, `agent-theta`, `agent-lambda`
* **MetaAgent system:** `metaagent:approved`, `locked`, `conflict:pending`

### Slash Commands (comment in PR/Issue)

* `/draft-prd <title>` → PRD Architect creates `docs/prd/<slug>.md` w/ acceptance criteria.
* `/codex plan` or `/codex apply` → Codex posts plan or opens a `codex/*` branch with changes.
* `/add-tests [path]` → TestSprite adds unit/integration tests.
* `/security-scan` → SecurityBot runs SAST/deps audit, opens remediation PR if trivial.
* `/deploy <env>` (dev|staging|prod) → InfraBot runs the appropriate workflow; posts links/logs.
* `/restart ui|gateway` → InfraBot restarts the selected service.
* `/cut-release <scope>` → ReleaseBot bumps semver, composes CHANGELOG, creates tag.
* `/sync-docs` → DocsBot syncs CLI help and architecture diagrams.
* `/ux-review` → UI/UX Coach posts a punch list for mobile & accessibility.
* `/gateway-check` → Gateway SRE verifies `/health`, WS, CORS, and `.env`.
* `/metaagent` → MetaAgent runs governance workflow, assigns agents, manages locks

> Commands require write/admin permissions. Agents fail gracefully if permissions/secrets are missing.

---

## 3) Branching & Merge Policy

* **Default branch:** `main`
* **Working branches:** `feature/<topic>`, `fix/<topic>`, `codex/<topic>`, `hotfix/<topic>`
* **Release branches:** `release/vX.Y`
* **Backports:** `maintenance/vX.(Y-1)`

**Merge gates:**

1. CI green (build, tests, lint, format, security scan)
2. ≥ 1 human reviewer approval
3. If `infra`/`deploy` changed → InfraBot “preflight ok”
4. If `security` label → SecurityBot “ok” or DRI waiver

**Hotfix:** allowed with `p0` + `hotfix/*`, requires InfraBot auto-deploy + rollback ready.

---

## 4) CI/CD Hand-off (what each agent checks)

* **Codex**

  * `cargo fmt --check`, `cargo clippy -D warnings`, `cargo test -q`
  * UI: `npm ci && npm run build` (no *critical/high* audit blockers)
  * Provides patch if failing.

* **TestSprite**

  * Adds tests; targets ≥ **80%** coverage for touched crates/dirs.

* **SecurityBot**

  * `cargo deny`, dependency audit; NPM `npm audit` (no **critical**)
  * Updates `SECURITY.md` if needed.

* **InfraBot**

  * Lints workflow YAML; strips non-ASCII whitespace.
  * Verifies ports not in use; `.env` keys present.
  * Deploys with health checks & idempotent restarts.

* **ReleaseBot**

  * Enforces Conventional Commits → semantic version bump.
  * Generates release notes + SBOM (CycloneDX) if configured.

---

## 5) Environments & Secrets

* **Dev:** single host; permissive CORS; can use defaults.
* **Staging:** mirrors prod topology; smoke tests must pass.
* **Prod:** locked versions; only ReleaseBot/InfraBot deploy via approved workflows.

**Secrets policy**

* No secrets in code or PR bodies.
* Required CI secrets (examples):
  `DEPLOY_HOST`, `DEPLOY_PORT`, `DEPLOY_USER`, `DEPLOY_SSH_KEY`, `DEPLOY_FINGERPRINT`
  Public build-time env (`NEXT_PUBLIC_*`) still come from **repo variables** or **server .env**, never hardcoded.

---

## 6) File & Ownership Map

| Path                   | Owner agent(s)                 | Notes                                      |
| ---------------------- | ------------------------------ | ------------------------------------------ |
| `crates/**`            | Codex, TestSprite, SecurityBot | Rust code, HashTimer, consensus, types     |
| `deploy/**`            | InfraBot                       | Compose/K8s, scripts, Nginx, service files |
| `docs/**`              | PRD Architect, DocsBot         | PRDs, ADRs, READMEs                        |
| `unified-ui/**`        | Codex, UI/UX Coach, DocsBot    | Next.js/Tailwind, mobile flows             |
| `gateway/**`           | Gateway SRE, InfraBot          | WS/API health, CORS, `.env`                |
| `.github/workflows/**` | InfraBot, SecurityBot          | CI/CD, policy gates                        |

> Any change to `deploy/**` or workflows pings **InfraBot** and requires preflight.

---

## 7) **Server Health & Diagnostics** ✅

This section defines **manual commands** and the **`/gateway-check`** automation. Use it to verify the UI/gateway stack quickly after deploys or incidents.

### 7.1 Minimal `.env` (server)

```
NEXT_PUBLIC_ENABLE_FULL_UI=1
NEXT_PUBLIC_GATEWAY_URL=http://188.245.97.41:8081/api
NEXT_PUBLIC_API_BASE_URL=http://188.245.97.41:7080
NEXT_PUBLIC_WS_URL=ws://188.245.97.41:7080/ws
GATEWAY_ALLOWED_ORIGINS=http://188.245.97.41:3001
```

> The deploy workflow upserts these keys automatically if you run with defaults.

### 7.2 Local service checks (on the host via SSH)

```bash
# Where the stack lives (or use $DEPLOY_APP_DIR)
APP_DIR="$HOME/apps/ippan-ui"
cd "$APP_DIR" || exit 1

# 1) Compose state
docker compose ps
docker compose logs --tail=100 --timestamps

# 2) .env sanity
grep -E 'NEXT_PUBLIC_(ENABLE_FULL_UI|GATEWAY_URL|API_BASE_URL|WS_URL)|GATEWAY_ALLOWED_ORIGINS' .env || true

# 3) Ports (adjust if you mapped differently)
# Gateway (HTTP) default 8081, UI (HTTP) default 3001
ss -ltnp | grep -E ':8081|:3001' || true
lsof -iTCP:8081 -sTCP:LISTEN || true
lsof -iTCP:3001 -sTCP:LISTEN || true

# 4) Local health endpoints
curl -sS -m 5 -i "http://127.0.0.1:8081/" || true
curl -sS -m 5     "http://127.0.0.1:8081/health" || true
curl -sS -m 5 -i "http://127.0.0.1:3001/" || true

# 5) Reverse proxy (if Nginx)
sudo nginx -t || true
sudo systemctl status nginx --no-pager || true

# 6) System sanity
df -h
free -m
uptime
```

### 7.3 Public checks (from anywhere)

```bash
# UI front door
curl -sS -I "http://188.245.97.41:3001/"

# Gateway/API front door
curl -sS -I "http://188.245.97.41:7080/"
curl -sS    "http://188.245.97.41:7080/health" || true

# TLS certificate expiry
echo | openssl s_client -servername api.ippan.org -connect api.ippan.org:443 2>/dev/null \
  | openssl x509 -noout -dates
```

### 7.4 WebSocket checks

> Best with `websocat` or `wscat`. If not available, you can at least verify the **HTTP 101** handshake with `curl`.

**Handshake (expect `101 Switching Protocols`):**

```bash
curl -i -N \
  -H "Connection: Upgrade" \
  -H "Upgrade: websocket" \
  -H "Host: api.ippan.org" \
  -H "Origin: http://188.245.97.41:3001" \
  -H "Sec-WebSocket-Key: SGVsbG8sIHdvcmxkIQ==" \
  -H "Sec-WebSocket-Version: 13" \
  "https://api.ippan.org/ws"
```

**End-to-end (if `websocat` installed):**

```bash
# Should connect and allow sending/receiving small ping messages
websocat -t wss://api.ippan.org/ws
```

### 7.5 Fast restart & recovery

```bash
# Restart everything idempotently
docker compose up -d --force-recreate

# If a single service is the culprit (replace SERVICE with actual name)
docker compose restart SERVICE

# If ports are stuck by zombie processes (e.g., 8081)
sudo lsof -ti:8081 | xargs --no-run-if-empty sudo kill -9
docker compose up -d --force-recreate
```

### 7.6 What `/gateway-check` automation does

When you comment **`/gateway-check`** on a PR/Issue:

1. **Loads context**: server host/port/user/key from CI secrets.
2. **SSH to host** and:

   * Prints key envs from `.env`.
   * Hits **local** gateway endpoints:

     * `http://127.0.0.1:${GATEWAY_HOST_PORT}/` (expect 200)
     * `http://127.0.0.1:${GATEWAY_HOST_PORT}/health` (expect JSON/OK)
   * Optionally checks UI local port (e.g., `127.0.0.1:3001`).
3. **Public checks**:

   * `http://188.245.97.41:3001/` returns 200/304.
   * `https://api.ippan.org/` returns 200/3xx (not 4xx/5xx).
   * (If enabled) attempts WS handshake to `wss://api.ippan.org/ws` and expects **101**.
4. **Outputs** a short report in the PR comment with pass/fail and next steps.

**Pass criteria** (all true):

* `.env` contains the four `NEXT_PUBLIC_*` keys and `GATEWAY_ALLOWED_ORIGINS`.
* Local `GET /health` returns success (HTTP 200, body contains “ok” or status).
* Public `HEAD /` and `HEAD /api/` return HTTP 2xx/3xx.
* (If WS required) WS handshake returns **101**.

**Fail criteria** (any true):

* Missing env keys, or local `health` 5xx/timeout.
* Public `/` or `/api/` returns 4xx/5xx.
* WS handshake not 101 (CORS/Origin or proxy misconfig likely).

### 7.7 Typical failure → fix map

| Symptom                    | Likely Cause                                                            | Quick Fix                                                           |                                  |
| -------------------------- | ----------------------------------------------------------------------- | ------------------------------------------------------------------- | -------------------------------- |
| **UI shows short menu**    | Missing `NEXT_PUBLIC_ENABLE_FULL_UI=1` or bad `NEXT_PUBLIC_*` endpoints | Update `.env` then `docker compose up -d --force-recreate`          |                                  |
| **API 502/504**            | Nginx upstream mismatch, gateway not listening                          | Check compose ports; `ss -ltnp` for 8081; restart gateway           |                                  |
| **CORS errors in browser** | `GATEWAY_ALLOWED_ORIGINS` not set to `http://188.245.97.41:3001`             | Update `.env`, restart gateway                                      |                                  |
| **Port already allocated** | Stale process on 8081/3001                                              | `sudo lsof -ti:PORT                                                 | xargs sudo kill -9` then restart |
| **WS fails (no 101)**      | Proxy missing `Upgrade`/`Connection` headers                            | Fix Nginx/Envoy config to forward WS upgrade; verify with handshake |                                  |
| **TLS expired**            | Certbot/renewal failed                                                  | Renew certs; re-load Nginx; re-run public checks                    |                                  |

---

## 8) Playbooks

### 8.1 Merge Conflict (HTML/lockfiles)

1. Comment `/codex plan` → Codex proposes resolution.
2. Codex rebases `codex/<topic>` onto `main`, resolves, force-pushes.
3. TestSprite re-runs tests; DocsBot syncs READMEs if templates changed.

### 8.2 “Short menu” in Unified UI

1. `/gateway-check` → SRE posts `.env` keys detected.
2. If missing, InfraBot updates server `.env` with:

   ```
   NEXT_PUBLIC_ENABLE_FULL_UI=1
   NEXT_PUBLIC_GATEWAY_URL=http://188.245.97.41:8081/api
   NEXT_PUBLIC_API_BASE_URL=http://188.245.97.41:7080
   NEXT_PUBLIC_WS_URL=ws://188.245.97.41:7080/ws
   ```
3. `/restart ui` then verify `/api` and `/ws` in browser network tab.

### 8.3 Port conflict on deploy

1. InfraBot frees the port or remaps.
2. If still failing, marks PR `blocked` with PID + suggested compose patch.

### 8.4 YAML invalid in workflows

1. InfraBot lints YAML; replaces non-breaking spaces; re-indents.
2. Posts fixed diff; blocks merge until fixed.

### 8.5 Hotfix & rollback

1. Label `p0` and comment `/deploy prod`.
2. InfraBot snapshots previous images and `.env`.
3. If post-deploy health fails, auto-rollback and attach logs.
=======
| Agent | Role | Scope | Maintainer |
|--------|------|--------|-------------|
| **MetaAgent** | Task orchestration, dependency graph, conflict arbitration | Global | Maintainers |
| **CursorAgent** | Local code edits, PR generation, conflict resolution | Per-task | Maintainers |
| **DocsAgent** | PRD, Whitepaper, and API documentation updates | `/docs` | Desiree Verga |
| **AuditAgent** | Security, reproducibility, cargo-deny, Trivy scans | Global | Ugo Giuliani |
| **CI-Agent** | Manages GitHub Actions & pipeline sync | `.github/`, workflows | Maintainers |
>>>>>>> a5f50453

---

## 🧰 Core Development Agents

| Agent | Scope | Description | Maintainer |
|--------|--------|-------------|-------------|
| **Agent-Alpha** | `/crates/consensus`, `/crates/economics` | Round & reward logic | Ugo Giuliani |
| **Agent-Beta** | `/crates/core`, `/crates/crypto` | HashTimer, keys, serialization | Desiree Verga |
| **Agent-Gamma** | `/crates/network`, `/crates/p2p` | libp2p, NAT, relay, DHT | Kambei Sapote |
| **Agent-Delta** | `/crates/wallet`, `/crates/addressing` | Ed25519 wallet & domain registry | Desiree Verga |
| **Agent-Epsilon** | `/crates/governance`, `/crates/metrics` | Voting & validator scoring | Marco F. |
| **Agent-Zeta** | `/crates/ai_core`, `/crates/ai_registry` | GBDT, AI inference | MetaAgent |
| **Agent-Theta** | `/crates/explorer`, `/crates/api_gateway` | Warp API & GraphQL endpoints | Ugo Giuliani |
| **Agent-Lambda** | `/apps/ui`, `/apps/mobile` | Unified UI & Tauri frontend | Desiree Verga |
| **Agent-Sigma** | `/infra/docker`, `/infra/deploy` | Dockerfiles, GitHub Actions, CI | MetaAgent |
| **Agent-Omega** | `/tests`, `/benchmark` | Integration tests, TPS validation | Kambei Sapote |

---

## 🧑‍💻 Human Maintainers

| Name | Role | Permissions |
|------|------|-------------|
| **Ugo Giuliani** | Lead Architect | Merge to `main`, release management |
| **Desirée Verga** | Strategic Product Lead | Docs, roadmap, governance |
| **Kambei Sapote** | Network Engineer | P2P topology, infra |
| **Cursor Agent (autonomous)** | Automated PRs & merges | CI + Dev branches |

---

## 🧱 Rules of Engagement

1. **One crate per agent** — unless explicitly coordinated by MetaAgent.  
2. Agents must commit under their assigned names (`Co-authored-by` supported).  
3. Human maintainers can override agent assignments only via PR discussion.  
4. Agents with overlapping scopes must request lock from MetaAgent before commit.  
5. Nightly build validates ownership consistency.

---

<<<<<<< HEAD
## 12) MetaAgent Governance System 🧠

The MetaAgent system provides **automated self-governance** for the IPPAN repository, managing agent assignments, resource locking, conflict detection, and merge approvals.

### 12.1 MetaAgent Workflow

**File:** `.github/workflows/metaagent-governance.yml`

**Triggers:**
- Pull requests: `opened`, `reopened`, `synchronize`, `labeled`, `unlabeled`, `closed`
- Issues: `opened`, `reopened`, `labeled`
- Schedule: Hourly consistency check (`0 * * * *`)
- Manual: `workflow_dispatch`

### 12.2 Core Functions

| Function | Description | Behavior |
|----------|-------------|----------|
| **Agent Assignment** | Automatically assigns new issues to available agents | Random selection from 8 agents (Alpha, Beta, Gamma, Delta, Epsilon, Zeta, Theta, Lambda) |
| **Conflict Detection** | Prevents overlapping work on same crates | Checks for `locked:crate` labels before allowing new PRs |
| **Merge Validation** | Auto-approves PRs when CI passes | Adds `metaagent:approved` label after successful checks |
| **Resource Locking** | Locks crates during active development | Creates `locked:crate` labels when PRs open, removes after merge |
| **Activity Logging** | Tracks all MetaAgent actions | Writes to `.meta/logs/` and commits to `metaagent-logs` branch |

### 12.3 Agent Pool

The MetaAgent system manages 8 virtual agents:

- **Agent Alpha** (`agent-alpha`) - Color: `#A1D6FF`
- **Agent Beta** (`agent-beta`) - Color: `#A1FFA1`
- **Agent Gamma** (`agent-gamma`) - Color: `#FFA1A1`
- **Agent Delta** (`agent-delta`) - Color: `#FFFFA1`
- **Agent Epsilon** (`agent-epsilon`) - Color: `#FFA1FF`
- **Agent Zeta** (`agent-zeta`) - Color: `#A1FFFF`
- **Agent Theta** (`agent-theta`) - Color: `#FFD6A1`
- **Agent Lambda** (`agent-lambda`) - Color: `#D6A1FF`

### 12.4 MetaAgent Dashboard

**Location:** `apps/unified-ui/src/components/metaagent/MetaAgentDashboard.tsx`

**Features:**
- Real-time agent status and assignments
- Active crate locks visualization
- Recent approvals and conflicts
- Activity timeline
- Manual refresh capability

**Access:** Available in the main UI under the "MetaAgent" tab.

### 12.5 Setup Instructions

1. **Create log directory:**
   ```bash
   mkdir -p .meta/logs
   git add .meta
   git commit -m "chore: add metaagent log directory"
   ```

2. **Setup agent labels:**
   ```bash
   ./scripts/setup-metaagent-labels.sh
   ```

3. **Required GitHub secrets:**
   - `GH_TOKEN` - GitHub token with `repo` and `workflow` permissions

4. **Enable workflow:**
   - Go to repository Actions tab
   - Enable "MetaAgent Governance Protocol" workflow

### 12.6 Log Files

All MetaAgent activity is logged to `.meta/logs/`:

- `assignments.log` - Agent assignments to issues
- `conflicts.log` - Detected conflicts and resolutions
- `approvals.log` - PR approvals by MetaAgent
- `locks.log` - Crate lock/unlock events

Logs are automatically committed to the `metaagent-logs` branch for audit trails.

---

**Maintainers:** Update this file whenever labels, commands, or CI gates change so people and agents stay in sync.
=======
_Last synchronized: 2024-12-19_
>>>>>>> a5f50453
<|MERGE_RESOLUTION|>--- conflicted
+++ resolved
@@ -7,332 +7,6 @@
 
 ## 🧠 Meta & System Agents
 
-<<<<<<< HEAD
-* **Repositories:** `dmrl789/IPPAN` (monorepo: Rust crates, deploy, docs), Unified UI, gateway, infra manifests.
-* **Main goals:** ship a high-throughput L1 (IPPAN) + production-grade UI/gateway with deterministic HashTimer ordering.
-* **Rules of engagement**
-
-  1. **Determinism > speed.** Reproducible builds, locked toolchains, pinned Docker images.
-  2. **Automate the boring.** PR hygiene, checks, formatting, security scans, and deploys are agent tasks by default.
-  3. **Fail safe.** If in doubt, agents abort with actionable logs and a rollback plan.
-  4. **No secrets in code.** Agents read from CI secrets or server `.env` files only.
-
----
-
-## 1) Agent Roster
-
-| Agent               | Handle           | Purpose                                                 | Triggers                             | Outputs                                  |
-| ------------------- | ---------------- | ------------------------------------------------------- | ------------------------------------ | ---------------------------------------- |
-| **PRD Architect**   | `@prd-architect` | Turn ideas/issues into specs & acceptance criteria      | `label:needs-prd` or `/draft-prd`    | `docs/prd/<topic>.md` + issue tasks      |
-| **Codex (Dev)**     | `@codex`         | Generate/modify code, resolve conflicts, scaffold files | `label:codex`, `/codex`              | commits/PRs, patches, fix branches       |
-| **TestSprite**      | `@testsprite`    | Author tests, raise coverage, smoke suites              | `label:tests`, `/add-tests`          | test files, coverage report              |
-| **SecurityBot**     | `@sec-bot`       | SAST/deps scan, threat notes, quick patches             | `label:security`, `/security-scan`   | alerts, PRs, advisories                  |
-| **InfraBot**        | `@infra-bot`     | CI/CD, runners, Docker, ports, systemd, Nginx           | `label:infra`, `/deploy`, `/restart` | workflow runs, deploy logs               |
-| **ReleaseBot**      | `@release-bot`   | Versioning, changelogs, tags, GitHub Releases           | `label:release`, `/cut-release`      | tags, release notes, SBOMs               |
-| **DocsBot**         | `@docs-bot`      | Sync README/architecture/CLI help                       | `label:docs`, `/sync-docs`           | updated docs, TOC, link checks           |
-| **UI/UX Coach**     | `@ui-coach`      | Improve Unified UI layout, mobile flows                 | `label:ui-ux`, `/ux-review`          | diffs, Figma notes, Tailwind suggestions |
-| **Gateway SRE**     | `@gw-sre`        | Validate gateway/WS health, CORS, envs                  | `label:gateway`, `/gateway-check`    | health reports, `.env` upserts           |
-| **Licensing/Legal** | `@legal`         | License headers, notices, patent refs                   | `label:legal`, `/audit-licenses`     | headers, NOTICE, SPDX fixes              |
-| **MetaAgent**       | `@metaagent`     | Self-governing workflow automation & agent coordination  | `label:metaagent`, `/metaagent`      | automated assignments, locks, approvals   |
-
-> Agents are invoked via labels **or** slash commands in PR/Issue comments. Humans remain DRIs (directly responsible individuals).
-
----
-
-## 2) Labels & Slash Commands
-
-### Canonical Labels
-
-* **Work type:** `codex`, `tests`, `infra`, `docs`, `security`, `ui-ux`, `gateway`, `legal`, `metaagent`
-* **State:** `needs-prd`, `needs-review`, `ready-to-merge`, `blocked`, `backport`
-* **Risk:** `safe`, `medium-risk`, `high-risk`
-* **Priority:** `p0`, `p1`, `p2`
-* **Agent assignments:** `agent-alpha`, `agent-beta`, `agent-gamma`, `agent-delta`, `agent-epsilon`, `agent-zeta`, `agent-theta`, `agent-lambda`
-* **MetaAgent system:** `metaagent:approved`, `locked`, `conflict:pending`
-
-### Slash Commands (comment in PR/Issue)
-
-* `/draft-prd <title>` → PRD Architect creates `docs/prd/<slug>.md` w/ acceptance criteria.
-* `/codex plan` or `/codex apply` → Codex posts plan or opens a `codex/*` branch with changes.
-* `/add-tests [path]` → TestSprite adds unit/integration tests.
-* `/security-scan` → SecurityBot runs SAST/deps audit, opens remediation PR if trivial.
-* `/deploy <env>` (dev|staging|prod) → InfraBot runs the appropriate workflow; posts links/logs.
-* `/restart ui|gateway` → InfraBot restarts the selected service.
-* `/cut-release <scope>` → ReleaseBot bumps semver, composes CHANGELOG, creates tag.
-* `/sync-docs` → DocsBot syncs CLI help and architecture diagrams.
-* `/ux-review` → UI/UX Coach posts a punch list for mobile & accessibility.
-* `/gateway-check` → Gateway SRE verifies `/health`, WS, CORS, and `.env`.
-* `/metaagent` → MetaAgent runs governance workflow, assigns agents, manages locks
-
-> Commands require write/admin permissions. Agents fail gracefully if permissions/secrets are missing.
-
----
-
-## 3) Branching & Merge Policy
-
-* **Default branch:** `main`
-* **Working branches:** `feature/<topic>`, `fix/<topic>`, `codex/<topic>`, `hotfix/<topic>`
-* **Release branches:** `release/vX.Y`
-* **Backports:** `maintenance/vX.(Y-1)`
-
-**Merge gates:**
-
-1. CI green (build, tests, lint, format, security scan)
-2. ≥ 1 human reviewer approval
-3. If `infra`/`deploy` changed → InfraBot “preflight ok”
-4. If `security` label → SecurityBot “ok” or DRI waiver
-
-**Hotfix:** allowed with `p0` + `hotfix/*`, requires InfraBot auto-deploy + rollback ready.
-
----
-
-## 4) CI/CD Hand-off (what each agent checks)
-
-* **Codex**
-
-  * `cargo fmt --check`, `cargo clippy -D warnings`, `cargo test -q`
-  * UI: `npm ci && npm run build` (no *critical/high* audit blockers)
-  * Provides patch if failing.
-
-* **TestSprite**
-
-  * Adds tests; targets ≥ **80%** coverage for touched crates/dirs.
-
-* **SecurityBot**
-
-  * `cargo deny`, dependency audit; NPM `npm audit` (no **critical**)
-  * Updates `SECURITY.md` if needed.
-
-* **InfraBot**
-
-  * Lints workflow YAML; strips non-ASCII whitespace.
-  * Verifies ports not in use; `.env` keys present.
-  * Deploys with health checks & idempotent restarts.
-
-* **ReleaseBot**
-
-  * Enforces Conventional Commits → semantic version bump.
-  * Generates release notes + SBOM (CycloneDX) if configured.
-
----
-
-## 5) Environments & Secrets
-
-* **Dev:** single host; permissive CORS; can use defaults.
-* **Staging:** mirrors prod topology; smoke tests must pass.
-* **Prod:** locked versions; only ReleaseBot/InfraBot deploy via approved workflows.
-
-**Secrets policy**
-
-* No secrets in code or PR bodies.
-* Required CI secrets (examples):
-  `DEPLOY_HOST`, `DEPLOY_PORT`, `DEPLOY_USER`, `DEPLOY_SSH_KEY`, `DEPLOY_FINGERPRINT`
-  Public build-time env (`NEXT_PUBLIC_*`) still come from **repo variables** or **server .env**, never hardcoded.
-
----
-
-## 6) File & Ownership Map
-
-| Path                   | Owner agent(s)                 | Notes                                      |
-| ---------------------- | ------------------------------ | ------------------------------------------ |
-| `crates/**`            | Codex, TestSprite, SecurityBot | Rust code, HashTimer, consensus, types     |
-| `deploy/**`            | InfraBot                       | Compose/K8s, scripts, Nginx, service files |
-| `docs/**`              | PRD Architect, DocsBot         | PRDs, ADRs, READMEs                        |
-| `unified-ui/**`        | Codex, UI/UX Coach, DocsBot    | Next.js/Tailwind, mobile flows             |
-| `gateway/**`           | Gateway SRE, InfraBot          | WS/API health, CORS, `.env`                |
-| `.github/workflows/**` | InfraBot, SecurityBot          | CI/CD, policy gates                        |
-
-> Any change to `deploy/**` or workflows pings **InfraBot** and requires preflight.
-
----
-
-## 7) **Server Health & Diagnostics** ✅
-
-This section defines **manual commands** and the **`/gateway-check`** automation. Use it to verify the UI/gateway stack quickly after deploys or incidents.
-
-### 7.1 Minimal `.env` (server)
-
-```
-NEXT_PUBLIC_ENABLE_FULL_UI=1
-NEXT_PUBLIC_GATEWAY_URL=http://188.245.97.41:8081/api
-NEXT_PUBLIC_API_BASE_URL=http://188.245.97.41:7080
-NEXT_PUBLIC_WS_URL=ws://188.245.97.41:7080/ws
-GATEWAY_ALLOWED_ORIGINS=http://188.245.97.41:3001
-```
-
-> The deploy workflow upserts these keys automatically if you run with defaults.
-
-### 7.2 Local service checks (on the host via SSH)
-
-```bash
-# Where the stack lives (or use $DEPLOY_APP_DIR)
-APP_DIR="$HOME/apps/ippan-ui"
-cd "$APP_DIR" || exit 1
-
-# 1) Compose state
-docker compose ps
-docker compose logs --tail=100 --timestamps
-
-# 2) .env sanity
-grep -E 'NEXT_PUBLIC_(ENABLE_FULL_UI|GATEWAY_URL|API_BASE_URL|WS_URL)|GATEWAY_ALLOWED_ORIGINS' .env || true
-
-# 3) Ports (adjust if you mapped differently)
-# Gateway (HTTP) default 8081, UI (HTTP) default 3001
-ss -ltnp | grep -E ':8081|:3001' || true
-lsof -iTCP:8081 -sTCP:LISTEN || true
-lsof -iTCP:3001 -sTCP:LISTEN || true
-
-# 4) Local health endpoints
-curl -sS -m 5 -i "http://127.0.0.1:8081/" || true
-curl -sS -m 5     "http://127.0.0.1:8081/health" || true
-curl -sS -m 5 -i "http://127.0.0.1:3001/" || true
-
-# 5) Reverse proxy (if Nginx)
-sudo nginx -t || true
-sudo systemctl status nginx --no-pager || true
-
-# 6) System sanity
-df -h
-free -m
-uptime
-```
-
-### 7.3 Public checks (from anywhere)
-
-```bash
-# UI front door
-curl -sS -I "http://188.245.97.41:3001/"
-
-# Gateway/API front door
-curl -sS -I "http://188.245.97.41:7080/"
-curl -sS    "http://188.245.97.41:7080/health" || true
-
-# TLS certificate expiry
-echo | openssl s_client -servername api.ippan.org -connect api.ippan.org:443 2>/dev/null \
-  | openssl x509 -noout -dates
-```
-
-### 7.4 WebSocket checks
-
-> Best with `websocat` or `wscat`. If not available, you can at least verify the **HTTP 101** handshake with `curl`.
-
-**Handshake (expect `101 Switching Protocols`):**
-
-```bash
-curl -i -N \
-  -H "Connection: Upgrade" \
-  -H "Upgrade: websocket" \
-  -H "Host: api.ippan.org" \
-  -H "Origin: http://188.245.97.41:3001" \
-  -H "Sec-WebSocket-Key: SGVsbG8sIHdvcmxkIQ==" \
-  -H "Sec-WebSocket-Version: 13" \
-  "https://api.ippan.org/ws"
-```
-
-**End-to-end (if `websocat` installed):**
-
-```bash
-# Should connect and allow sending/receiving small ping messages
-websocat -t wss://api.ippan.org/ws
-```
-
-### 7.5 Fast restart & recovery
-
-```bash
-# Restart everything idempotently
-docker compose up -d --force-recreate
-
-# If a single service is the culprit (replace SERVICE with actual name)
-docker compose restart SERVICE
-
-# If ports are stuck by zombie processes (e.g., 8081)
-sudo lsof -ti:8081 | xargs --no-run-if-empty sudo kill -9
-docker compose up -d --force-recreate
-```
-
-### 7.6 What `/gateway-check` automation does
-
-When you comment **`/gateway-check`** on a PR/Issue:
-
-1. **Loads context**: server host/port/user/key from CI secrets.
-2. **SSH to host** and:
-
-   * Prints key envs from `.env`.
-   * Hits **local** gateway endpoints:
-
-     * `http://127.0.0.1:${GATEWAY_HOST_PORT}/` (expect 200)
-     * `http://127.0.0.1:${GATEWAY_HOST_PORT}/health` (expect JSON/OK)
-   * Optionally checks UI local port (e.g., `127.0.0.1:3001`).
-3. **Public checks**:
-
-   * `http://188.245.97.41:3001/` returns 200/304.
-   * `https://api.ippan.org/` returns 200/3xx (not 4xx/5xx).
-   * (If enabled) attempts WS handshake to `wss://api.ippan.org/ws` and expects **101**.
-4. **Outputs** a short report in the PR comment with pass/fail and next steps.
-
-**Pass criteria** (all true):
-
-* `.env` contains the four `NEXT_PUBLIC_*` keys and `GATEWAY_ALLOWED_ORIGINS`.
-* Local `GET /health` returns success (HTTP 200, body contains “ok” or status).
-* Public `HEAD /` and `HEAD /api/` return HTTP 2xx/3xx.
-* (If WS required) WS handshake returns **101**.
-
-**Fail criteria** (any true):
-
-* Missing env keys, or local `health` 5xx/timeout.
-* Public `/` or `/api/` returns 4xx/5xx.
-* WS handshake not 101 (CORS/Origin or proxy misconfig likely).
-
-### 7.7 Typical failure → fix map
-
-| Symptom                    | Likely Cause                                                            | Quick Fix                                                           |                                  |
-| -------------------------- | ----------------------------------------------------------------------- | ------------------------------------------------------------------- | -------------------------------- |
-| **UI shows short menu**    | Missing `NEXT_PUBLIC_ENABLE_FULL_UI=1` or bad `NEXT_PUBLIC_*` endpoints | Update `.env` then `docker compose up -d --force-recreate`          |                                  |
-| **API 502/504**            | Nginx upstream mismatch, gateway not listening                          | Check compose ports; `ss -ltnp` for 8081; restart gateway           |                                  |
-| **CORS errors in browser** | `GATEWAY_ALLOWED_ORIGINS` not set to `http://188.245.97.41:3001`             | Update `.env`, restart gateway                                      |                                  |
-| **Port already allocated** | Stale process on 8081/3001                                              | `sudo lsof -ti:PORT                                                 | xargs sudo kill -9` then restart |
-| **WS fails (no 101)**      | Proxy missing `Upgrade`/`Connection` headers                            | Fix Nginx/Envoy config to forward WS upgrade; verify with handshake |                                  |
-| **TLS expired**            | Certbot/renewal failed                                                  | Renew certs; re-load Nginx; re-run public checks                    |                                  |
-
----
-
-## 8) Playbooks
-
-### 8.1 Merge Conflict (HTML/lockfiles)
-
-1. Comment `/codex plan` → Codex proposes resolution.
-2. Codex rebases `codex/<topic>` onto `main`, resolves, force-pushes.
-3. TestSprite re-runs tests; DocsBot syncs READMEs if templates changed.
-
-### 8.2 “Short menu” in Unified UI
-
-1. `/gateway-check` → SRE posts `.env` keys detected.
-2. If missing, InfraBot updates server `.env` with:
-
-   ```
-   NEXT_PUBLIC_ENABLE_FULL_UI=1
-   NEXT_PUBLIC_GATEWAY_URL=http://188.245.97.41:8081/api
-   NEXT_PUBLIC_API_BASE_URL=http://188.245.97.41:7080
-   NEXT_PUBLIC_WS_URL=ws://188.245.97.41:7080/ws
-   ```
-3. `/restart ui` then verify `/api` and `/ws` in browser network tab.
-
-### 8.3 Port conflict on deploy
-
-1. InfraBot frees the port or remaps.
-2. If still failing, marks PR `blocked` with PID + suggested compose patch.
-
-### 8.4 YAML invalid in workflows
-
-1. InfraBot lints YAML; replaces non-breaking spaces; re-indents.
-2. Posts fixed diff; blocks merge until fixed.
-
-### 8.5 Hotfix & rollback
-
-1. Label `p0` and comment `/deploy prod`.
-2. InfraBot snapshots previous images and `.env`.
-3. If post-deploy health fails, auto-rollback and attach logs.
-=======
 | Agent | Role | Scope | Maintainer |
 |--------|------|--------|-------------|
 | **MetaAgent** | Task orchestration, dependency graph, conflict arbitration | Global | Maintainers |
@@ -340,7 +14,6 @@
 | **DocsAgent** | PRD, Whitepaper, and API documentation updates | `/docs` | Desiree Verga |
 | **AuditAgent** | Security, reproducibility, cargo-deny, Trivy scans | Global | Ugo Giuliani |
 | **CI-Agent** | Manages GitHub Actions & pipeline sync | `.github/`, workflows | Maintainers |
->>>>>>> a5f50453
 
 ---
 
@@ -375,19 +48,357 @@
 ## 🧱 Rules of Engagement
 
 1. **One crate per agent** — unless explicitly coordinated by MetaAgent.  
-2. Agents must commit under their assigned names (`Co-authored-by` supported).  
-3. Human maintainers can override agent assignments only via PR discussion.  
-4. Agents with overlapping scopes must request lock from MetaAgent before commit.  
-5. Nightly build validates ownership consistency.
-
----
-
-<<<<<<< HEAD
-## 12) MetaAgent Governance System 🧠
+2. **Agent handoffs** — use `@agent-name` in PR comments to transfer ownership.  
+3. **Conflict resolution** — MetaAgent arbitrates when multiple agents claim the same scope.  
+4. **Scope changes** — require a PR with `@metaagent` approval.  
+5. **Maintainer overrides** — can reassign agents or scopes at any time.
+
+---
+
+## 🔄 Workflow Automation Agents
+
+| Agent | Handle | Purpose | Triggers | Outputs |
+|--------|--------|---------|----------|---------|
+| **PRD Architect** | `@prd-architect` | Turn ideas/issues into specs & acceptance criteria | `label:needs-prd` or `/draft-prd` | `docs/prd/<topic>.md` + issue tasks |
+| **Codex (Dev)** | `@codex` | Generate/modify code, resolve conflicts, scaffold files | `label:codex`, `/codex` | commits/PRs, patches, fix branches |
+| **TestSprite** | `@testsprite` | Author tests, raise coverage, smoke suites | `label:tests`, `/add-tests` | test files, coverage report |
+| **SecurityBot** | `@sec-bot` | SAST/deps scan, threat notes, quick patches | `label:security`, `/security-scan` | alerts, PRs, advisories |
+| **InfraBot** | `@infra-bot` | CI/CD, runners, Docker, ports, systemd, Nginx | `label:infra`, `/deploy`, `/restart` | workflow runs, deploy logs |
+| **ReleaseBot** | `@release-bot` | Versioning, changelogs, tags, GitHub Releases | `label:release`, `/cut-release` | tags, release notes, SBOMs |
+| **DocsBot** | `@docs-bot` | Sync README/architecture/CLI help | `label:docs`, `/sync-docs` | updated docs, TOC, link checks |
+| **UI/UX Coach** | `@ui-coach` | Improve Unified UI layout, mobile flows | `label:ui-ux`, `/ux-review` | diffs, Figma notes, Tailwind suggestions |
+| **Gateway SRE** | `@gw-sre` | Validate gateway/WS health, CORS, envs | `label:gateway`, `/gateway-check` | health reports, `.env` upserts |
+| **Licensing/Legal** | `@legal` | License headers, notices, patent refs | `label:legal`, `/audit-licenses` | headers, NOTICE, SPDX fixes |
+
+> Agents are invoked via labels **or** slash commands in PR/Issue comments. Humans remain DRIs (directly responsible individuals).
+
+---
+
+## 🏷️ Labels & Slash Commands
+
+### Canonical Labels
+
+* **Work type:** `codex`, `tests`, `infra`, `docs`, `security`, `ui-ux`, `gateway`, `legal`, `metaagent`
+* **State:** `needs-prd`, `needs-review`, `ready-to-merge`, `blocked`, `backport`
+* **Risk:** `safe`, `medium-risk`, `high-risk`
+* **Priority:** `p0`, `p1`, `p2`
+* **Agent assignments:** `agent-alpha`, `agent-beta`, `agent-gamma`, `agent-delta`, `agent-epsilon`, `agent-zeta`, `agent-theta`, `agent-lambda`
+* **MetaAgent system:** `metaagent:approved`, `locked`, `conflict:pending`
+
+### Slash Commands (comment in PR/Issue)
+
+* `/draft-prd <title>` → PRD Architect creates `docs/prd/<slug>.md` w/ acceptance criteria.
+* `/codex plan` or `/codex apply` → Codex posts plan or opens a `codex/*` branch with changes.
+* `/add-tests [path]` → TestSprite adds unit/integration tests.
+* `/security-scan` → SecurityBot runs SAST/deps audit, opens remediation PR if trivial.
+* `/deploy <env>` (dev|staging|prod) → InfraBot runs the appropriate workflow; posts links/logs.
+* `/restart ui|gateway` → InfraBot restarts the selected service.
+* `/cut-release <scope>` → ReleaseBot bumps semver, composes CHANGELOG, creates tag.
+* `/sync-docs` → DocsBot syncs CLI help and architecture diagrams.
+* `/ux-review` → UI/UX Coach posts a punch list for mobile & accessibility.
+* `/gateway-check` → Gateway SRE verifies `/health`, WS, CORS, and `.env`.
+* `/metaagent` → MetaAgent runs governance workflow, assigns agents, manages locks
+
+> Commands require write/admin permissions. Agents fail gracefully if permissions/secrets are missing.
+
+---
+
+## 🌿 Branching & Merge Policy
+
+* **Default branch:** `main`
+* **Working branches:** `feature/<topic>`, `fix/<topic>`, `codex/<topic>`, `hotfix/<topic>`
+* **Release branches:** `release/vX.Y`
+* **Backports:** `maintenance/vX.(Y-1)`
+
+**Merge gates:**
+
+1. CI green (build, tests, lint, format, security scan)
+2. ≥ 1 human reviewer approval
+3. If `infra`/`deploy` changed → InfraBot "preflight ok"
+4. If `security` label → SecurityBot "ok" or DRI waiver
+
+**Hotfix:** allowed with `p0` + `hotfix/*`, requires InfraBot auto-deploy + rollback ready.
+
+---
+
+## 🔧 CI/CD Hand-off (what each agent checks)
+
+* **Codex**
+  * `cargo fmt --check`, `cargo clippy -D warnings`, `cargo test -q`
+  * UI: `npm ci && npm run build` (no *critical/high* audit blockers)
+  * Provides patch if failing.
+
+* **TestSprite**
+  * Adds tests; targets ≥ **80%** coverage for touched crates/dirs.
+
+* **SecurityBot**
+  * `cargo deny`, dependency audit; NPM `npm audit` (no **critical**)
+  * Updates `SECURITY.md` if needed.
+
+* **InfraBot**
+  * Lints workflow YAML; strips non-ASCII whitespace.
+  * Verifies ports not in use; `.env` keys present.
+  * Deploys with health checks & idempotent restarts.
+
+* **ReleaseBot**
+  * Enforces Conventional Commits → semantic version bump.
+  * Generates release notes + SBOM (CycloneDX) if configured.
+
+---
+
+## 🌍 Environments & Secrets
+
+* **Dev:** single host; permissive CORS; can use defaults.
+* **Staging:** mirrors prod topology; smoke tests must pass.
+* **Prod:** locked versions; only ReleaseBot/InfraBot deploy via approved workflows.
+
+**Secrets policy**
+
+* No secrets in code or PR bodies.
+* Required CI secrets (examples):
+  `DEPLOY_HOST`, `DEPLOY_PORT`, `DEPLOY_USER`, `DEPLOY_SSH_KEY`, `DEPLOY_FINGERPRINT`
+  Public build-time env (`NEXT_PUBLIC_*`) still come from **repo variables** or **server .env**, never hardcoded.
+
+---
+
+## 📁 File & Ownership Map
+
+| Path | Owner agent(s) | Notes |
+| ---------------------- | ------------------------------ | ------------------------------------------ |
+| `crates/**` | Codex, TestSprite, SecurityBot | Rust code, HashTimer, consensus, types |
+| `deploy/**` | InfraBot | Compose/K8s, scripts, Nginx, service files |
+| `docs/**` | PRD Architect, DocsBot | PRDs, ADRs, READMEs |
+| `unified-ui/**` | Codex, UI/UX Coach, DocsBot | Next.js/Tailwind, mobile flows |
+| `gateway/**` | Gateway SRE, InfraBot | WS/API health, CORS, `.env` |
+| `.github/workflows/**` | InfraBot, SecurityBot | CI/CD, policy gates |
+
+> Any change to `deploy/**` or workflows pings **InfraBot** and requires preflight.
+
+---
+
+## 🏥 Server Health & Diagnostics ✅
+
+This section defines **manual commands** and the **`/gateway-check`** automation. Use it to verify the UI/gateway stack quickly after deploys or incidents.
+
+### Minimal `.env` (server)
+
+```
+NEXT_PUBLIC_ENABLE_FULL_UI=1
+NEXT_PUBLIC_GATEWAY_URL=http://188.245.97.41:8081/api
+NEXT_PUBLIC_API_BASE_URL=http://188.245.97.41:7080
+NEXT_PUBLIC_WS_URL=ws://188.245.97.41:7080/ws
+GATEWAY_ALLOWED_ORIGINS=http://188.245.97.41:3001
+```
+
+> The deploy workflow upserts these keys automatically if you run with defaults.
+
+### Local service checks (on the host via SSH)
+
+```bash
+# Where the stack lives (or use $DEPLOY_APP_DIR)
+APP_DIR="$HOME/apps/ippan-ui"
+cd "$APP_DIR" || exit 1
+
+# 1) Compose state
+docker compose ps
+docker compose logs --tail=100 --timestamps
+
+# 2) .env sanity
+grep -E 'NEXT_PUBLIC_(ENABLE_FULL_UI|GATEWAY_URL|API_BASE_URL|WS_URL)|GATEWAY_ALLOWED_ORIGINS' .env || true
+
+# 3) Ports (adjust if you mapped differently)
+# Gateway (HTTP) default 8081, UI (HTTP) default 3001
+ss -ltnp | grep -E ':8081|:3001' || true
+lsof -iTCP:8081 -sTCP:LISTEN || true
+lsof -iTCP:3001 -sTCP:LISTEN || true
+
+# 4) Local health endpoints
+curl -sS -m 5 -i "http://127.0.0.1:8081/" || true
+curl -sS -m 5     "http://127.0.0.1:8081/health" || true
+curl -sS -m 5 -i "http://127.0.0.1:3001/" || true
+
+# 5) Reverse proxy (if Nginx)
+sudo nginx -t || true
+sudo systemctl status nginx --no-pager || true
+
+# 6) System sanity
+df -h
+free -m
+uptime
+```
+
+### Public checks (from anywhere)
+
+```bash
+# UI front door
+curl -sS -I "http://188.245.97.41:3001/"
+
+# Gateway/API front door
+curl -sS -I "http://188.245.97.41:7080/"
+curl -sS    "http://188.245.97.41:7080/health" || true
+
+# TLS certificate expiry
+echo | openssl s_client -servername api.ippan.org -connect api.ippan.org:443 2>/dev/null \
+  | openssl x509 -noout -dates
+```
+
+### WebSocket checks
+
+> Best with `websocat` or `wscat`. If not available, you can at least verify the **HTTP 101** handshake with `curl`.
+
+**Handshake (expect `101 Switching Protocols`):**
+
+```bash
+curl -i -N \
+  -H "Connection: Upgrade" \
+  -H "Upgrade: websocket" \
+  -H "Host: api.ippan.org" \
+  -H "Origin: http://188.245.97.41:3001" \
+  -H "Sec-WebSocket-Key: SGVsbG8sIHdvcmxkIQ==" \
+  -H "Sec-WebSocket-Version: 13" \
+  "https://api.ippan.org/ws"
+```
+
+**End-to-end (if `websocat` installed):**
+
+```bash
+# Should connect and allow sending/receiving small ping messages
+websocat -t wss://api.ippan.org/ws
+```
+
+### Fast restart & recovery
+
+```bash
+# Restart everything idempotently
+docker compose up -d --force-recreate
+
+# If a single service is the culprit (replace SERVICE with actual name)
+docker compose restart SERVICE
+
+# If ports are stuck by zombie processes (e.g., 8081)
+sudo lsof -ti:8081 | xargs --no-run-if-empty sudo kill -9
+docker compose up -d --force-recreate
+```
+
+### What `/gateway-check` automation does
+
+When you comment **`/gateway-check`** on a PR/Issue:
+
+1. **Loads context**: server host/port/user/key from CI secrets.
+2. **SSH to host** and:
+
+   * Prints key envs from `.env`.
+   * Hits **local** gateway endpoints:
+
+     * `http://127.0.0.1:${GATEWAY_HOST_PORT}/` (expect 200)
+     * `http://127.0.0.1:${GATEWAY_HOST_PORT}/health` (expect JSON/OK)
+   * Optionally checks UI local port (e.g., `127.0.0.1:3001`).
+3. **Public checks**:
+
+   * `http://188.245.97.41:3001/` returns 200/304.
+   * `https://api.ippan.org/` returns 200/3xx (not 4xx/5xx).
+   * (If enabled) attempts WS handshake to `wss://api.ippan.org/ws` and expects **101**.
+4. **Outputs** a short report in the PR comment with pass/fail and next steps.
+
+**Pass criteria** (all true):
+
+* `.env` contains the four `NEXT_PUBLIC_*` keys and `GATEWAY_ALLOWED_ORIGINS`.
+* Local `GET /health` returns success (HTTP 200, body contains "ok" or status).
+* Public `HEAD /` and `HEAD /api/` return HTTP 2xx/3xx.
+* (If WS required) WS handshake returns **101**.
+
+**Fail criteria** (any true):
+
+* Missing env keys, or local `health` 5xx/timeout.
+* Public `/` or `/api/` returns 4xx/5xx.
+* WS handshake not 101 (CORS/Origin or proxy misconfig likely).
+
+### Typical failure → fix map
+
+| Symptom | Likely Cause | Quick Fix |
+| -------------------------- | ----------------------------------------------------------------------- | ------------------------------------------------------------------- |
+| **UI shows short menu** | Missing `NEXT_PUBLIC_ENABLE_FULL_UI=1` or bad `NEXT_PUBLIC_*` endpoints | Update `.env` then `docker compose up -d --force-recreate` |
+| **API 502/504** | Nginx upstream mismatch, gateway not listening | Check compose ports; `ss -ltnp` for 8081; restart gateway |
+| **CORS errors in browser** | `GATEWAY_ALLOWED_ORIGINS` not set to `http://188.245.97.41:3001` | Update `.env`, restart gateway |
+| **Port already allocated** | Stale process on 8081/3001 | `sudo lsof -ti:PORT \| xargs sudo kill -9` then restart |
+| **WS fails (no 101)** | Proxy missing `Upgrade`/`Connection` headers | Fix Nginx/Envoy config to forward WS upgrade; verify with handshake |
+| **TLS expired** | Certbot/renewal failed | Renew certs; re-load Nginx; re-run public checks |
+
+---
+
+## 🎭 Playbooks
+
+### Merge Conflict (HTML/lockfiles)
+
+1. Comment `/codex plan` → Codex proposes resolution.
+2. Codex rebases `codex/<topic>` onto `main`, resolves, force-pushes.
+3. TestSprite re-runs tests; DocsBot syncs READMEs if templates changed.
+
+### "Short menu" in Unified UI
+
+1. `/gateway-check` → SRE posts `.env` keys detected.
+2. If missing, InfraBot updates server `.env` with:
+
+   ```
+   NEXT_PUBLIC_ENABLE_FULL_UI=1
+   NEXT_PUBLIC_GATEWAY_URL=http://188.245.97.41:8081/api
+   NEXT_PUBLIC_API_BASE_URL=http://188.245.97.41:7080
+   NEXT_PUBLIC_WS_URL=ws://188.245.97.41:7080/ws
+   ```
+3. `/restart ui` then verify `/api` and `/ws` in browser network tab.
+
+### Port conflict on deploy
+
+1. InfraBot frees the port or remaps.
+2. If still failing, marks PR `blocked` with PID + suggested compose patch.
+
+### YAML invalid in workflows
+
+1. InfraBot lints YAML; replaces non-breaking spaces; re-indents.
+2. Posts fixed diff; blocks merge until fixed.
+
+### Hotfix & rollback
+
+1. Label `p0` and comment `/deploy prod`.
+2. InfraBot snapshots previous images and `.env`.
+3. If post-deploy health fails, auto-rollback and attach logs.
+
+---
+
+## ✅ PR Ready Checklist (agents enforce)
+
+* [ ] Conventional Commit(s) in PR title/squash
+* [ ] Code formatted & lint-clean (`cargo fmt`, `clippy`, ESLint if UI)
+* [ ] Tests added/updated; coverage ≥ 80% on touched code
+* [ ] Security scan shows no **critical** issues (Rust/NPM)
+* [ ] Docs updated (`README`, `docs/prd/*`, ADR if architectural)
+* [ ] If deploy/infra touched → InfraBot preflight ✅
+* [ ] No secrets in diffs, logs, or comments
+
+---
+
+## 📚 Documentation Conventions
+
+* **PRDs:** `docs/prd/<slug>.md` → problem, scope, non-goals, acceptance criteria, telemetry.
+* **ADRs:** `docs/adr/NNNN-<title>.md` → decision, context, alternatives.
+* **Diagrams:** `docs/diagrams/` (source + exported PNG/SVG).
+* **CHANGELOG:** generated by ReleaseBot; manual edits discouraged.
+
+---
+
+## 🛡️ Guardrails & Escalation
+
+* Agents never merge failing CI or bypass reviews.
+* If agents disagree (e.g., SecurityBot vs Codex), the **DRI** decides and records the rationale in the PR.
+* **Escalation path:** DRI → repo maintainer(s) → org admin.
+
+---
+
+## 🧠 MetaAgent Governance System
 
 The MetaAgent system provides **automated self-governance** for the IPPAN repository, managing agent assignments, resource locking, conflict detection, and merge approvals.
 
-### 12.1 MetaAgent Workflow
+### MetaAgent Workflow
 
 **File:** `.github/workflows/metaagent-governance.yml`
 
@@ -397,7 +408,7 @@
 - Schedule: Hourly consistency check (`0 * * * *`)
 - Manual: `workflow_dispatch`
 
-### 12.2 Core Functions
+### Core Functions
 
 | Function | Description | Behavior |
 |----------|-------------|----------|
@@ -407,7 +418,7 @@
 | **Resource Locking** | Locks crates during active development | Creates `locked:crate` labels when PRs open, removes after merge |
 | **Activity Logging** | Tracks all MetaAgent actions | Writes to `.meta/logs/` and commits to `metaagent-logs` branch |
 
-### 12.3 Agent Pool
+### Agent Pool
 
 The MetaAgent system manages 8 virtual agents:
 
@@ -420,7 +431,7 @@
 - **Agent Theta** (`agent-theta`) - Color: `#FFD6A1`
 - **Agent Lambda** (`agent-lambda`) - Color: `#D6A1FF`
 
-### 12.4 MetaAgent Dashboard
+### MetaAgent Dashboard
 
 **Location:** `apps/unified-ui/src/components/metaagent/MetaAgentDashboard.tsx`
 
@@ -433,7 +444,7 @@
 
 **Access:** Available in the main UI under the "MetaAgent" tab.
 
-### 12.5 Setup Instructions
+### Setup Instructions
 
 1. **Create log directory:**
    ```bash
@@ -454,7 +465,7 @@
    - Go to repository Actions tab
    - Enable "MetaAgent Governance Protocol" workflow
 
-### 12.6 Log Files
+### Log Files
 
 All MetaAgent activity is logged to `.meta/logs/`:
 
@@ -467,7 +478,4 @@
 
 ---
 
-**Maintainers:** Update this file whenever labels, commands, or CI gates change so people and agents stay in sync.
-=======
-_Last synchronized: 2024-12-19_
->>>>>>> a5f50453
+**Maintainers:** Update this file whenever labels, commands, or CI gates change so people and agents stay in sync.