--- conflicted
+++ resolved
@@ -55,56 +55,4 @@
 
 ---
 
-<<<<<<< HEAD
-## 12) 🤖 Active Agent Registry & Ownership Scopes
-
-> This registry maps **specific agents to crates and domains** to prevent overlap and ensure clear ownership.
-
-### 🧠 Meta & System Agents
-
-| Agent | Role | Scope | Maintainer |
-|--------|------|--------|-------------|
-| **MetaAgent** | Task orchestration, dependency graph, conflict arbitration | Global | Maintainers |
-| **CursorAgent** | Local code edits, PR generation, conflict resolution | Per-task | Maintainers |
-| **DocsAgent** | PRD, Whitepaper, and API documentation updates | `/docs` | Desiree Verga |
-| **AuditAgent** | Security, reproducibility, cargo-deny, Trivy scans | Global | Ugo Giuliani |
-| **CI-Agent** | Manages GitHub Actions & pipeline sync | `.github/`, workflows | Maintainers |
-
-### 🧰 Core Development Agents
-
-| Agent | Scope | Description | Maintainer |
-|--------|--------|-------------|-------------|
-| **Agent-Alpha** | `/crates/consensus`, `/crates/economics` | Round & reward logic | Ugo Giuliani |
-| **Agent-Beta** | `/crates/core`, `/crates/crypto` | HashTimer, keys, serialization | Desiree Verga |
-| **Agent-Gamma** | `/crates/network`, `/crates/p2p` | libp2p, NAT, relay, DHT | Kambei Sapote |
-| **Agent-Delta** | `/crates/wallet`, `/crates/addressing` | Ed25519 wallet & domain registry | Desiree Verga |
-| **Agent-Epsilon** | `/crates/governance`, `/crates/metrics` | Voting & validator scoring | Marco F. |
-| **Agent-Zeta** | `/crates/ai_core`, `/crates/ai_registry` | GBDT, AI inference | MetaAgent |
-| **Agent-Theta** | `/crates/explorer`, `/crates/api_gateway` | Warp API & GraphQL endpoints | Ugo Giuliani |
-| **Agent-Lambda** | `/apps/ui`, `/apps/mobile` | Unified UI & Tauri frontend | Desiree Verga |
-| **Agent-Sigma** | `/infra/docker`, `/infra/deploy` | Dockerfiles, GitHub Actions, CI | MetaAgent |
-| **Agent-Omega** | `/tests`, `/benchmark` | Integration tests, TPS validation | Kambei Sapote |
-
-### 🧑‍💻 Human Maintainers
-
-| Name | Role | Permissions |
-|------|------|-------------|
-| **Ugo Giuliani** | Lead Architect | Merge to `main`, release management |
-| **Desirée Verga** | Strategic Product Lead | Docs, roadmap, governance |
-| **Kambei Sapote** | Network Engineer | P2P topology, infra |
-| **Cursor Agent (autonomous)** | Automated PRs & merges | CI + Dev branches |
-
-### 🧱 Rules of Engagement
-
-1. **One crate per agent** — unless explicitly coordinated by MetaAgent.
-2. Agents must commit under their assigned names (`Co-authored-by` supported).
-3. Human maintainers can override agent assignments only via PR discussion.
-4. Agents with overlapping scopes must request lock from MetaAgent before commit.
-5. Nightly build validates ownership consistency.
-
----
-
-**Maintainers:** Update this file whenever labels, commands, or CI gates change so people and agents stay in sync.
-=======
-_Last synchronized: 2024-12-19_
->>>>>>> 6604f074
+_Last synchronized: 2024-12-19_