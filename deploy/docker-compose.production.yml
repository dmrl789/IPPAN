version: "3.9"

services:
<<<<<<< HEAD
  ippan-node-1:
    image: ghcr.io/dmrl789/ippan/ippan-node:latest
    container_name: ippan-node-1
    environment:
      - NODE_ID=ippan_production_node_001
      - VALIDATOR_ID=0000000000000000000000000000000000000000000000000000000000000001
      - RPC_HOST=0.0.0.0
      - RPC_PORT=8080
      - P2P_HOST=0.0.0.0
      - P2P_PORT=9000
      - P2P_BOOTNODES=http://135.181.145.174:9001
      - STORAGE_PATH=/var/lib/ippan/db
      - CONSENSUS_SLOT_DURATION_MS=1000
      - CONSENSUS_MAX_TX_PER_BLOCK=100
      - CONSENSUS_BLOCK_REWARD=1000
      - LOG_LEVEL=info
      - LOG_FORMAT=json
    ports:
      - "0.0.0.0:8080:8080"  # RPC API
      - "0.0.0.0:9000:9000"  # P2P
    volumes:
      - node1_data:/var/lib/ippan/db
    restart: unless-stopped
    logging:
      driver: "json-file"
      options:
        max-size: "10m"
        max-file: "5"

  ippan-node-2:
    image: ghcr.io/dmrl789/ippan/ippan-node:latest
=======
  ippan-node-2:
    image: ghcr.io/dmrl789/ippan-node:latest
>>>>>>> 29907c3f
    container_name: ippan-node-2
    restart: unless-stopped
    ports:
      - "8080:8080"
      - "4001:4001/tcp"
    environment:
      - NODE_ROLE=validator
      - NODE_ID=node-2
      - P2P_PORT=4001
      - RPC_PORT=8080
      - BOOTSTRAP_PEERS=/ip4/188.245.97.41/tcp/4001
    volumes:
      - ./data/node2:/data
    networks:
      - ippan-net

networks:
  ippan-net:
    driver: bridge<|MERGE_RESOLUTION|>--- conflicted
+++ resolved
@@ -1,30 +1,32 @@
 version: "3.9"
 
 services:
-<<<<<<< HEAD
   ippan-node-1:
     image: ghcr.io/dmrl789/ippan/ippan-node:latest
     container_name: ippan-node-1
+    restart: unless-stopped
     environment:
       - NODE_ID=ippan_production_node_001
+      - NODE_ROLE=validator
       - VALIDATOR_ID=0000000000000000000000000000000000000000000000000000000000000001
       - RPC_HOST=0.0.0.0
       - RPC_PORT=8080
       - P2P_HOST=0.0.0.0
       - P2P_PORT=9000
-      - P2P_BOOTNODES=http://135.181.145.174:9001
+      - P2P_BOOTNODES=/ip4/188.245.97.41/tcp/9001
       - STORAGE_PATH=/var/lib/ippan/db
-      - CONSENSUS_SLOT_DURATION_MS=1000
-      - CONSENSUS_MAX_TX_PER_BLOCK=100
-      - CONSENSUS_BLOCK_REWARD=1000
+      - CONSENSUS_SLOT_DURATION_MS=100
+      - CONSENSUS_MAX_TX_PER_BLOCK=1000
+      - CONSENSUS_BLOCK_REWARD=10000
       - LOG_LEVEL=info
       - LOG_FORMAT=json
     ports:
-      - "0.0.0.0:8080:8080"  # RPC API
-      - "0.0.0.0:9000:9000"  # P2P
+      - "8080:8080"    # RPC API
+      - "9000:9000"    # P2P port
     volumes:
       - node1_data:/var/lib/ippan/db
-    restart: unless-stopped
+    networks:
+      - ippan-net
     logging:
       driver: "json-file"
       options:
@@ -33,26 +35,40 @@
 
   ippan-node-2:
     image: ghcr.io/dmrl789/ippan/ippan-node:latest
-=======
-  ippan-node-2:
-    image: ghcr.io/dmrl789/ippan-node:latest
->>>>>>> 29907c3f
     container_name: ippan-node-2
     restart: unless-stopped
+    environment:
+      - NODE_ID=ippan_production_node_002
+      - NODE_ROLE=validator
+      - VALIDATOR_ID=0000000000000000000000000000000000000000000000000000000000000002
+      - RPC_HOST=0.0.0.0
+      - RPC_PORT=8081
+      - P2P_HOST=0.0.0.0
+      - P2P_PORT=9001
+      - P2P_BOOTNODES=/ip4/188.245.97.41/tcp/9000
+      - STORAGE_PATH=/var/lib/ippan/db
+      - CONSENSUS_SLOT_DURATION_MS=100
+      - CONSENSUS_MAX_TX_PER_BLOCK=1000
+      - CONSENSUS_BLOCK_REWARD=10000
+      - LOG_LEVEL=info
+      - LOG_FORMAT=json
     ports:
-      - "8080:8080"
-      - "4001:4001/tcp"
-    environment:
-      - NODE_ROLE=validator
-      - NODE_ID=node-2
-      - P2P_PORT=4001
-      - RPC_PORT=8080
-      - BOOTSTRAP_PEERS=/ip4/188.245.97.41/tcp/4001
+      - "8081:8081"    # RPC API
+      - "9001:9001"    # P2P port
     volumes:
-      - ./data/node2:/data
+      - node2_data:/var/lib/ippan/db
     networks:
       - ippan-net
+    logging:
+      driver: "json-file"
+      options:
+        max-size: "10m"
+        max-file: "5"
 
 networks:
   ippan-net:
-    driver: bridge+    driver: bridge
+
+volumes:
+  node1_data:
+  node2_data: