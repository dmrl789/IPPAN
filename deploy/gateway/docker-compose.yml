--- conflicted
+++ resolved
@@ -53,15 +53,9 @@
     environment:
       - NODE_ENV=production
       - PORT=3000
-<<<<<<< HEAD
       - NEXT_PUBLIC_GATEWAY_URL=http://188.245.97.41:8081/api
       - NEXT_PUBLIC_API_BASE_URL=http://188.245.97.41:7080
       - NEXT_PUBLIC_WS_URL=ws://188.245.97.41:7080/ws
-=======
-      - NEXT_PUBLIC_GATEWAY_URL=${NEXT_PUBLIC_GATEWAY_URL:-https://api.ippan.org}
-      - NEXT_PUBLIC_API_BASE_URL=${NEXT_PUBLIC_API_BASE_URL:-https://api.ippan.org}
-      - NEXT_PUBLIC_WS_URL=${NEXT_PUBLIC_WS_URL:-wss://api.ippan.org/ws}
->>>>>>> 56832ba4
       - NEXT_PUBLIC_ENABLE_FULL_UI=1
       - NEXT_PUBLIC_NETWORK_NAME=IPPAN-Devnet
     ports:
