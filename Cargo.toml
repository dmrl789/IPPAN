[workspace]
members = [
  "crates/types",
  "crates/crypto",
  "crates/storage",
  "crates/network",
  "crates/p2p",
  "crates/mempool",
  "crates/consensus",
  "crates/rpc",
  "crates/core",
  "crates/time",
  "crates/ai_core",
  "crates/ai_registry",
  "crates/governance",
<<<<<<< HEAD
  "crates/ippan_economics",
=======
  "crates/economics",
  "crates/treasury",
>>>>>>> 568e63dd
  "node",
]

resolver = "2"

[workspace.package]
version = "0.1.0"
edition = "2021"
license = "Apache-2.0"
authors = ["IPPAN Contributors"]

[workspace.dependencies]
anyhow = "1"
thiserror = "1"
tokio = { version = "1", features = [
  "rt-multi-thread",
  "macros",
  "time",
  "sync",
  "net",
  "fs",
  "signal",
  "io-util"
] }
tracing = "0.1"
tracing-subscriber = { version = "0.3", features = ["env-filter"] }
serde = { version = "1", features = ["derive"] }
serde_json = "1"
hex = "0.4"
blake3 = "1"
ed25519-dalek = { version = "2", default-features = false, features = ["std", "rand_core"] }
rand_core = "0.6"
time = { version = "0.3", features = ["formatting", "macros"] }
once_cell = "1"
parking_lot = "0.12"
heapless = "0.8"
winterfell = "0.13.1"
base64 = "0.21"
rayon = "1.10"

# Production dependencies
axum = { version = "0.7", features = ["macros", "tracing"] }
tower = { version = "0.4", features = ["util"] }
tower-http = { version = "0.5", features = ["cors", "trace", "fs"] }
sled = "0.34"
libp2p = { version = "0.53", features = [
  "tcp",
  "yamux",
  "noise",
  "gossipsub",
  "identify",
  "ping",
  "kad",
  "request-response",
  "serde",
  "mdns",
  "tokio",
  "macros"
] }
futures = "0.3"
clap = { version = "4", features = ["derive"] }
config = "0.14"
dirs = "5"
tempfile = "3"
async-trait = "0.1"
log = "0.4"
sha2 = "0.10"
sha3 = "0.10"<|MERGE_RESOLUTION|>--- conflicted
+++ resolved
@@ -13,12 +13,8 @@
   "crates/ai_core",
   "crates/ai_registry",
   "crates/governance",
-<<<<<<< HEAD
-  "crates/ippan_economics",
-=======
   "crates/economics",
   "crates/treasury",
->>>>>>> 568e63dd
   "node",
 ]
 
