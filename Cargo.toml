[workspace]
members = [
  "crates/types",
  "crates/crypto",
  "crates/storage",
  "crates/network",
  "crates/p2p",
  "crates/mempool",
<<<<<<< HEAD
  # "crates/consensus",  # Disabled - depends on governance
  # "crates/rpc",  # Disabled - depends on consensus
  "crates/core",
  "crates/time",
  "crates/ai_core",
  # "crates/ai_registry",  # Disabled - needs architectural refactoring (type mismatches)
  # "crates/ai_service",  # Disabled - depends on ai_registry  
  # "crates/governance",  # Disabled - depends on ai_registry
  # "crates/economics",  # OLD - removed in favor of ippan_economics
=======
  "crates/consensus",
  "crates/rpc",
  "crates/core",
  "crates/time",
  "crates/ai_core",
  "crates/ai_registry",
  "crates/ai_service",
  "crates/governance",
  "crates/economics",
>>>>>>> 71971604
  "crates/ippan_economics",
  "crates/treasury",
  "crates/l2_fees",
  "crates/l2_handle_registry",
  "crates/l1_handle_anchors",
  "crates/validator_resolution",
<<<<<<< HEAD
  # "node",  # Disabled - depends on consensus/rpc
=======
  "crates/security",
  "crates/wallet",
  # "node",  # Temporarily disabled to isolate ai_core dependency issue
>>>>>>> 71971604
]

resolver = "2"

[workspace.package]
version = "0.1.0"
edition = "2021"
license = "Apache-2.0"
authors = ["IPPAN Contributors"]

[workspace.dependencies]
anyhow = "1"
thiserror = "1"
tokio = { version = "1", features = [
  "rt-multi-thread",
  "macros",
  "time",
  "sync",
  "net",
  "fs",
  "signal",
  "io-util"
] }
tracing = "0.1"
tracing-subscriber = { version = "0.3", features = ["env-filter"] }
serde = { version = "1", features = ["derive"] }
serde_json = "1"
hex = "0.4"
blake3 = "1"
ed25519-dalek = { version = "2", default-features = false, features = ["std", "rand_core"] }
rand_core = "0.6"
time = { version = "0.3", features = ["formatting", "macros"] }
once_cell = "1"
parking_lot = "0.12"
heapless = "0.8"
winterfell = "0.13.1"
base64 = "0.21"
rayon = "1.10"

# Production dependencies
axum = { version = "0.7", features = ["macros", "tracing"] }
tower = { version = "0.4", features = ["util"] }
tower-http = { version = "0.5", features = ["cors", "trace", "fs"] }
sled = "0.34"
libp2p = { version = "0.53", features = [
  "tcp",
  "yamux",
  "noise",
  "gossipsub",
  "identify",
  "ping",
  "kad",
  "request-response",
  "serde",
  "mdns",
  "tokio",
  "macros"
] }
futures = "0.3"
clap = { version = "4", features = ["derive"] }
config = "0.14"
dirs = "5"
tempfile = "3"
async-trait = "0.1"
log = "0.4"
sha2 = "0.10"
sha3 = "0.10"
num-bigint = "0.4"
num-traits = "0.2"
rust_decimal = "1.32"<|MERGE_RESOLUTION|>--- conflicted
+++ resolved
@@ -1,45 +1,37 @@
 [workspace]
 members = [
+  # Core Layer
   "crates/types",
   "crates/crypto",
   "crates/storage",
   "crates/network",
   "crates/p2p",
   "crates/mempool",
-<<<<<<< HEAD
-  # "crates/consensus",  # Disabled - depends on governance
-  # "crates/rpc",  # Disabled - depends on consensus
-  "crates/core",
-  "crates/time",
-  "crates/ai_core",
-  # "crates/ai_registry",  # Disabled - needs architectural refactoring (type mismatches)
-  # "crates/ai_service",  # Disabled - depends on ai_registry  
-  # "crates/governance",  # Disabled - depends on ai_registry
-  # "crates/economics",  # OLD - removed in favor of ippan_economics
-=======
   "crates/consensus",
   "crates/rpc",
   "crates/core",
   "crates/time",
+
+  # AI and deterministic intelligence
   "crates/ai_core",
-  "crates/ai_registry",
-  "crates/ai_service",
-  "crates/governance",
-  "crates/economics",
->>>>>>> 71971604
+  # "crates/ai_registry",      # Disabled – awaiting type unification with ai_core
+  # "crates/ai_service",       # Disabled – depends on ai_registry
+  # "crates/governance",       # Disabled – depends on ai_registry and ai_service
+
+  # Economics and treasury
   "crates/ippan_economics",
   "crates/treasury",
   "crates/l2_fees",
   "crates/l2_handle_registry",
   "crates/l1_handle_anchors",
   "crates/validator_resolution",
-<<<<<<< HEAD
-  # "node",  # Disabled - depends on consensus/rpc
-=======
+
+  # Security and user wallet layer
   "crates/security",
   "crates/wallet",
-  # "node",  # Temporarily disabled to isolate ai_core dependency issue
->>>>>>> 71971604
+
+  # Node orchestration
+  # "node",                    # Disabled – depends on consensus & RPC integration
 ]
 
 resolver = "2"
@@ -51,8 +43,22 @@
 authors = ["IPPAN Contributors"]
 
 [workspace.dependencies]
+# --------------------------
+# Core libraries
+# --------------------------
 anyhow = "1"
 thiserror = "1"
+serde = { version = "1", features = ["derive"] }
+serde_json = "1"
+hex = "0.4"
+once_cell = "1"
+parking_lot = "0.12"
+futures = "0.3"
+time = { version = "0.3", features = ["formatting", "macros"] }
+
+# --------------------------
+# Async runtime & utilities
+# --------------------------
 tokio = { version = "1", features = [
   "rt-multi-thread",
   "macros",
@@ -63,27 +69,49 @@
   "signal",
   "io-util"
 ] }
+async-trait = "0.1"
+
+# --------------------------
+# Logging and tracing
+# --------------------------
 tracing = "0.1"
 tracing-subscriber = { version = "0.3", features = ["env-filter"] }
-serde = { version = "1", features = ["derive"] }
-serde_json = "1"
-hex = "0.4"
+log = "0.4"
+
+# --------------------------
+# Cryptography
+# --------------------------
 blake3 = "1"
+sha2 = "0.10"
+sha3 = "0.10"
 ed25519-dalek = { version = "2", default-features = false, features = ["std", "rand_core"] }
 rand_core = "0.6"
-time = { version = "0.3", features = ["formatting", "macros"] }
-once_cell = "1"
-parking_lot = "0.12"
+
+# --------------------------
+# Math and numeric systems
+# --------------------------
+num-bigint = "0.4"
+num-traits = "0.2"
+rust_decimal = "1.32"
 heapless = "0.8"
-winterfell = "0.13.1"
-base64 = "0.21"
 rayon = "1.10"
 
-# Production dependencies
-axum = { version = "0.7", features = ["macros", "tracing"] }
-tower = { version = "0.4", features = ["util"] }
-tower-http = { version = "0.5", features = ["cors", "trace", "fs"] }
-sled = "0.34"
+# --------------------------
+# Advanced cryptography / STARKs
+# --------------------------
+winterfell = "0.13.1"
+
+# --------------------------
+# Configuration, CLI, and I/O
+# --------------------------
+config = "0.14"
+clap = { version = "4", features = ["derive"] }
+dirs = "5"
+tempfile = "3"
+
+# --------------------------
+# Networking and web layer
+# --------------------------
 libp2p = { version = "0.53", features = [
   "tcp",
   "yamux",
@@ -98,15 +126,16 @@
   "tokio",
   "macros"
 ] }
-futures = "0.3"
-clap = { version = "4", features = ["derive"] }
-config = "0.14"
-dirs = "5"
-tempfile = "3"
-async-trait = "0.1"
-log = "0.4"
-sha2 = "0.10"
-sha3 = "0.10"
-num-bigint = "0.4"
-num-traits = "0.2"
-rust_decimal = "1.32"+
+# --------------------------
+# REST APIs and Web interfaces
+# --------------------------
+axum = { version = "0.7", features = ["macros", "tracing"] }
+tower = { version = "0.4", features = ["util"] }
+tower-http = { version = "0.5", features = ["cors", "trace", "fs"] }
+
+# --------------------------
+# Persistence and local DB
+# --------------------------
+sled = "0.34"
+base64 = "0.21"