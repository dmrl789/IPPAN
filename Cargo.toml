--- conflicted
+++ resolved
@@ -13,12 +13,8 @@
   "crates/ai_core",
   "crates/ai_registry",
   "crates/governance",
-<<<<<<< HEAD
-=======
   "crates/economics",
->>>>>>> 99ee0301
   "crates/treasury",
-  "crates/ippan_economics",
   "node",
 ]
 
@@ -33,7 +29,16 @@
 [workspace.dependencies]
 anyhow = "1"
 thiserror = "1"
-tokio = { version = "1", features = ["rt-multi-thread","macros","time","sync","net","fs","signal","io-util"] }
+tokio = { version = "1", features = [
+  "rt-multi-thread",
+  "macros",
+  "time",
+  "sync",
+  "net",
+  "fs",
+  "signal",
+  "io-util"
+] }
 tracing = "0.1"
 tracing-subscriber = { version = "0.3", features = ["env-filter"] }
 serde = { version = "1", features = ["derive"] }
@@ -42,7 +47,7 @@
 blake3 = "1"
 ed25519-dalek = { version = "2", default-features = false, features = ["std", "rand_core"] }
 rand_core = "0.6"
-time = { version = "0.3", features = ["formatting","macros"] }
+time = { version = "0.3", features = ["formatting", "macros"] }
 once_cell = "1"
 parking_lot = "0.12"
 heapless = "0.8"
