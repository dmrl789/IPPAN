[workspace]
members = [
  "crates/types",
  "crates/crypto",
  "crates/storage",
  "crates/network",
  "crates/p2p",
  "crates/mempool",
  "crates/consensus",
  "crates/rpc",
  "crates/core",
  "crates/time",
  "crates/ai_core",
  "crates/ai_registry",
<<<<<<< HEAD
=======
  "crates/governance",
>>>>>>> 1c902acc
  "node",
]

resolver = "2"

[workspace.package]
version = "0.1.0"
edition = "2021"
license = "Apache-2.0"
authors = ["IPPAN Contributors"]

[workspace.dependencies]
anyhow = "1"
thiserror = "1"
tokio = { version = "1", features = ["rt-multi-thread","macros","time","sync","net","fs","signal","io-util"] }
tracing = "0.1"
tracing-subscriber = { version = "0.3", features = ["env-filter"] }
serde = { version = "1", features = ["derive"] }
serde_json = "1"
hex = "0.4"
blake3 = "1"
ed25519-dalek = { version = "2", default-features = false, features = ["std", "rand_core"] }
rand_core = "0.6"
time = { version = "0.3", features = ["formatting","macros"] }
once_cell = "1"
parking_lot = "0.12"
heapless = "0.8"
winterfell = "0.13.1"
base64 = "0.21"
rayon = "1.10"

# Production dependencies
axum = { version = "0.7", features = ["macros", "tracing"] }
tower = { version = "0.4", features = ["util"] }
tower-http = { version = "0.5", features = ["cors", "trace", "fs"] }
sled = "0.34"
libp2p = { version = "0.53", features = ["tcp", "yamux", "noise", "gossipsub", "identify", "ping", "kad", "request-response", "serde", "mdns", "tokio", "macros"] }
futures = "0.3"
clap = { version = "4", features = ["derive"] }
config = "0.14"
dirs = "5"
tempfile = "3"
async-trait = "0.1"
log = "0.4"
sha2 = "0.10"
sha3 = "0.10"<|MERGE_RESOLUTION|>--- conflicted
+++ resolved
@@ -12,10 +12,7 @@
   "crates/time",
   "crates/ai_core",
   "crates/ai_registry",
-<<<<<<< HEAD
-=======
   "crates/governance",
->>>>>>> 1c902acc
   "node",
 ]
 
@@ -52,7 +49,20 @@
 tower = { version = "0.4", features = ["util"] }
 tower-http = { version = "0.5", features = ["cors", "trace", "fs"] }
 sled = "0.34"
-libp2p = { version = "0.53", features = ["tcp", "yamux", "noise", "gossipsub", "identify", "ping", "kad", "request-response", "serde", "mdns", "tokio", "macros"] }
+libp2p = { version = "0.53", features = [
+  "tcp",
+  "yamux",
+  "noise",
+  "gossipsub",
+  "identify",
+  "ping",
+  "kad",
+  "request-response",
+  "serde",
+  "mdns",
+  "tokio",
+  "macros"
+] }
 futures = "0.3"
 clap = { version = "4", features = ["derive"] }
 config = "0.14"
