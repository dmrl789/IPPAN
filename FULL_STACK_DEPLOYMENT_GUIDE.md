# 🚀 IPPAN Full-Stack Deployment Guide

## 🌐 **Complete System Architecture**

Your IPPAN deployment includes:

- **Blockchain Nodes**: 2 IPPAN blockchain nodes for consensus
- **Load Balancer**: Nginx for distributing requests
- **API Gateway**: Unified API access across all nodes

---

## 📋 **Deployment Options**

### **Option 1: Full-Stack Docker Deployment (Recommended)**

#### **On Server 1 (188.245.97.41) - Primary Server:**

```bash
# Clone the repository
git clone <your-repo-url>
cd ippan

# Build and start all services
docker-compose -f deploy/docker-compose.full-stack.yml up -d

# Check status
docker-compose -f deploy/docker-compose.full-stack.yml ps
```

#### **On Server 2 (135.181.145.174) - Secondary Server:**

```bash
# Clone the repository
git clone <your-repo-url>
cd ippan

# Start the blockchain node
docker-compose -f deploy/docker-compose.production.yml up -d

# Check status
docker-compose -f deploy/docker-compose.production.yml ps
```

---

### **Option 2: Blockchain Nodes Only**

```bash
# Server 1
docker-compose -f deploy/docker-compose.production.yml up -d

# Server 2  
docker-compose -f deploy/docker-compose.production.yml up -d
```

---

## 🔧 **Service Configuration**

### **Service Ports**

| Service | Server 1 (188.245.97.41) | Server 2 (135.181.145.174) |
|---------|---------------------------|----------------------------|
| **UI** | 443 (HTTPS) | - |
| **Node 1 RPC** | 8080 | - |
| **Node 2 RPC** | - | 8080 |
| **Node 1 P2P** | 4001/tcp | - |
| **Node 2 P2P** | - | 4001/tcp |
| **Gateway / API** | 8080 (internal), 443 (public) | - |

### **Environment Variables**

**UI Configuration:**
```bash
REACT_APP_API_URL=https://api.ippan.org
REACT_APP_NODE_1_URL=https://api.ippan.org
REACT_APP_NODE_2_URL=https://api.ippan.org
REACT_APP_WS_URL=wss://api.ippan.org/ws
REACT_APP_ENABLE_FULL_UI=1
```

---

## 🌐 **Access Points**

### **Web Interface**
- **Primary UI**: http://188.245.97.41:3001
- **Gateway**: https://api.ippan.org

### **API Endpoints**
- **Gateway API**: https://api.ippan.org

### **Health Checks**
- **UI Health**: http://188.245.97.41:3001/health
- **Gateway Health**: https://api.ippan.org/health

---

## 🚀 **Quick Start Commands**

### **Full Deployment (Server 1)**
```bash
# Clone and deploy everything
git clone <your-repo-url>
cd ippan
docker-compose -f deploy/docker-compose.full-stack.yml up -d

# Check all services
docker-compose -f deploy/docker-compose.full-stack.yml ps

# View logs
docker-compose -f deploy/docker-compose.full-stack.yml logs -f
```

### **Blockchain Only (Server 2)**
```bash
# Clone and deploy blockchain node
git clone <your-repo-url>
cd ippan
docker-compose -f deploy/docker-compose.production.yml up -d

# Check node status
docker-compose -f deploy/docker-compose.production.yml ps
```

---

## 🔍 **Verification Steps**

### **1. Check All Services**

```bash
# Check UI
curl http://188.245.97.41:3001/health

# Check Node 1
curl https://api.ippan.org/health

# Check Node 2
curl https://api.ippan.org/health

<<<<<<< HEAD
# Check WebSocket upgrade (API domain)
curl -I -H 'Connection: Upgrade' -H 'Upgrade: websocket' https://api.ippan.org/ws
=======
# Check WebSocket upgrade
curl -I -H 'Connection: Upgrade' -H 'Upgrade: websocket' http://188.245.97.41:3001/ws
>>>>>>> bf5b792d
```

### **2. Test UI Functionality**

```bash
# Open web browser and navigate to:
# http://188.245.97.41:3001

# Test API through UI
curl https://api.ippan.org/health
```

### **3. Verify Network Connectivity**

```bash
# Confirm each node listens publicly for libp2p traffic
ss -ltnp | grep :4001 || sudo lsof -iTCP:4001 -sTCP:LISTEN

# Open the firewall if required
sudo ufw allow 4001/tcp
sudo ufw reload

# Check peer connections from the HTTPS gateway
curl https://api.ippan.org/peers

# Test transaction propagation through the HTTPS gateway
curl -X POST https://api.ippan.org/tx \
  -H "Content-Type: application/json" \
  -d '{
    "from": "0000000000000000000000000000000000000000000000000000000000000001",
    "to": "0000000000000000000000000000000000000000000000000000000000000002",
    "amount": 1000,
    "nonce": 1,
    "signature": "0000000000000000000000000000000000000000000000000000000000000000000000000000000000000000000000000000000000000000000000000000000000"
  }'
```


---

## 📊 **Monitoring & Logs**

### **View Logs**

```bash
# All services
docker-compose -f deploy/docker-compose.full-stack.yml logs -f

# Specific service
docker-compose -f deploy/docker-compose.full-stack.yml logs -f ippan-ui
docker-compose -f deploy/docker-compose.full-stack.yml logs -f ippan-node-1
```

### **Service Status**

```bash
# Check running containers
docker ps

# Check service health
docker-compose -f deploy/docker-compose.full-stack.yml ps
```

### **Resource Usage**

```bash
# Check resource usage
docker stats

# Check disk usage
docker system df
```

---

## 🔧 **Configuration Management**

### **UI Configuration**

The UI can be configured via environment variables:

```bash
# In docker-compose.full-stack.yml
environment:
  - REACT_APP_API_URL=https://api.ippan.org
  - REACT_APP_NODE_1_URL=https://api.ippan.org
  - REACT_APP_NODE_2_URL=https://api.ippan.org
  - REACT_APP_WS_URL=wss://api.ippan.org/ws
  - REACT_APP_ENABLE_FULL_UI=1
  - REACT_APP_NETWORK_NAME=IPPAN Production
  - REACT_APP_CHAIN_ID=ippan-mainnet
```

### **Load Balancer Configuration**

Edit `deploy/nginx/load-balancer.conf` to modify:
- Upstream servers
- Load balancing algorithm
- Health check intervals
- SSL/TLS configuration

---

## 🚨 **Troubleshooting**

### **Common Issues**

**1. UI not loading:**
```bash
# Check UI container
docker logs ippan-ui

# Check nginx configuration
docker exec ippan-ui nginx -t
```

**2. API not accessible:**
```bash
# Check load balancer
docker logs ippan-nginx-lb

<<<<<<< HEAD
# Test API health directly on the API domain
=======
# Test direct node access through the gateway
>>>>>>> bf5b792d
curl https://api.ippan.org/health
```

**3. Nodes not connecting:**
```bash
# Check P2P connectivity
docker logs ippan-node-1
docker logs ippan-node-2

# Test network connectivity
ss -ltnp | grep :4001 || sudo lsof -iTCP:4001 -sTCP:LISTEN
sudo ufw status | grep 4001 || sudo ufw allow 4001/tcp
```

### **Debug Commands**

```bash
# Check all service logs
docker-compose -f deploy/docker-compose.full-stack.yml logs

# Restart specific service
docker-compose -f deploy/docker-compose.full-stack.yml restart ippan-ui

# Rebuild and restart
docker-compose -f deploy/docker-compose.full-stack.yml up -d --build
```

---

## 🔒 **Security Considerations**

### **Firewall Configuration**

```bash
# On both servers
sudo ufw allow 80/tcp    # HTTP (redirect to HTTPS)
sudo ufw allow 443/tcp   # Public HTTPS entrypoint
sudo ufw allow 8080/tcp  # RPC API (internal)
sudo ufw allow 4001/tcp  # P2P libp2p port
```

### **SSL/TLS Setup (Optional)**

```bash
# Generate SSL certificates
sudo certbot --nginx -d your-domain.com

# Update nginx configuration for HTTPS
# Edit deploy/nginx/load-balancer.conf
```

---

## 📈 **Scaling Options**

### **Horizontal Scaling**

1. **Add more blockchain nodes**
2. **Deploy UI on multiple servers**
3. **Use CDN for static assets**
4. **Implement database clustering**

### **Vertical Scaling**

1. **Increase container resources**
2. **Optimize nginx configuration**
3. **Enable caching layers**
4. **Implement connection pooling**

---

## 🎯 **Next Steps**

1. **Deploy the full stack** using Docker Compose
2. **Access the web UI** at http://188.245.97.41:3001
3. **Test blockchain functionality** through the UI
4. **Monitor system performance** and logs
5. **Set up automated backups** for blockchain data
6. **Configure monitoring and alerting**

---

## 📝 **Summary**

✅ **Complete IPPAN deployment** with UI and blockchain nodes  
✅ **Load balancing** for high availability  
✅ **Production-ready** configuration  
✅ **Easy scaling** and maintenance  
✅ **Comprehensive monitoring** and logging  

**Your IPPAN blockchain network with unified UI is ready for production!** 🚀

### **Access Your System:**
- **Web UI**: http://188.245.97.41:3001
- **API**: https://api.ippan.org<|MERGE_RESOLUTION|>--- conflicted
+++ resolved
@@ -4,367 +4,20 @@
 
 Your IPPAN deployment includes:
 
-- **Blockchain Nodes**: 2 IPPAN blockchain nodes for consensus
-- **Load Balancer**: Nginx for distributing requests
-- **API Gateway**: Unified API access across all nodes
+- **Blockchain Nodes** – 2 IPPAN validator nodes (consensus)
+- **Load Balancer** – Nginx for distributing requests
+- **API Gateway** – Unified REST and WebSocket access across nodes
 
 ---
 
 ## 📋 **Deployment Options**
 
-### **Option 1: Full-Stack Docker Deployment (Recommended)**
+### **Option 1 – Full-Stack Docker Deployment (Recommended)**
 
-#### **On Server 1 (188.245.97.41) - Primary Server:**
+#### **Server 1 – Primary (188.245.97.41)**
 
 ```bash
-# Clone the repository
 git clone <your-repo-url>
 cd ippan
-
-# Build and start all services
-docker-compose -f deploy/docker-compose.full-stack.yml up -d
-
-# Check status
-docker-compose -f deploy/docker-compose.full-stack.yml ps
-```
-
-#### **On Server 2 (135.181.145.174) - Secondary Server:**
-
-```bash
-# Clone the repository
-git clone <your-repo-url>
-cd ippan
-
-# Start the blockchain node
-docker-compose -f deploy/docker-compose.production.yml up -d
-
-# Check status
-docker-compose -f deploy/docker-compose.production.yml ps
-```
-
----
-
-### **Option 2: Blockchain Nodes Only**
-
-```bash
-# Server 1
-docker-compose -f deploy/docker-compose.production.yml up -d
-
-# Server 2  
-docker-compose -f deploy/docker-compose.production.yml up -d
-```
-
----
-
-## 🔧 **Service Configuration**
-
-### **Service Ports**
-
-| Service | Server 1 (188.245.97.41) | Server 2 (135.181.145.174) |
-|---------|---------------------------|----------------------------|
-| **UI** | 443 (HTTPS) | - |
-| **Node 1 RPC** | 8080 | - |
-| **Node 2 RPC** | - | 8080 |
-| **Node 1 P2P** | 4001/tcp | - |
-| **Node 2 P2P** | - | 4001/tcp |
-| **Gateway / API** | 8080 (internal), 443 (public) | - |
-
-### **Environment Variables**
-
-**UI Configuration:**
-```bash
-REACT_APP_API_URL=https://api.ippan.org
-REACT_APP_NODE_1_URL=https://api.ippan.org
-REACT_APP_NODE_2_URL=https://api.ippan.org
-REACT_APP_WS_URL=wss://api.ippan.org/ws
-REACT_APP_ENABLE_FULL_UI=1
-```
-
----
-
-## 🌐 **Access Points**
-
-### **Web Interface**
-- **Primary UI**: http://188.245.97.41:3001
-- **Gateway**: https://api.ippan.org
-
-### **API Endpoints**
-- **Gateway API**: https://api.ippan.org
-
-### **Health Checks**
-- **UI Health**: http://188.245.97.41:3001/health
-- **Gateway Health**: https://api.ippan.org/health
-
----
-
-## 🚀 **Quick Start Commands**
-
-### **Full Deployment (Server 1)**
-```bash
-# Clone and deploy everything
-git clone <your-repo-url>
-cd ippan
-docker-compose -f deploy/docker-compose.full-stack.yml up -d
-
-# Check all services
-docker-compose -f deploy/docker-compose.full-stack.yml ps
-
-# View logs
-docker-compose -f deploy/docker-compose.full-stack.yml logs -f
-```
-
-### **Blockchain Only (Server 2)**
-```bash
-# Clone and deploy blockchain node
-git clone <your-repo-url>
-cd ippan
-docker-compose -f deploy/docker-compose.production.yml up -d
-
-# Check node status
-docker-compose -f deploy/docker-compose.production.yml ps
-```
-
----
-
-## 🔍 **Verification Steps**
-
-### **1. Check All Services**
-
-```bash
-# Check UI
-curl http://188.245.97.41:3001/health
-
-# Check Node 1
-curl https://api.ippan.org/health
-
-# Check Node 2
-curl https://api.ippan.org/health
-
-<<<<<<< HEAD
-# Check WebSocket upgrade (API domain)
-curl -I -H 'Connection: Upgrade' -H 'Upgrade: websocket' https://api.ippan.org/ws
-=======
-# Check WebSocket upgrade
-curl -I -H 'Connection: Upgrade' -H 'Upgrade: websocket' http://188.245.97.41:3001/ws
->>>>>>> bf5b792d
-```
-
-### **2. Test UI Functionality**
-
-```bash
-# Open web browser and navigate to:
-# http://188.245.97.41:3001
-
-# Test API through UI
-curl https://api.ippan.org/health
-```
-
-### **3. Verify Network Connectivity**
-
-```bash
-# Confirm each node listens publicly for libp2p traffic
-ss -ltnp | grep :4001 || sudo lsof -iTCP:4001 -sTCP:LISTEN
-
-# Open the firewall if required
-sudo ufw allow 4001/tcp
-sudo ufw reload
-
-# Check peer connections from the HTTPS gateway
-curl https://api.ippan.org/peers
-
-# Test transaction propagation through the HTTPS gateway
-curl -X POST https://api.ippan.org/tx \
-  -H "Content-Type: application/json" \
-  -d '{
-    "from": "0000000000000000000000000000000000000000000000000000000000000001",
-    "to": "0000000000000000000000000000000000000000000000000000000000000002",
-    "amount": 1000,
-    "nonce": 1,
-    "signature": "0000000000000000000000000000000000000000000000000000000000000000000000000000000000000000000000000000000000000000000000000000000000"
-  }'
-```
-
-
----
-
-## 📊 **Monitoring & Logs**
-
-### **View Logs**
-
-```bash
-# All services
-docker-compose -f deploy/docker-compose.full-stack.yml logs -f
-
-# Specific service
-docker-compose -f deploy/docker-compose.full-stack.yml logs -f ippan-ui
-docker-compose -f deploy/docker-compose.full-stack.yml logs -f ippan-node-1
-```
-
-### **Service Status**
-
-```bash
-# Check running containers
-docker ps
-
-# Check service health
-docker-compose -f deploy/docker-compose.full-stack.yml ps
-```
-
-### **Resource Usage**
-
-```bash
-# Check resource usage
-docker stats
-
-# Check disk usage
-docker system df
-```
-
----
-
-## 🔧 **Configuration Management**
-
-### **UI Configuration**
-
-The UI can be configured via environment variables:
-
-```bash
-# In docker-compose.full-stack.yml
-environment:
-  - REACT_APP_API_URL=https://api.ippan.org
-  - REACT_APP_NODE_1_URL=https://api.ippan.org
-  - REACT_APP_NODE_2_URL=https://api.ippan.org
-  - REACT_APP_WS_URL=wss://api.ippan.org/ws
-  - REACT_APP_ENABLE_FULL_UI=1
-  - REACT_APP_NETWORK_NAME=IPPAN Production
-  - REACT_APP_CHAIN_ID=ippan-mainnet
-```
-
-### **Load Balancer Configuration**
-
-Edit `deploy/nginx/load-balancer.conf` to modify:
-- Upstream servers
-- Load balancing algorithm
-- Health check intervals
-- SSL/TLS configuration
-
----
-
-## 🚨 **Troubleshooting**
-
-### **Common Issues**
-
-**1. UI not loading:**
-```bash
-# Check UI container
-docker logs ippan-ui
-
-# Check nginx configuration
-docker exec ippan-ui nginx -t
-```
-
-**2. API not accessible:**
-```bash
-# Check load balancer
-docker logs ippan-nginx-lb
-
-<<<<<<< HEAD
-# Test API health directly on the API domain
-=======
-# Test direct node access through the gateway
->>>>>>> bf5b792d
-curl https://api.ippan.org/health
-```
-
-**3. Nodes not connecting:**
-```bash
-# Check P2P connectivity
-docker logs ippan-node-1
-docker logs ippan-node-2
-
-# Test network connectivity
-ss -ltnp | grep :4001 || sudo lsof -iTCP:4001 -sTCP:LISTEN
-sudo ufw status | grep 4001 || sudo ufw allow 4001/tcp
-```
-
-### **Debug Commands**
-
-```bash
-# Check all service logs
-docker-compose -f deploy/docker-compose.full-stack.yml logs
-
-# Restart specific service
-docker-compose -f deploy/docker-compose.full-stack.yml restart ippan-ui
-
-# Rebuild and restart
-docker-compose -f deploy/docker-compose.full-stack.yml up -d --build
-```
-
----
-
-## 🔒 **Security Considerations**
-
-### **Firewall Configuration**
-
-```bash
-# On both servers
-sudo ufw allow 80/tcp    # HTTP (redirect to HTTPS)
-sudo ufw allow 443/tcp   # Public HTTPS entrypoint
-sudo ufw allow 8080/tcp  # RPC API (internal)
-sudo ufw allow 4001/tcp  # P2P libp2p port
-```
-
-### **SSL/TLS Setup (Optional)**
-
-```bash
-# Generate SSL certificates
-sudo certbot --nginx -d your-domain.com
-
-# Update nginx configuration for HTTPS
-# Edit deploy/nginx/load-balancer.conf
-```
-
----
-
-## 📈 **Scaling Options**
-
-### **Horizontal Scaling**
-
-1. **Add more blockchain nodes**
-2. **Deploy UI on multiple servers**
-3. **Use CDN for static assets**
-4. **Implement database clustering**
-
-### **Vertical Scaling**
-
-1. **Increase container resources**
-2. **Optimize nginx configuration**
-3. **Enable caching layers**
-4. **Implement connection pooling**
-
----
-
-## 🎯 **Next Steps**
-
-1. **Deploy the full stack** using Docker Compose
-2. **Access the web UI** at http://188.245.97.41:3001
-3. **Test blockchain functionality** through the UI
-4. **Monitor system performance** and logs
-5. **Set up automated backups** for blockchain data
-6. **Configure monitoring and alerting**
-
----
-
-## 📝 **Summary**
-
-✅ **Complete IPPAN deployment** with UI and blockchain nodes  
-✅ **Load balancing** for high availability  
-✅ **Production-ready** configuration  
-✅ **Easy scaling** and maintenance  
-✅ **Comprehensive monitoring** and logging  
-
-**Your IPPAN blockchain network with unified UI is ready for production!** 🚀
-
-### **Access Your System:**
-- **Web UI**: http://188.245.97.41:3001
-- **API**: https://api.ippan.org+docker compose -f deploy/docker-compose.full-stack.yml up -d
+docker compose -f deploy/docker-compose.full-stack.yml ps