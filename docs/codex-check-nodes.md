--- conflicted
+++ resolved
@@ -9,13 +9,8 @@
 ```
 Codex: run the “Check IPPAN Nodes” workflow
 – hosts: 188.245.97.41,135.181.145.174
-<<<<<<< HEAD
 – ui_url: http://188.245.97.41:3001
-– api_base: http://127.0.0.1:8080
-=======
-– ui_url: https://ui.ippan.org
 – api_base: https://api.ippan.org
->>>>>>> c78a16ae
 – lb_health: http://127.0.0.1:3000/lb-health
 – Verify services active, /health /status /peers = 200, peer_count > 0, versions match
 – Upload JSON summaries as artifacts and post a pass/fail summary per host
