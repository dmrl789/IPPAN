--- conflicted
+++ resolved
@@ -1,56 +1,41 @@
 # Fee Caps and DAG-Fair Emission System
 
-<<<<<<< HEAD
-This document specifies the IPPAN protocol's fee caps, emission schedule, and reward distribution logic.
+This document defines IPPAN’s **fee system**, **DAG-Fair emission schedule**, and **reward distribution model**.  
+It merges the formal protocol specification (for implementation) with extended economic explanations (for the whitepaper and governance reference).
 
 ---
 
-## 🪙 Fee Caps
-=======
-This document defines IPPAN’s **fee system**, **DAG-Fair emission schedule**, and **reward distribution model**.  
-It merges the protocol specification (for implementation) with extended economic explanations (for whitepaper and governance reference).
-
----
->>>>>>> d70a701b
-
 ## 1. Fee System
 
-<<<<<<< HEAD
-IPPAN enforces **hard, deterministic fee caps** at the protocol level to ensure predictable costs and prevent market manipulation.  
-Transactions exceeding the cap are rejected during both **mempool admission** and **block assembly**.
-=======
 ### 1.1 Overview
->>>>>>> d70a701b
 
-IPPAN enforces **hard fee caps** per transaction type to:
-- Prevent spam and economic centralization  
-- Guarantee predictable fees  
-- Maintain fairness across transaction types  
+IPPAN enforces **hard, deterministic fee caps** at the protocol level to ensure predictable costs, fairness, and resistance to manipulation.  
+Transactions that exceed their allowed fee cap are **rejected deterministically** during both **mempool admission** and **block assembly**, making fee behavior transparent and uniform across all nodes.
 
-Transactions exceeding caps are rejected at mempool admission and block assembly.
+This guarantees:
+- 💸 Predictable and capped transaction costs  
+- 🛡️ Protection against fee-based centralization  
+- ⚖️ Fair treatment of all transaction classes  
 
-<<<<<<< HEAD
-\*Assuming $10/IPN, illustrative only.
-=======
 ### 1.2 Fee Cap Table
->>>>>>> d70a701b
 
-| Transaction Type        | Cap (µIPN) | Cap (IPN) | Description                    |
-|--------------------------|------------|-----------|--------------------------------|
-| Transfer                | 1,000      | 0.00001   | Simple token transfer          |
-| AI Call                 | 100        | 0.000001  | AI model inference call        |
-| Contract Deploy          | 100,000    | 0.001     | Deploy smart contract          |
-| Contract Call            | 10,000     | 0.0001    | Execute contract method        |
-| Governance               | 10,000     | 0.0001    | Governance proposal/vote       |
-| Validator Operations     | 10,000     | 0.0001    | Stake, register, or update     |
+| Transaction Type     | Cap (µIPN) | Cap (IPN)   | Description                     |
+|----------------------|------------|-------------|----------------------------------|
+| Transfer             | 1,000      | 0.00001     | Simple token transfer            |
+| AI Call              | 100        | 0.000001    | AI model inference call          |
+| Contract Deploy      | 100,000    | 0.001       | Deploy smart contract            |
+| Contract Call        | 10,000     | 0.0001      | Execute contract method          |
+| Governance           | 10,000     | 0.0001      | Governance proposal or vote      |
+| Validator Operations | 10,000     | 0.0001      | Stake, register, or update node  |
 
 > *1 IPN = 100 000 000 µIPN*
 
-<<<<<<< HEAD
-// In block proposal
+### 1.3 Fee Validation
+
+Each transaction’s fee is checked using deterministic validation logic during admission:
+
+```rust
+// Example (in PoAConsensus block proposal)
 for tx in block.transactions {
     validate_fee(&tx, tx.fee, &fee_config)?;
-}
-=======
-### 1.3 Fee Formula
->>>>>>> d70a701b
+}