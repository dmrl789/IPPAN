# IPPAN Product Requirements Document (PRD) — Version 2025

### Deterministic Intelligence for a Decentralized World

---

## 1. Overview

IPPAN is a next-generation blockchain network engineered for determinism, scalability, and verifiable intelligence.
It combines parallel block processing with cryptographic time ordering and AI-driven optimization to achieve near-instant finality and institutional-grade reliability.

The protocol is designed to serve as a foundation for finance, AI computation, IoT, and autonomous digital economies, providing deterministic guarantees at microsecond precision.

---

## 2. Core Objectives

- Achieve 10 million TPS without probabilistic finality.
- Provide microsecond-accurate ordering of all events through the HashTimer™ mechanism.
- Embed deterministic AI modules directly at Layer 1 for reputation, anomaly detection, and timing optimization.
- Offer a programmable Layer 2 AI marketplace for decentralized inference and model sharing.
- Maintain fixed monetary supply (21 million IPN) with capped transaction fees and fee-recycling.
- Ensure zk-STARK verifiability and quantum-resistant cryptography for long-term security.
- Operate with energy efficiency, avoiding mining or probabilistic consensus.

---

## 3. Architecture Summary

### 3.1 Deterministic Core (Layer 1)
- Parallel BlockDAG (Roundchain) consensus with 100–250 ms rounds.
- HashTimer™ assigns deterministic timestamps to every transaction, guaranteeing global chronological order.
- Validator reputation is computed via lightweight AI (GBDT) models identical across all nodes.
- Consensus built on Federated Byzantine Agreement (FBA) principles with DAG-Fair emission scheduling.
- zk-STARK proofs certify transaction validity and block integrity.
- No smart contracts: L1 focuses purely on finality, security, and time.

### 3.2 Programmable Execution (Layer 2)
- Deterministic rollups and zk-VMs for custom logic and decentralized AI workloads.
- L2 hosts AI inference services, federated learning nodes, and application rollups.
- Payments and state roots anchored to L1 through HashTimer proofs.
- Enables sectors such as DeFi, IoT, LegalTech, and research grids.

---

## 4. HashTimer™ and IPPAN Time

- Median-based global clock combining node timestamps into a single verifiable timeline.
- Embedded in every transaction and block header for deterministic order.
- Precision up to 10⁻⁶ s (microsecond).
- Used for:
  - Transaction finality
  - Round scheduling
  - zk-proof timestamping
  - AI inference audit trails

---

## 5. Consensus and Finality

- Parallel block creation: thousands of micro-blocks per second.
- Roundchain DAG: rounds finalized every ~150 ms under normal conditions.
- Validator selection: weighted by reputation (score 0–10 000) from the embedded AI model.
- Conflict resolution: deterministic ordering via HashTimer + signature root.
- Fault tolerance: >⅔ honest quorum; instant rollback for failed proofs.
- Emission fairness: rewards computed per round, not per block.

---

## 6. Embedded AI Architecture

### 6.1 Layer 1 AI Modules
- Small, deterministic models (< 2 MB).
- Trained offline, version-locked, and hash-verified on-chain.
- Tasks:
  - Validator reputation and reliability scoring.
  - Network congestion prediction.
  - Anomaly detection and defense against Sybil/spam.
  - Time-drift estimation and clock correction.
- Deterministic inference only — no stochastic behavior or live learning.
- Models serialized as canonical JSON and verified via SHA-256 hash.

### 6.2 Layer 2 AI Ecosystem
- Open AI Marketplace (AIMS) for decentralized inference services.
- zk-Proof-of-Inference ensures results are genuine and reproducible.
- Supports cross-domain models (finance, law, IoT, research).
- Enables AI-as-a-Service with micro-IPN payments per query.

### 6.3 AI Governance and Registry
- Each model stored in On-Chain Model Registry:
  - `{ model_id, hash, version, activation_round, signature }`.
- New models introduced through governance proposals (JSON/YAML).
- All nodes auto-update at activation round; old models deprecated deterministically.
- Determinism and performance verified by reproducibility audits across hardware types.

---

## 7. Tokenomics

### 7.1 Monetary Policy
- Total supply: 21 000 000 IPN (hard cap).
- Unit: 1 IPN = 10⁸ µIPN.
- Emission: Round-based DAG-Fair schedule; halvings every fixed epoch (~2 years).
- No inflation beyond cap.

### 7.2 Fee System
- Capped micro-fees:
  - Transfers ≤ 0.00001 IPN
  - AI calls ≤ 0.000001 IPN
- Recycling: all fees returned to validator reward pool weekly.
- No gas bidding or congestion pricing.

### 7.3 Reward Distribution
- 20 % → block proposer (verifier)
- 80 % → participating validators proportionally
- Rewards auto-balanced across rounds for fairness and uptime incentives.

### 7.4 DAG-Fair Emission Framework

#### 7.4.1 Rationale

In IPPAN, blocks are micro-events, not emission units. Unlike linear blockchains (e.g., Bitcoin), where block intervals define issuance (1 block = 1 reward), IPPAN’s BlockDAG creates thousands of micro-blocks per second within overlapping rounds.

To maintain scarcity, determinism, and fairness, emission must therefore be round-based, not block-based. Each round (≈100–250 ms) aggregates many blocks from multiple validators. Rewards are computed per round and distributed proportionally to the nodes that participated in that round’s validation and verification.

#### 7.4.2 Core Parameters

| Parameter                   | Description                      | Example                              |
| --------------------------- | -------------------------------- | ------------------------------------ |
| Total Supply                | Hard-capped monetary base        | 21 000 000 IPN                       |
| Round Duration              | Average consensus interval       | 100 ms                               |
| Rounds per Second           | Network heartbeat frequency      | ≈ 10                                 |
| Annual Rounds               | 31.5 × 10⁶ s × 10 = 315 M rounds | deterministic                        |
| Halving Interval            | Reward halving schedule          | every ≈ 6.3 × 10⁸ rounds (≈ 2 years) |
| Initial Round Reward R₀     | Base emission at genesis         | 0.0001 IPN per round                 |

#### 7.4.3 Emission Function

Each round t issues a deterministic amount R(t) according to:

\[
R(t) = \frac{R_0}{2^{\lfloor \frac{t}{T_h} \rfloor}}
\]

where:

- R₀ = 0.0001 IPN (initial reward per round)
- Tₕ = halving interval (~2 years)
- t = round index (HashTimer-based)

The total network reward per round R(t) is then split among all participating validators.

#### 7.4.4 Distribution Within a Round

Let:

- Bᵣ = number of micro-blocks finalized in round r
- Vᵣ = validators active in the quorum
- R(t) = total reward pool for that round

Then:

\[
\text{Reward}_{b} = \frac{R(t)}{B_r}
\]
\[
\text{Reward}_{v} = \sum_{b \in B_r(v)} \frac{R(t)}{B_r} \times f(v)
\]

where f(v) is a weighting factor based on node role and uptime:

- Proposer = 1.2×
- Verifier = 1.0×
- Observer = 0×

All micro-rewards accumulate into each validator’s payout ledger and are periodically settled to the wallet.

#### 7.4.5 Fairness Properties

| Property                  | Description                                                          |
| ------------------------- | -------------------------------------------------------------------- |
| Proportional fairness     | Rewards scale with actual participation — idle nodes earn nothing.   |
| Temporal determinism      | Emission tied to HashTimer rounds, not unpredictable block creation. |
| Hardware neutrality       | Each round carries the same reward pool regardless of local speed.   |
| Supply integrity          | 21 M IPN hard cap, enforced mathematically.                          |

#### 7.4.6 Emission Curve (Illustrative)

| Period    | Reward per round (IPN) | Annual issuance (IPN) | Cumulative supply (IPN) |
| --------- | ---------------------: | --------------------: | ----------------------: |
| Years 1–2 |                 0.0001 |                3.15 M |                  3.15 M |
| Years 3–4 |                0.00005 |                1.58 M |                  4.73 M |
| Years 5–6 |               0.000025 |                0.79 M |                  5.52 M |
| …         |                      … |                     … |   asymptotically → 21 M |

(Parameters tuned to achieve ~10-year full emission.)

#### 7.4.7 Validator Reward Composition

| Component                   | Share | Description                                  |
| --------------------------- | ----- | -------------------------------------------- |
| Round Emission R(t)         | 60 %  | Base reward distributed per round            |
| Transaction Fees            | 25 %  | Deterministic micro-fees per tx              |
| AI Service Commissions      | 10 %  | From inference and compute tasks             |
| Network Reward Dividend     | 5 %   | Weekly redistribution by uptime × reputation |

All components are logged and verifiable through HashTimer records and zk-STARK proofs.

#### 7.4.8 Fee-Cap Integration

Each transaction carries a micro-fee (≈ 1 µIPN), but the total fees per round are capped to prevent economic centralization:

\[
F_r \le 0.1 \times R(t)
\]

→ ensuring fees never dominate validator income and network participation remains open and balanced.

#### 7.4.9 Governance Controls

- All emission parameters (R₀, Tₕ, f(v), fee caps) reside in on-chain configuration, modifiable only by super-majority validator vote.
- Every epoch, nodes verify that the total minted IPN equals the deterministic emission schedule.
- Any rounding excess is auto-burned at epoch closure, guaranteeing supply integrity.

#### 7.4.10 DAG-Fair Summary

| Goal                            | Mechanism                   | Outcome                              |
| ------------------------------- | --------------------------- | ------------------------------------ |
| Fair emission under parallelism | Round-based reward function | Equal opportunity for all validators |
| Predictable monetary curve      | Deterministic halving       | Bitcoin-grade credibility            |
| Inflation control               | Hard-cap + auto-burn        | Immutable supply                     |
| Long-term sustainability        | Fee + AI revenue            | Continuous validator incentive       |
| Transparency                    | HashTimer + zk-STARK proofs | Fully auditable economics            |

> IPPAN’s DAG-Fair Emission transforms block mining into time-anchored micro-rewards. Each HashTimer round defines a precise emission slice shared fairly among validators — enabling millions of blocks per second without inflation drift, ensuring a stable, transparent, and verifiable monetary policy.

---

## 8. DAG-Fair Emission Framework

### 8.1 Rationale

In IPPAN, **blocks are micro-events**, not emission units.
Unlike linear blockchains (e.g., Bitcoin), where block intervals define issuance (1 block = 1 reward), IPPAN's **BlockDAG** creates thousands of micro-blocks per second within overlapping rounds.

To maintain **scarcity, determinism, and fairness**, emission must therefore be **round-based**, not block-based.
Each round (≈100–250 ms) aggregates many blocks from multiple validators.
Rewards are computed **per round** and distributed proportionally to the nodes that participated in that round's validation and verification.

---

### 8.2 Core Parameters

| Parameter                   | Description                      | Example                              |
| --------------------------- | -------------------------------- | ------------------------------------ |
| **Total Supply**            | Hard-capped monetary base        | 21 000 000 IPN                       |
| **Round Duration**          | Average consensus interval       | 100 ms                               |
| **Rounds per Second**       | Network heartbeat frequency      | ≈ 10                                 |
| **Annual Rounds**           | 31.5 × 10⁶ s × 10 = 315 M rounds | deterministic                        |
| **Halving Interval**        | Reward halving schedule          | every ≈ 6.3 × 10⁸ rounds (≈ 2 years) |
| **Initial Round Reward R₀** | Base emission at genesis         | 0.0001 IPN per round                 |

---

### 8.3 Emission Function

Each round *t* issues a deterministic amount R(t) according to:

```
R(t) = R₀ / 2^⌊t / Tₕ⌋
```

where

* R₀ = 0.0001 IPN (initial reward per round)
* Tₕ = halving interval (~2 years)
* t = round index (HashTimer-based)

The **total network reward per round** R(t) is then split among all participating validators.

---

### 8.4 Distribution Within a Round

Let

* Bᵣ = number of micro-blocks finalized in round r
* Vᵣ = validators active in the quorum
* R(t) = total reward pool for that round

Then:

```
Rewardᵦ = R(t) / Bᵣ

Rewardᵥ = Σ(b ∈ Bᵣ(v)) [R(t) / Bᵣ × f(v)]
```

where *f(v)* is a weighting factor based on node role and uptime:

* Proposer = 1.2×
* Verifier = 1.0×
* Observer = 0×

All micro-rewards accumulate into each validator's payout ledger and are periodically settled to the wallet.

---

### 8.5 Fairness Properties

| Property                  | Description                                                          |
| ------------------------- | -------------------------------------------------------------------- |
| **Proportional fairness** | Rewards scale with actual participation — idle nodes earn nothing.   |
| **Temporal determinism**  | Emission tied to HashTimer rounds, not unpredictable block creation. |
| **Hardware neutrality**   | Each round carries the same reward pool regardless of local speed.   |
| **Supply integrity**      | 21 M IPN hard cap, enforced mathematically.                          |

---

### 8.6 Emission Curve (Illustrative)

| Period    | Reward per round (IPN) | Annual issuance (IPN) | Cumulative supply (IPN) |
| --------- | ---------------------: | --------------------: | ----------------------: |
| Years 1–2 |                 0.0001 |                3.15 M |                  3.15 M |
| Years 3–4 |                0.00005 |                1.58 M |                  4.73 M |
| Years 5–6 |               0.000025 |                0.79 M |                  5.52 M |
| …         |                      … |                     … |   asymptotically → 21 M |

(Parameters tuned to achieve ~10-year full emission.)

---

### 8.7 Validator Reward Composition

| Component                   | Share | Description                                  |
| --------------------------- | ----- | -------------------------------------------- |
| **Round Emission R(t)**     | 60 %  | Base reward distributed per round            |
| **Transaction Fees**        | 25 %  | Deterministic micro-fees per tx              |
| **AI Service Commissions**  | 10 %  | From inference and compute tasks             |
| **Network Reward Dividend** | 5 %   | Weekly redistribution by uptime × reputation |

All components are logged and verifiable through HashTimer records and zk-STARK proofs.

---

### 8.8 Fee-Cap Integration

Each transaction carries a micro-fee (≈ 1 µIPN), but the total fees per round are capped to prevent economic centralization:

```
Fᵣ ≤ 0.1 × R(t)
```

→ ensuring fees never dominate validator income and network participation remains open and balanced.

---

### 8.9 Governance Controls

* All emission parameters (`R₀`, `Tₕ`, `f(v)`, fee caps) reside in **on-chain configuration**, modifiable only by super-majority validator vote.
* Every epoch, nodes verify that the **total minted IPN** equals the deterministic emission schedule.
* Any rounding excess is **auto-burned** at epoch closure, guaranteeing supply integrity.

---

### 8.10 DAG-Fair Summary

| Goal                            | Mechanism                   | Outcome                              |
| ------------------------------- | --------------------------- | ------------------------------------ |
| Fair emission under parallelism | Round-based reward function | Equal opportunity for all validators |
| Predictable monetary curve      | Deterministic halving       | Bitcoin-grade credibility            |
| Inflation control               | Hard-cap + auto-burn        | Immutable supply                     |
| Long-term sustainability        | Fee + AI revenue            | Continuous validator incentive       |
| Transparency                    | HashTimer + zk-STARK proofs | Fully auditable economics            |

---

> **IPPAN's DAG-Fair Emission** transforms block mining into **time-anchored micro-rewards**.
> Each HashTimer round defines a precise emission slice shared fairly among validators — enabling millions of blocks per second without inflation drift, ensuring a stable, transparent, and verifiable monetary policy.

---

<<<<<<< HEAD
## 🪙 8. DAG-Fair Emission Framework

### 8.1 Rationale

In IPPAN, **blocks are micro-events**, not emission units.
Unlike linear blockchains (e.g., Bitcoin), where block intervals define issuance (1 block = 1 reward), IPPAN's **BlockDAG** creates thousands of micro-blocks per second within overlapping rounds.

To maintain **scarcity, determinism, and fairness**, emission must therefore be **round-based**, not block-based.
Each round (≈100–250 ms) aggregates many blocks from multiple validators.
Rewards are computed **per round** and distributed proportionally to the nodes that participated in that round's validation and verification.

---

### 8.2 Core Parameters

| Parameter                   | Description                      | Example                              |
| --------------------------- | -------------------------------- | ------------------------------------ |
| **Total Supply**            | Hard-capped monetary base        | 21 000 000 IPN                       |
| **Round Duration**          | Average consensus interval       | 100 ms                               |
| **Rounds per Second**       | Network heartbeat frequency      | ≈ 10                                 |
| **Annual Rounds**           | 31.5 × 10⁶ s × 10 = 315 M rounds | deterministic                        |
| **Halving Interval**        | Reward halving schedule          | every ≈ 6.3 × 10⁸ rounds (≈ 2 years) |
| **Initial Round Reward R₀** | Base emission at genesis         | 0.0001 IPN per round                 |

---

### 8.3 Emission Function

Each round *t* issues a deterministic amount R(t) according to:

```
R(t) = R₀ / 2^(⌊t/Tₕ⌋)
```

where

* R₀ = 0.0001 IPN (initial reward per round)
* Tₕ = halving interval (~2 years)
* t = round index (HashTimer-based)

The **total network reward per round** R(t) is then split among all participating validators.

---

### 8.4 Distribution Within a Round

Let

* Bᵣ = number of micro-blocks finalized in round r
* Vᵣ = validators active in the quorum
* R(t) = total reward pool for that round

Then:

```
Reward_b = R(t) / Bᵣ
Reward_v = Σ(b∈Bᵣ(v)) (R(t) / Bᵣ) × f(v)
```

where *f(v)* is a weighting factor based on node role and uptime:

* Proposer = 1.2×
* Verifier = 1.0×
* Observer = 0×

All micro-rewards accumulate into each validator's payout ledger and are periodically settled to the wallet.

---

### 8.5 Fairness Properties

| Property                  | Description                                                          |
| ------------------------- | -------------------------------------------------------------------- |
| **Proportional fairness** | Rewards scale with actual participation — idle nodes earn nothing.   |
| **Temporal determinism**  | Emission tied to HashTimer rounds, not unpredictable block creation. |
| **Hardware neutrality**   | Each round carries the same reward pool regardless of local speed.   |
| **Supply integrity**      | 21 M IPN hard cap, enforced mathematically.                          |

---

### 8.6 Emission Curve (Illustrative)

| Period    | Reward per round (IPN) | Annual issuance (IPN) | Cumulative supply (IPN) |
| --------- | ---------------------: | --------------------: | ----------------------: |
| Years 1–2 |                 0.0001 |                3.15 M |                  3.15 M |
| Years 3–4 |                0.00005 |                1.58 M |                  4.73 M |
| Years 5–6 |               0.000025 |                0.79 M |                  5.52 M |
| …         |                      … |                     … |   asymptotically → 21 M |

(Parameters tuned to achieve ~10-year full emission.)

---

### 8.7 Validator Reward Composition

| Component                   | Share | Description                                  |
| --------------------------- | ----- | -------------------------------------------- |
| **Round Emission R(t)**     | 60 %  | Base reward distributed per round            |
| **Transaction Fees**        | 25 %  | Deterministic micro-fees per tx              |
| **AI Service Commissions**  | 10 %  | From inference and compute tasks             |
| **Network Reward Dividend** | 5 %   | Weekly redistribution by uptime × reputation |

All components are logged and verifiable through HashTimer records and zk-STARK proofs.

---

### 8.8 Fee-Cap Integration

Each transaction carries a micro-fee (≈ 1 µIPN), but the total fees per round are capped to prevent economic centralization:

```
Fᵣ ≤ 0.1 × R(t)
```

→ ensuring fees never dominate validator income and network participation remains open and balanced.

---

### 8.9 Governance Controls

* All emission parameters (`R₀`, `Tₕ`, `f(v)`, fee caps) reside in **on-chain configuration**, modifiable only by super-majority validator vote.
* Every epoch, nodes verify that the **total minted IPN** equals the deterministic emission schedule.
* Any rounding excess is **auto-burned** at epoch closure, guaranteeing supply integrity.

---

### 8.10 DAG-Fair Summary

| Goal                            | Mechanism                   | Outcome                              |
| ------------------------------- | --------------------------- | ------------------------------------ |
| Fair emission under parallelism | Round-based reward function | Equal opportunity for all validators |
| Predictable monetary curve      | Deterministic halving       | Bitcoin-grade credibility            |
| Inflation control               | Hard-cap + auto-burn        | Immutable supply                     |
| Long-term sustainability        | Fee + AI revenue            | Continuous validator incentive       |
| Transparency                    | HashTimer + zk-STARK proofs | Fully auditable economics            |

---

> **IPPAN's DAG-Fair Emission** transforms block mining into **time-anchored micro-rewards**.
> Each HashTimer round defines a precise emission slice shared fairly among validators — enabling millions of blocks per second without inflation drift, ensuring a stable, transparent, and verifiable monetary policy.

---

=======
>>>>>>> 69ade102
## 9. Data, Storage, and Availability

- Distributed Hash Table (DHT) used for file storage and HashTimer metadata.
- Nodes optionally store user files, AI models, and zk-proof payloads.
- Each file or model linked to its HashTimer ID for immutable referencing.
- Erasure-coded redundancy for long-term persistence.

---

## 10. Security and Privacy

- zk-STARK verification: zero-knowledge proofs for block validation, AI inference, and data integrity.
- Deterministic validation path: prevents nondeterministic forks.
- AI-based intrusion detection: monitors abnormal traffic or malicious availability announcements.
- Quantum-resistant primitives: SHA-3, Ed25519, STARK-friendly hashes.
- On-chain audit logs ensure full traceability of validator behavior.

---

## 11. The Intelligent Internet Layer (IIL)

IPPAN can act as a coordination overlay for the global Internet:

- Deterministic time replaces multi-hop confirmations.
- AI optimizes routing and message fan-out in real time.
- Edge verification enables local finality between devices.
- HashTimer proofs eliminate redundant authentication (HTTPS / CAs / gateways).
- Effective latency reduction of 5–20× for real-time applications.
- Future goal: integrate IPN micro-payments for network bandwidth accounting.

> IPPAN doesn’t move photons faster — it removes the waiting caused by trust.

---

## 12. Governance Framework

- Multi-tier governance:
  1. Protocol Council (core validators)
  2. AI Committee (model evaluation)
  3. Community Assembly (on-chain voters)
- Proposals: code updates, parameter changes, or AI model registration.
- Quorum ≥ 66 %; activation bound to round number, not wall-clock time.
- All votes hashed, signed, and archived through HashTimer.

---

## 13. Environmental and Ethical Principles

- Consensus consumes minimal energy — no Proof-of-Work.
- Validators encouraged to use renewable energy; carbon-offset tracking built-in.
- Fixed emission + capped fees → predictable, sustainable economy.
- AI governance ensures transparency, fairness, and explainability.
- Aligns with UN SDGs 7, 9, 12, 13, 16.

---

## 14. Comparative Landscape

| Network | Consensus | TPS | Finality | AI Integration | Token Supply |
|----------|------------|-----|-----------|----------------|---------------|
| Bitcoin | PoW | ~7 | ~60 min | None | 21 M BTC |
| Ethereum | PoS | ~15 k | 12 s | External | Inflationary |
| Solana | PoH + BFT | ~60 k | ~400 ms | None | Inflationary |
| Gensyn / Bittensor | PoS / Work Market | — | variable | AI-training focus | Dynamic |
| IPPAN | Deterministic DAG (FBA) | >10 M | 100–250 ms | L1 + L2 AI integrated | 21 M IPN (fixed) |

---

## 15. Implementation Roadmap (2025 → 2026)

| Quarter | Milestone |
|----------|------------|
| Q4 2025 | Integrate `ai_core` & `ai_registry` crates; release `reputation_v1` model |
| Q1 2026 | Launch devnet with AI governance voting + DAG-Fair emission |
| Q2 2026 | zk-STARK proof aggregation in consensus path |
| Q3 2026 | Intelligent Internet Layer pilot (edge verification) |
| Q4 2026 | Mainnet launch v1.0 — deterministic AI core active |

---

## 16. Future Outlook

- Self-optimizing infrastructure: network learns to adjust its own parameters deterministically.
- Federated AI collaboration: L2 models share updates via proof-of-inference.
- Cross-chain bridges with verifiable time anchors.
- Integration with national or institutional digital-asset networks.
- Quantum-secure migration roadmap finalized by 2028.

---

## 17. Conclusion

IPPAN unites time, intelligence, and trust into a single deterministic fabric.
Its architecture eliminates the guesswork of traditional blockchains, embedding verifiable AI as the new logic of coordination.
By combining HashTimer™ determinism, AI-guided consensus, and zk-verifiable computation, IPPAN becomes the backbone of the verifiable AI economy —
a network capable of thinking, optimizing, and sustaining itself in harmony with the planet and society.

> IPPAN is not merely faster blockchain — it is the living proof that intelligence, when deterministic, becomes infrastructure.

---

Document version: 2025-10-22  
Maintainer: IPPAN Foundation / dmrl789  
License: CC-BY-SA-4.0

---

## Appendix A — Acceptance Criteria (initial milestones)

### A.1 Q4 2025: Integrate `ai_core` & `ai_registry` and ship `reputation_v1`

- Deterministic model load:
  - Nodes load `reputation_v1` from a canonical JSON file (< 2 MB).
  - SHA-256 of the JSON matches the on-chain/registry hash.
  - Model version is logged and exposed via RPC.
- Registry mechanics:
  - Registry entry structure is `{ model_id, hash, version, activation_round, signature }`.
  - Governance proposal to add/activate a model is validated and stored.
  - Nodes honor `activation_round` and switch models exactly at that round.
- Deterministic inference:
  - Given a public test vector of validator telemetry, all supported platforms (x86_64, aarch64) produce identical scores.
  - Scores are integers in [0, 10000]; no floating-point nondeterminism in consensus path.
- Consensus coupling (read-only weighting):
  - Reputation scores are consumed deterministically by validator selection logic without altering block validity rules.
  - Disabling AI (via config flag) falls back to neutral weights without fork risk.
- Toolchain and reproducibility:
  - Builds succeed with the pinned toolchain in `rust-toolchain.toml`.
  - `cargo test -q` passes for `ai_core`, `ai_registry`, and any touched crates.
  - `cargo clippy -D warnings` is clean for changed code.
- Observability:
  - `rpc_get_ai_model_info` (or equivalent) returns model id, version, hash, activation round.
  - Node logs include one-line confirmation on activation with the model hash.

### A.2 Governance and Model Lifecycle

- Proposal format:
  - Governance proposal files (JSON/YAML) validate against a published schema.
  - Invalid signatures or mismatched hashes are rejected with explicit error codes.
- Roll-forward only:
  - Model activation never occurs before `activation_round` and is monotonic by version.
- Deprecation:
  - Nodes retain previous model metadata for audit but never re-activate deprecated versions without a new proposal.

### A.3 Determinism & Security Invariants

- No RNG or time-based branching in inference or registry code paths.
- Hashes use SHA-256 or a STARK-friendly equivalent; results match reference vectors.
- All network-facing RPCs that expose AI state are read-only and rate-limited.

### A.4 Documentation & Release Artifacts

- `docs/` updated with:
  - Model registry schema.
  - Reproducibility checklist.
  - Test vectors and expected outputs.
- Release artifacts include:
  - Canonical model JSON, its SHA-256, and signature bundle.
  - Change log entry referencing acceptance tests.<|MERGE_RESOLUTION|>--- conflicted
+++ resolved
@@ -236,7 +236,7 @@
 
 ---
 
-## 8. DAG-Fair Emission Framework
+## 🪙 8. DAG-Fair Emission Framework
 
 ### 8.1 Rationale
 
@@ -267,7 +267,7 @@
 Each round *t* issues a deterministic amount R(t) according to:
 
 ```
-R(t) = R₀ / 2^⌊t / Tₕ⌋
+R(t) = R₀ / 2^(⌊t/Tₕ⌋)
 ```
 
 where
@@ -291,9 +291,8 @@
 Then:
 
 ```
-Rewardᵦ = R(t) / Bᵣ
-
-Rewardᵥ = Σ(b ∈ Bᵣ(v)) [R(t) / Bᵣ × f(v)]
+Reward_b = R(t) / Bᵣ
+Reward_v = Σ(b∈Bᵣ(v)) (R(t) / Bᵣ) × f(v)
 ```
 
 where *f(v)* is a weighting factor based on node role and uptime:
@@ -380,152 +379,6 @@
 
 ---
 
-<<<<<<< HEAD
-## 🪙 8. DAG-Fair Emission Framework
-
-### 8.1 Rationale
-
-In IPPAN, **blocks are micro-events**, not emission units.
-Unlike linear blockchains (e.g., Bitcoin), where block intervals define issuance (1 block = 1 reward), IPPAN's **BlockDAG** creates thousands of micro-blocks per second within overlapping rounds.
-
-To maintain **scarcity, determinism, and fairness**, emission must therefore be **round-based**, not block-based.
-Each round (≈100–250 ms) aggregates many blocks from multiple validators.
-Rewards are computed **per round** and distributed proportionally to the nodes that participated in that round's validation and verification.
-
----
-
-### 8.2 Core Parameters
-
-| Parameter                   | Description                      | Example                              |
-| --------------------------- | -------------------------------- | ------------------------------------ |
-| **Total Supply**            | Hard-capped monetary base        | 21 000 000 IPN                       |
-| **Round Duration**          | Average consensus interval       | 100 ms                               |
-| **Rounds per Second**       | Network heartbeat frequency      | ≈ 10                                 |
-| **Annual Rounds**           | 31.5 × 10⁶ s × 10 = 315 M rounds | deterministic                        |
-| **Halving Interval**        | Reward halving schedule          | every ≈ 6.3 × 10⁸ rounds (≈ 2 years) |
-| **Initial Round Reward R₀** | Base emission at genesis         | 0.0001 IPN per round                 |
-
----
-
-### 8.3 Emission Function
-
-Each round *t* issues a deterministic amount R(t) according to:
-
-```
-R(t) = R₀ / 2^(⌊t/Tₕ⌋)
-```
-
-where
-
-* R₀ = 0.0001 IPN (initial reward per round)
-* Tₕ = halving interval (~2 years)
-* t = round index (HashTimer-based)
-
-The **total network reward per round** R(t) is then split among all participating validators.
-
----
-
-### 8.4 Distribution Within a Round
-
-Let
-
-* Bᵣ = number of micro-blocks finalized in round r
-* Vᵣ = validators active in the quorum
-* R(t) = total reward pool for that round
-
-Then:
-
-```
-Reward_b = R(t) / Bᵣ
-Reward_v = Σ(b∈Bᵣ(v)) (R(t) / Bᵣ) × f(v)
-```
-
-where *f(v)* is a weighting factor based on node role and uptime:
-
-* Proposer = 1.2×
-* Verifier = 1.0×
-* Observer = 0×
-
-All micro-rewards accumulate into each validator's payout ledger and are periodically settled to the wallet.
-
----
-
-### 8.5 Fairness Properties
-
-| Property                  | Description                                                          |
-| ------------------------- | -------------------------------------------------------------------- |
-| **Proportional fairness** | Rewards scale with actual participation — idle nodes earn nothing.   |
-| **Temporal determinism**  | Emission tied to HashTimer rounds, not unpredictable block creation. |
-| **Hardware neutrality**   | Each round carries the same reward pool regardless of local speed.   |
-| **Supply integrity**      | 21 M IPN hard cap, enforced mathematically.                          |
-
----
-
-### 8.6 Emission Curve (Illustrative)
-
-| Period    | Reward per round (IPN) | Annual issuance (IPN) | Cumulative supply (IPN) |
-| --------- | ---------------------: | --------------------: | ----------------------: |
-| Years 1–2 |                 0.0001 |                3.15 M |                  3.15 M |
-| Years 3–4 |                0.00005 |                1.58 M |                  4.73 M |
-| Years 5–6 |               0.000025 |                0.79 M |                  5.52 M |
-| …         |                      … |                     … |   asymptotically → 21 M |
-
-(Parameters tuned to achieve ~10-year full emission.)
-
----
-
-### 8.7 Validator Reward Composition
-
-| Component                   | Share | Description                                  |
-| --------------------------- | ----- | -------------------------------------------- |
-| **Round Emission R(t)**     | 60 %  | Base reward distributed per round            |
-| **Transaction Fees**        | 25 %  | Deterministic micro-fees per tx              |
-| **AI Service Commissions**  | 10 %  | From inference and compute tasks             |
-| **Network Reward Dividend** | 5 %   | Weekly redistribution by uptime × reputation |
-
-All components are logged and verifiable through HashTimer records and zk-STARK proofs.
-
----
-
-### 8.8 Fee-Cap Integration
-
-Each transaction carries a micro-fee (≈ 1 µIPN), but the total fees per round are capped to prevent economic centralization:
-
-```
-Fᵣ ≤ 0.1 × R(t)
-```
-
-→ ensuring fees never dominate validator income and network participation remains open and balanced.
-
----
-
-### 8.9 Governance Controls
-
-* All emission parameters (`R₀`, `Tₕ`, `f(v)`, fee caps) reside in **on-chain configuration**, modifiable only by super-majority validator vote.
-* Every epoch, nodes verify that the **total minted IPN** equals the deterministic emission schedule.
-* Any rounding excess is **auto-burned** at epoch closure, guaranteeing supply integrity.
-
----
-
-### 8.10 DAG-Fair Summary
-
-| Goal                            | Mechanism                   | Outcome                              |
-| ------------------------------- | --------------------------- | ------------------------------------ |
-| Fair emission under parallelism | Round-based reward function | Equal opportunity for all validators |
-| Predictable monetary curve      | Deterministic halving       | Bitcoin-grade credibility            |
-| Inflation control               | Hard-cap + auto-burn        | Immutable supply                     |
-| Long-term sustainability        | Fee + AI revenue            | Continuous validator incentive       |
-| Transparency                    | HashTimer + zk-STARK proofs | Fully auditable economics            |
-
----
-
-> **IPPAN's DAG-Fair Emission** transforms block mining into **time-anchored micro-rewards**.
-> Each HashTimer round defines a precise emission slice shared fairly among validators — enabling millions of blocks per second without inflation drift, ensuring a stable, transparent, and verifiable monetary policy.
-
----
-
-=======
->>>>>>> 69ade102
 ## 9. Data, Storage, and Availability
 
 - Distributed Hash Table (DHT) used for file storage and HashTimer metadata.
